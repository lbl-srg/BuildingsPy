--- conflicted
+++ resolved
@@ -2433,22 +2433,6 @@
 
         return self._writeSummaryMessages()
 
-<<<<<<< HEAD
-        self._reporter.writeOutput("Script that runs unit tests had "
-                                   + str(self._reporter.getNumberOfWarnings())
-                                   + " warnings and "
-                                   + str(self._reporter.getNumberOfErrors())
-                                   + " errors.\n")
-        sys.stdout.write("See '{}' for details.\n".format(self._simulator_log_file))
-
-        if self._reporter.getNumberOfErrors() > 0:
-            return 1
-        if self._reporter.getNumberOfWarnings() > 0:
-            return 2
-        else:
-            self._reporter.writeOutput("Unit tests completed successfully.\n")
-            return 0
-=======
     def _get_size_dir(self, start_path):
         total_size = 0
         for dirpath, dirnames, filenames in os.walk(start_path):
@@ -2456,7 +2440,6 @@
                 fp = os.path.join(dirpath, f)
                 total_size += os.path.getsize(fp)
         return total_size
->>>>>>> bd29f283
 
     def _checkReferencePoints(self, ans):
         """ Check reference points from each regression test and compare it with the previously
@@ -2714,14 +2697,6 @@
             if counter > 0 and not silent:
                 print(v['summary_message'].format(counter))
 
-<<<<<<< HEAD
-        self._reporter.writeOutput("Script that runs unit tests had "
-                                   + str(self._reporter.getNumberOfWarnings())
-                                   + " warnings and "
-                                   + str(self._reporter.getNumberOfErrors())
-                                   + " errors.\n")
-        sys.stdout.write("See '{}' for details.\n".format(self._simulator_log_file))
-=======
         if not silent:
             self._reporter.writeOutput(
                 "Script that runs unit tests had {} warnings and {} errors.\n".format(
@@ -2730,7 +2705,6 @@
                 )
             )
             sys.stdout.write("See '{}' for details.\n".format(self._simulator_log_file))
->>>>>>> bd29f283
 
         if self._reporter.getNumberOfErrors() > 0:
             retval = 1
