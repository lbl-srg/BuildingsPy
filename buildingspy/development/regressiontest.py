#!/usr/bin/env python
# -*- coding: utf-8 -*-
#######################################################
# Script that runs all regression tests.
#
#
# MWetter@lbl.gov                            2011-02-23
#######################################################
#
from collections import defaultdict
from contextlib import contextmanager
import difflib
import fnmatch
import functools
import glob
import io
import json
import multiprocessing
import numbers
import os
import re
import shutil
import subprocess
import sys
import tempfile
import time
import webbrowser
# Third-party module or package imports.
import matplotlib.pyplot as plt
import numpy as np
import simplejson
# Code repository sub-package imports.
import pyfunnel
from buildingspy.development import error_dictionary_openmodelica
from buildingspy.development import error_dictionary_jmodelica
from buildingspy.development import error_dictionary_optimica
from buildingspy.development import error_dictionary_dymola
from buildingspy.io.outputfile import Reader
from buildingspy.io.postprocess import Plotter
import buildingspy.io.outputfile as of
import buildingspy.io.reporter as rep


def runSimulation(worDir, cmd):
    """ Run the simulation.

    :param worDir: The working directory.
    :param cmd: An array which is passed to the `args` argument of
                :mod:`subprocess.Popen`

    .. note:: This method is outside the class definition to
              allow parallel computing.
    """
    # JModelica requires the working directory to be part of MODELICAPATH
    env = os.environ.copy()  # will be passed to the subprocess.Popen call
    if 'MODELICAPATH' in os.environ:
        env['MODELICAPATH'] = "{}:{}".format(worDir, os.environ['MODELICAPATH'])
    else:
        env['MODELICAPATH'] = worDir

    logFilNam = os.path.join(worDir, 'stdout.log')
#
    with open(logFilNam, mode="w", encoding="utf-8") as logFil:
        # Here we add worDir to cmd[1], see https://github.com/lbl-srg/BuildingsPy/issues/303
        pro = subprocess.Popen(args=[cmd[0], worDir + "/" + cmd[1]] + cmd[2:],
                               stdout=logFil,
                               stderr=logFil,
                               shell=False,
                               env=env,
                               cwd=worDir)
        try:
            retcode = pro.wait()
            if retcode != 0:
                print("*** Execution of command '{}' failed".format(cmd))
                print("*** Working directory is {}".format(worDir))
                print("*** Files in directory {} are\n".format(worDir))
                for fil in os.listdir(worDir):
                    print("     {}".format(fil))
                print("*** The command returned the following output: \n")
                if os.path.isfile(logFilNam):
                    with open(logFilNam, 'r') as f:
                        print(f.read())
                else:
                    print("The file {} does not exist.\n".format(logFilNam))
                print("*** end of command output\n")

                print("Child was terminated by signal {}".format(retcode))
                return retcode
            else:
                return 0
        except OSError as e:
            sys.stderr.write("Execution of '" + " ".join(map(str, cmd)) + " failed.\n"
                             + "Working directory is '" + worDir + "'.")
            raise(e)
        except KeyboardInterrupt as e:
            pro.kill()
            sys.stderr.write("Users stopped simulation in %s.\n" % worDir)


def _print_dictionary(msg, dic, exit=False):
    import sys
    import pprint
    pp = pprint.PrettyPrinter(indent=4)
    print(f"*************** {msg} **************************")
    pp.pprint(dic)
    print(f"*****************************************")
    if exit:
        sys.exit(1)


@contextmanager
def _stdout_redirector(stream):
    """ Redirects sys.stdout to stream."""
    old_stdout = sys.stdout
    sys.stdout = stream
    try:
        yield
    finally:
        sys.stdout = old_stdout


class Tester(object):
    """ Class that runs regression tests of the Modelica library.

    Initiate with the following optional arguments:

    :param check_html: Boolean (default ``True``). Specify whether to load tidylib and
            perform validation of html documentation.
    :param tool: string {``'dymola'``, ``'openmodelica'``, ``'optimica'``, ``'jmodelica'``}.
            Default is ``'dymola'``, specifies the
            tool to use for running the regression test with :func:`~buildingspy.development.Tester.run`.
    :param cleanup: Boolean (default ``True``). Specify whether to delete temporary directories.
    :param tol: float or dict (default=1E-3). Comparison tolerance
            If a float is provided, it is assigned to the absolute tolerance along x axis and to the
            absolute and relative tolerance along y axis.
            (If ``comp_tool='legacy'``, only the absolute tolerance in y is used.)
            If a dict is provided, keys must conform with ``pyfunnel.compareAndReport`` arguments.
    :param skip_verification: Boolean (default ``False``).
            If ``True``, unit test results are not verified against reference points.
    :param color: Boolean (default ``False``).
            If ``True``, command line output will be in color (ignored on Windows).

    This class can be used to run all regression tests.

    *Regression testing using Dymola*

    For Dymola, this module searches the directory
    ``CURRENT_DIRECTORY/Resources/Scripts/Dymola`` for
    all ``*.mos`` files that contain the string ``simulate``,
    where ``CURRENT_DIRECTORY`` is the name of the directory in which the Python
    script is started, as returned by the function :func:`getLibraryName`.
    All these files will be executed as part of the regression tests.
    Any variables or parameters that are plotted by these ``*.mos`` files
    will be compared to previous results that are stored in
    ``CURRENT_DIRECTORY/Resources/ReferenceResults/Dymola``.
    If no reference results exist, then they will be created.
    Otherwise, the accuracy of the new results is compared to the
    reference results. If they differ by more than a prescibed
    tolerance, a plot such as the one below is shown.

    .. figure:: img/unitTestPlot.png
       :width: 560 px

       Plot that compares the new results (solid line) of the regression test with the old results (dotted line).
       The blue line indicates the time where the largest error occurs.

    In this plot, the vertical line indicates the time where the biggest error
    occurs.
    The user is then asked to accept or reject the new results.

    For Dymola, the regression tests also store and compare the following statistics
    for the initialization problem and the time domain simulation:

     #. The number and the size of the linear system of equations,
     #. the number and the size of the nonlinear system of equations, and
     #. the number of the numerical Jacobians.

    To run the regression tests, type

       >>> import os
       >>> import buildingspy.development.regressiontest as r
       >>> rt = r.Tester(tool="dymola")
       >>> myMoLib = os.path.join("buildingspy", "tests", "MyModelicaLibrary")
       >>> rt.setLibraryRoot(myMoLib)
       >>> rt.run()                    # doctest: +ELLIPSIS
       Number of models   : 10
                 blocks   : 2
                 functions: 0
       Using ... of ... processors to run unit tests for dymola.
       Generated 7 regression tests.
       <BLANKLINE>
       Comparison files output by funnel are stored in the directory 'funnel_comp' of size ... MB.
       Run 'python -c "import buildingspy.development.regressiontest as t; t.Tester().report()"'
       to access a summary of the comparison results.
       <BLANKLINE>
       Script that runs unit tests had 0 warnings and 0 errors.
       <BLANKLINE>
       See 'simulator-dymola.log' for details.
       Unit tests completed successfully.
       <BLANKLINE>
       Execution time = ...

    To run regression tests only for a single package, call :func:`setSinglePackage`
    prior to :func:`run`.

    *Regression testing using OpenModelica, OPTIMICA or JModelica*

    For OpenModelica, OPTIMICA and JModelica, the selection of test cases is done the same
    way as for Dymola. However, the solver tolerance is obtained
    from the `.mo` file by reading the annotation
    `Tolerance="value"`.

    For OpenModelica, OPTIMICA and JModelica, a JSON file stored as
    ``Resources/Scripts/BuildingsPy/conf.yml`` (or for backward compatibility, in `conf.json`) can be used
    to further configure tests. The file has the syntax below,
    where ``openmodelica``, ``optimica`` or ``jmodelica`` specifies the tool.

    .. code-block:: javascript

       - model_name: Buildings.Fluid.Examples.FlowSystem.Simplified2
         optimica:
           ncp: 500,
           rtol: 1E-6,
           solver: "CVode",
           simulate: True,
           translate: True,
           time_out: 600
           comment: 'Add some comment and ideally a link to a github issue'


    For OpenModelica, replace ``optimica`` with ``openmodelica``.
    For the detailed specifiation of allowed fields, see ``buildingspy/templates/regressiontest_conf.py``.

    Any entries are optional, and the entries shown above
    are the default values, except for the relative tolerance `rtol`
    which is read from the `.mo` file. However, with `rtol`, this
    value can be overwritten.
    Note that this syntax is still experimental and may be changed.

    """

    def __init__(
        self,
        check_html=True,
        tool="dymola",
        cleanup=True,
        comp_tool='funnel',
        tol=1E-3,
        skip_verification=False,
        color=False
    ):
        import platform

        """ Constructor."""
        if tool == 'optimica':
            e = error_dictionary_optimica
        elif tool == 'jmodelica':
            e = error_dictionary_jmodelica
        elif tool == 'openmodelica':
            e = error_dictionary_openmodelica
        else:
            e = error_dictionary_dymola
        # --------------------------
        # Class variables
        self._checkHtml = check_html
        # Set the default directory for the library.
        # We are not calling setLibraryRoot because the
        # function checks for the argument to be a valid
        # library directory. This is also checked in run(),
        # hence for the default value in this constructor,
        # we do not verify whether the directory contains
        # a valid library.
        self._libHome = os.path.abspath(".")
        self._rootPackage = os.path.join(self._libHome, 'Resources', 'Scripts', 'Dymola')

        # Set the tool
        if tool in ['dymola', 'openmodelica', 'optimica', 'jmodelica']:
            self._modelica_tool = tool
        else:
            raise ValueError(
                "Value of 'tool' of constructor 'Tester' must be 'dymola', 'openmodelica', 'optimica' or 'jmodelica'. Received '{}'.".format(tool))
        # File to which the console output of the simulator is written
        self._simulator_log_file = "simulator-{}.log".format(tool)
        #  File to which the console output of the simulator of failed simulations is written
        self._failed_simulator_log_file = "failed-simulator-{}.log".format(tool)
        # File to which statistics is written to
        self._statistics_log = "statistics.json"
        self._nPro = multiprocessing.cpu_count()
        self._batch = False
        self._pedanticModelica = False

        # Number of data points that are used
        self._OCT_VERIFICATION = True
        self._nPoi = 501 if self._OCT_VERIFICATION else 101

        # List of temporary directories that are used to run the simulations.
        self._temDir = []

        # Flag to delete temporary directories.
        self._deleteTemporaryDirectories = cleanup

        # Flag to use existing results instead of running a simulation.
        self._useExistingResults = False

        # Flag to compare results against reference points.
        self._skip_verification = skip_verification

        # Comparison tool.
        self._comp_tool = comp_tool

        # Absolute (a) or relative (r) tolerance in x and y.
        self._tol = {}  # Keys: 'ax', 'ay', 'lx', 'ly', 'rx', 'ry'. Values: defaulting to 0.
        if isinstance(tol, numbers.Real):
            self._tol['ax'] = tol
            self._tol['ay'] = tol
            self._tol['ly'] = tol
        elif isinstance(tol, dict):
            self._tol = tol
        else:
            raise TypeError('Parameter `tol` must be a number or a dict.')
        for k in ['ax', 'ay', 'lx', 'ly', 'rx', 'ry']:
            try:
                self._tol[k]
            except KeyError:
                self._tol[k] = 0

        # Data structures for storing comparison data.
        self._comp_info = []
        self._comp_log_file = "comparison-{}.log".format(tool)
        self._comp_dir = "funnel_comp"

        # (Delete and) Create directory for storing funnel data.
        # Done by run method to allow for runing report method without having to rerun simulations.

        # Path of templates for HTML report and plot.
        self._REPORT_TEMPLATE = os.path.join(
            os.path.dirname(__file__), os.path.pardir, 'templates', 'datatable.html')
        self._PLOT_TEMPLATE = os.path.join(
            os.path.dirname(__file__), os.path.pardir, 'templates', 'plot.html')

        # Write result dictionary that is used by OpenModelica's regression testing
#        self.writeOpenModelicaResultDictionary()
        '''
        List of dicts, each dict with all meta-information about a single model to be tested.
        keys equal to the ``*.mos`` file name, and values
                 containing a dictionary with keys ``matFil`` and ``y``.

                 The values of ``y`` are a list of the
                 form `[[a.x, a.y], [b.x, b.y1, b.y2]]` if the
                 mos file plots `a.x` versus `a.y` and `b.x` versus `(b.y1, b.y2)`.
        '''
        self._data = []
        self._reporter = rep.Reporter(os.path.join(os.getcwd(), "unitTests-{}.log".format(tool)))

        # By default, include export of FMUs.
        self._include_fmu_test = True

        # Variable that contains the figure size in inches.
        # This variable is set after the first plot has been rendered.
        # If a user resizes the plot, then the next plot will be displayed with
        # the same size.
        self._figSize = None

        # Dictionary with error messages, error counter and messages written to the user
        self._error_dict = e.ErrorDictionary()

        # By default, do not show the GUI of the simulator
        self._showGUI = False

        # Enable or disable colored output on non-windows
        if color and (platform.system() != "Windows"):
            self._color_BOLD = '\033[1m'
            self._color_OK = '\033[1;32m'
            self._color_GREY = '\033[90m'
            self._color_ERROR = '\033[91m'
            self._color_ENDC = '\033[0m'
        else:
            self._color_BOLD = ''
            self._color_OK = ''
            self._color_GREY = ''
            self._color_ERROR = ''
            self._color_ENDC = ''

    def report(self, timeout=600, browser=None, autoraise=True, comp_file=None):
        """Builds and displays HTML report.

        Serves until timeout (s) or KeyboardInterrupt.
        """
        if self._comp_tool != 'funnel':
            raise ValueError('Report is only available with comp_tool="funnel".')

        report_file = 'report.html'
        plot_file = os.path.join(self._comp_dir, 'plot.html')

        with open(self._REPORT_TEMPLATE, 'r') as f:
            template = f.read()
        content = re.sub(r'\$SIMULATOR_LOG', self._comp_log_file, template)
        content = re.sub(r'\$COMP_DIR', self._comp_dir, content)
        server = pyfunnel.MyHTTPServer(
            ('',
             0),
            pyfunnel.CORSRequestHandler,
            str_html=content,
            url_html='funnel',
            browse_dir=os.getcwd())

        # Pre-build HTML plot file.
        with open(self._PLOT_TEMPLATE, 'r') as f:
            template = f.read()
        content = re.sub(r'\$SERVER_PORT', str(server.server_port), template)
        with open(plot_file, 'w') as f:
            f.write(content)

        server.browse(browser=browser, timeout=timeout)

    def get_unit_test_log_file(self):
        """ Return the name of the log file of the unit tests,
            such as ``unitTests-openmodelica.log``, ``unitTests-optimica.log``, ``unitTests-jmodelica.log`` or ``unitTests-dymola.log``.
        """
        return "unitTests-{}.log".format(self._modelica_tool)

    def _initialize_error_dict(self):
        """ Initialize the error dictionary.

        """
        if self._modelica_tool == 'openmodelica':
            import buildingspy.development.error_dictionary_openmodelica as e
        elif self._modelica_tool == 'optimica':
            import buildingspy.development.error_dictionary_optimica as e
        elif self._modelica_tool == 'jmodelica':
            import buildingspy.development.error_dictionary_jmodelica as e
        else:
            import buildingspy.development.error_dictionary_dymola as e

        self._error_dict = e.ErrorDictionary()

    def setLibraryRoot(self, rootDir):
        """ Set the root directory of the library.

        :param rootDir: The top-most directory of the library.

        The root directory is the directory that contains the ``Resources`` folder
        and the top-level ``package.mo`` file.

        Usage: Type
           >>> import os
           >>> import buildingspy.development.regressiontest as r
           >>> rt = r.Tester()
           >>> myMoLib = os.path.join("buildingspy", "tests", "MyModelicaLibrary")
           >>> rt.setLibraryRoot(myMoLib)
        """
        self._libHome = os.path.abspath(rootDir)
        self._rootPackage = os.path.join(self._libHome, 'Resources', 'Scripts', 'Dymola')
        self.isValidLibrary(self._libHome)

    def useExistingResults(self, dirs):
        """ This function allows to use existing results, as opposed to running a simulation.

        :param dirs: A non-empty list of directories that contain existing results.

        This method can be used for testing and debugging. If called, then no simulation is
        run.
        If the directories
        ``['/tmp/tmp-Buildings-0-zABC44', '/tmp/tmp-Buildings-0-zQNS41']``
        contain previous results, then this method can be used as

        >>> import buildingspy.development.regressiontest as r
        >>> l=['/tmp/tmp-Buildings-0-zABC44', '/tmp/tmp-Buildings-0-zQNS41']
        >>> rt = r.Tester()
        >>> rt.useExistingResults(l)
        >>> rt.run() # doctest: +SKIP

        """
        if len(dirs) == 0:
            raise ValueError(
                "Argument 'dirs' of function 'useExistingResults(dirs)' must have at least one element.")

        self.setNumberOfThreads(len(dirs))
        self._temDir = dirs
        self.deleteTemporaryDirectories(False)
        self._useExistingResults = True

    def setNumberOfThreads(self, number):
        """ Set the number of parallel threads that are used to run the regression tests.

        :param number: The number of parallel threads that are used to run the regression tests.

        By default, the number of parallel threads are set to be equal to the number of
        processors of the computer.
        """
        self._nPro = number

    def showGUI(self, show=True):
        """ Call this function to show the GUI of the simulator.

        By default, the simulator runs without GUI
        """
        self._showGUI = show
        return

    def batchMode(self, batchMode):
        """ Set the batch mode flag.

        :param batchMode: Set to ``True`` to run without interactive prompts
                          and without plot windows.

        By default, the regression tests require the user to respond if results differ from previous simulations.
        This method can be used to run the script in batch mode, suppressing all prompts that require
        the user to enter a response. If run in batch mode, no new results will be stored.
        To run the regression tests in batch mode, enter

        >>> import os
        >>> import buildingspy.development.regressiontest as r
        >>> r = r.Tester()
        >>> r.batchMode(True)
        >>> r.run() # doctest: +SKIP

        """
        self._batch = batchMode

    def pedanticModelica(self, pedanticModelica):
        """ Set the pedantic Modelica mode flag.

        :param pedanticModelica: Set to ``True`` to run the unit tests in the pedantic Modelica mode.

        By default, regression tests are run in non-pedantic Modelica mode.
        This however will be changed in the near future.

        >>> import os
        >>> import buildingspy.development.regressiontest as r
        >>> r = r.Tester()
        >>> r.pedanticModelica(True)
        >>> r.run() # doctest: +SKIP

        """
        self._pedanticModelica = pedanticModelica

    def include_fmu_tests(self, fmu_export):
        """ Sets a flag that, if ``False``, does not test the export of FMUs.

        :param fmu_export: Set to ``True`` to test the export of FMUs (default), or ``False``
                           to not test the FMU export.

        To run the unit tests but do not test the export of FMUs, type

        >>> import os
        >>> import buildingspy.development.regressiontest as r
        >>> r = r.Tester()
        >>> r.include_fmu_tests(False)
        >>> r.run() # doctest: +SKIP

        """
        self._include_fmu_test = fmu_export

    def getModelicaCommand(self):
        """ Return the name of the modelica executable.

        :return: The name of the modelica executable.

        """
        import platform

        if self._modelica_tool == 'openmodelica':
            # get the executable for omc, depending on platform
            if platform.system() == "Windows":
                try:
                    omc = os.path.join(env['OPENMODELICAHOME'], 'bin', 'omc')
                except KeyError:
                    raise OSError("Environment flag 'OPENMODELICAHOME' must be set")
            else:
                # we suppose the omc executable is known
                omc = 'omc'
            return omc
        elif self._modelica_tool != 'dymola':
            return 'jm_ipython.sh'
        else:
            return self._modelica_tool

    def isExecutable(self, program):
        """ Return ``True`` if the ``program`` is an executable
        """
        import platform

        def is_exe(fpath):
            return os.path.exists(fpath) and os.access(fpath, os.X_OK)

        # Add .exe, which is needed on Windows 7 to test existence
        # of the program
        if platform.system() == "Windows":
            program = program + ".exe"

        if is_exe(program):
            return True
        else:
            for path in os.environ["PATH"].split(os.pathsep):
                exe_file = os.path.join(path, program)
                if is_exe(exe_file):
                    return True
        return False

    @staticmethod
    def isValidLibrary(library_home):
        """ Returns true if the regression tester points to a valid library
            that implements the scripts for the regression tests.

        :param library_home: top-level directory of the library, such as ``Buildings``.
        :return: ``True`` if the library implements regression tests, ``False`` otherwise.
        """
        topPackage = os.path.abspath(os.path.join(library_home, "package.mo"))
        if not os.path.isfile(topPackage):
            raise ValueError("Directory %s is not a Modelica library.\n    Expected file '%s'."
                             % (library_home, topPackage))
        srcDir = os.path.join(library_home, "Resources", "Scripts")
        if not os.path.exists(srcDir):
            raise ValueError(
                "Directory %s is not a Modelica library.\n    Expected directories '%s'." %
                (library_home, srcDir))

        return os.path.exists(os.path.join(library_home, "Resources", "Scripts"))

    def getLibraryName(self):
        """ Return the name of the library that will be run by this regression test.

        :return: The name of the library that will be run by this regression test.
        """
        return os.path.basename(self._libHome)

    def checkPythonModuleAvailability(self):
        """ Check whether all required python modules are installed.

            If some modules are missing, then an `ImportError` is raised.
        """
        requiredModules = ['buildingspy', 'matplotlib.pyplot', 'numpy', 'scipy.io']
        if self._checkHtml:
            requiredModules.append('tidylib')
        missingModules = []
        for module in requiredModules:
            try:
                __import__(module)
            except ImportError:
                missingModules.append(module)

        if len(missingModules) > 0:
            msg = "The following python module(s) are required but failed to load:\n"
            for mod in missingModules:
                msg += "  " + mod + "\n"
            msg += "You need to install these python modules to use this script.\n"
            raise ImportError(msg)

    def _checkKey(self, key, fileName, counter):
        """ Checks whether ``key`` is contained in the header of the file ``fileName``
            If the first line starts with ``within``
            and the second line starts with ``key``
            the counter is increased by one.
        """

        with open(fileName, mode="rt", encoding="utf-8-sig") as filObj:
            # filObj is an iterable object, so we can use next(filObj)
            line0 = next(filObj).strip()
            if line0.startswith("within"):
                line1 = next(filObj).strip()
                if line1.startswith(key):
                    counter += 1
        return counter

    @staticmethod
    def expand_packages(packages):
        """
        Expand the ``packages`` from the form
        ``A.{B,C}`` and return ``A.B,A.C``
        :param: packages: A list of packages
        """
        ids = packages.find('{')
        if ids < 0:
            # This has no curly bracket notation
            return packages

        ide = packages.find('}')

        # Make some simple test for checking the string format
        if ide - 1 <= ids:
            raise ValueError("String '{}' is wrong formatted".format(packages))

        # Get text before the curly brackets
        pre = packages[0:ids]
        # Get text inside the curly brackets
        in_bra = packages[ids + 1:ide]
        entries = in_bra.split(',')
        # Add the start to the entries
        pac = []
        for ele in entries:
            pac.append("{}{}".format(pre, ele))
        ret = ",".join(pac)
        return ret.replace(' ', '')

    def _remove_duplicate_packages(self, packages):
        """ Remove duplicate packages in the list of packages.

            For example, if packages = [A.B.C, A.B, A.F], or packages = [A.B, A.B.C, A.F],
            then this function returns [A.B, A.F] because A.B.C is already contained in A.B
        """
        sor = sorted(packages)  # This sets sor = [A.B, A.B.C, A.F]
        ret = list()
        for i in range(len(sor)):
            add = True
            for j in range(len(ret)):
                if sor[i].startswith(ret[j]):
                    # The parent package is already in the list
                    add = False
                    self._reporter.writeWarning(
                        "Found package that is contained in other package in test configuration '{}' and '{}'".format(
                            sor[i], ret[j]))
            if add:
                ret.append(sor[i])
        return ret

    def setSinglePackage(self, packageName):
        """
        Set the name of one or multiple Modelica package(s) to be tested.

        :param packageName: The name of the package(s) to be tested.

        Calling this method will cause the regression tests to run
        only for the examples in the package ``packageName``, and in
        all its sub-packages.

        For example:

        * If ``packageName = IBPSA.Controls.Continuous.Examples``,
          then a test of the ``IBPSA`` library will run all examples in
          ``IBPSA.Controls.Continuous.Examples``.
        * If ``packageName = IBPSA.Controls.Continuous.Examples,IBPSA.Controls.Continuous.Validation``,
          then a test of the ``IBPSA`` library will run all examples in
          ``IBPSA.Controls.Continuous.Examples`` and in ``IBPSA.Controls.Continuous.Validation``.

        """

        # Create a list of packages, unless packageName is already a list
        packages = list()
        if ',' in packageName:
            # First, split packages in case they are of the form Building.{Examples, Fluid}
            expanded_packages = self.expand_packages(packageName)
            packages = expanded_packages.split(',')
        else:
            packages.append(packageName)
        packages = self._remove_duplicate_packages(packages)
        # Inform the user that not all tests are run, but don't add to warnings
        # as this would flag the test to have failed
        self._reporter.writeOutput(
            """Regression tests are only run for the following package{}:""".format(
                '' if len(packages) == 1 else 's'))
        for pac in packages:
            self._reporter.writeOutput("""  {}""".format(pac))
        # Remove the top-level package name as the unit test directory does not
        # contain the name of the library.

        # Set data dictionary as it may have been generated earlier for the whole library.
        self._data = []

        for pac in packages:
            pacSep = pac.find('.')
            pacPat = pac[pacSep + 1:]
            pacPat = pacPat.replace('.', os.sep)
            rooPat = os.path.join(self._libHome, 'Resources', 'Scripts', 'Dymola', pacPat)
            # Verify that the directory indeed exists
            if not os.path.isdir(rooPat):
                msg = """Requested to test only package '%s', but directory
'%s' does not exist.""" % (pac, rooPat)
                raise ValueError(msg)
            self.setDataDictionary(rooPat)

    def writeOpenModelicaResultDictionary(self):
        """ Write in ``Resources/Scripts/OpenModelica/compareVars`` files whose
        name are the name of the example model, and whose content is::

            compareVars :=
              {
                "controler.y",
                "sensor.T",
                "heater.Q_flow"
              };

        These files are then used in the regression testing that is done by the
        OpenModelica development team.

        """
        import glob
        # Create the data dictionary.
        if len(self._data) == 0:
            self.setDataDictionary(self._rootPackage)

        # Directory where files will be stored
        desDir = os.path.join(self._libHome, "Resources", "Scripts", "OpenModelica", "compareVars")
        if not os.path.exists(desDir):
            os.makedirs(desDir)

        # Loop over all experiments and write the files.
        for experiment in self._data:
            if 'model_name' in experiment:
                if 'ResultVariables' in experiment:
                    # For OpenModelica, don't group variables into those
                    # who should be plotted together, as all are plotted in
                    # the same plot.
                    res = []
                    for pair in experiment['ResultVariables']:
                        for var in pair:
                            res.append(var)
                    # Content of the file.
                    filCon = "compareVars :=\n  {\n    \"%s\"\n  };\n" % ("\",\n    \"".join(res))
                    # File name.
                    filNam = os.path.join(desDir, experiment['model_name'] + ".mos")
                    # Write the file
                    with open(filNam, mode="w", encoding="utf-8") as fil:
                        fil.write(filCon)

    @staticmethod
    def get_plot_variables(line):
        """ For a string of the form `*y={aa,bb,cc}*`, optionally with whitespace characters,
        return the list `[aa, bb, cc]`.
        If the string does not contain `y = ...`, return `None`.

        A usage may be as follows. Note that the second call returns `None` as
        it has a different format.

          >>> import buildingspy.development.regressiontest as r
          >>> r.Tester.get_plot_variables('y = {"a", "b", "c"}')
          ['a', 'b', 'c']
          >>> r.Tester.get_plot_variables('... x}, y = {"a", "b", "c"}, z = {...')
          ['a', 'b', 'c']
          >>> r.Tester.get_plot_variables("y=abc") is None
          True

        """
        import re
        import shlex

        # Make sure line has no "y = {..." that is not closed, e.g., it spans multiple lines
        incomplete = re.search(r"y\s*=\s*{.*\n", line)
        # This evaluates for example
        #   re.search("y.*=.*{.*}", "aay = {aa, bb, cc}aa").group()
        #   'y = {aa, bb, cc}'
        var = re.search(r"y\s*=\s*{.*}", line)
        if var is None and incomplete is None:
            return None
        if var is None and incomplete is not None:
            msg = "Malformed line '{}'".format(line)
            raise ValueError(msg)

        s = var.group()
        s = re.search('{.*?}', s).group()
        s = s.strip('{}')
        # Use the lexer module as simply splitting by "," won't work because arrays have
        # commas in the form "a[1, 1]", "a[1, 2]"
        lexer = shlex.shlex(s)
        lexer.quotes = '"'
        lexer.whitespace = ", \t"  # Skip commas, otherwise they are also returned as a token
        y = list(lexer)

        for i in range(len(y)):
            # Remove quotes as we deal with a string already
            y[i] = y[i].replace('"', '')
            # Strip whitespace characters
            y[i] = y[i].strip()
            # Replace a[1,1] by a[1, 1], which is required for the
            # Reader to be able to read the result.
            # Also, replace multiple white spaces with a single white space as
            # reading .mat is picky. For example, it refused to read a[1,1] or a[1,  1]
            y[i] = re.sub(r',\W*', ', ', y[i])
        return y

    @staticmethod
    def get_tolerance(library_home, model_name):
        """ Return the tolerance as read from the `.mo` file.

            :param library_home: Home directory of the library.
            :param model_name: Name of the model.
        """
        import os
        import re
        import io

        file_name = os.path.join(library_home, '..', model_name.replace('.', os.path.sep) + ".mo")
        if not os.path.exists(file_name):
            raise IOError("Failed to find file '{}' for model '{}'".format(file_name, model_name))

        p_number = re.compile(r'Tolerance\s*=\s*(-?\ *[0-9]+\.?[0-9]*(?:[Ee]\ *-?\ *[0-9]+)?)')
        tols = list()
        with open(file_name, 'r') as fil:
            for lin in fil:
                tol = re.findall(p_number, lin)
                if len(tol) > 0:
                    tols.append(tol)

        # Make sure we found exactly one entry
        if len(tols) == 0:
            raise RuntimeError("Failed to find Tolerance in '{}'.".format(file_name))

        if len(tols) > 1:
            raise RuntimeError(
                "Found multiple entries for Tolerance in '{}', but require exactly one entry.".format(file_name))
        return tols[0][0]

    def setDataDictionary(self, root_package=None):
        """ Build the data structures that are needed to parse the output files.

           :param: root_package The name of the top-level package for which the files need to be parsed.
                                Separate package names with a period.

        """
        def _set_attribute_value(line, keyword, dat):
            """ Set the value of an attribute from the `.mos` file.

                This function will remove leading and ending quotes.

                :param line: The line that contains the keyword and the value.
                :param keyword: The keyword
                :param dat: The data dictionary to which dat[keyword] = value will be written.

            """
            line = re.sub(' ', '', line)
            pos = line.find(keyword)
            if pos > -1:
                posEq = line.find('=', pos)
                posComma = line.find(',', pos)
                posBracket = line.find(')', pos)
                posEnd = min(posComma, posBracket)
                if posEnd < 0:
                    posEnd = max(posComma, posBracket)
                # Ensure that keyword is directly located before the next = sign
                if posEq == pos + len(keyword):
                    entry = line[posEq + 1:posEnd]
                    dat[keyword] = re.sub(r'^"|"$', '', entry)
            return

        # Check if the data dictionary has already been set, in
        # which case we return doing nothing.
        # This is needed because methods append to the dictionary, which
        # can lead to double entries.
        roo_pac = root_package if root_package is not None else os.path.join(
            self._libHome, 'Resources', 'Scripts', 'Dymola')
        for root, _, files in os.walk(roo_pac):
            for mosFil in files:
                # Exclude the conversion scripts and also backup copies
                # which have the extensions .mos~ if they are generated from emacs
                if mosFil.endswith('.mos') and (
                    not mosFil.startswith(
                        "Convert" + self.getLibraryName())):
                    dat = {'ScriptFile': os.path.join(
                        root[len(os.path.join(self._libHome, 'Resources', 'Scripts', 'Dymola')) + 1:], mosFil)}
                    # ScriptFile is something like Controls/Continuous/Examples/LimPIDWithReset.mos
                    # JModelica CI testing needs files below 140 characters, which includes Buildings.
                    # Hence, write warning if a file is equal or longer than 140-9=131 characters.
                    if len(dat['ScriptFile']) >= 131:
                        self._reporter.writeError(
                            """File {} is {}-character long. Reduce it to maximum of 130 characters.""".format(
                                dat['ScriptFile'], len(
                                    dat['ScriptFile'])))
                    # _check_reference_result_file_name(dat['ScriptFile'])
                    # open the mos file and read its content.
                    # Path and name of mos file without 'Resources/Scripts/Dymola'
                    with open(os.path.join(root, mosFil), mode="r", encoding="utf-8-sig") as fMOS:
                        Lines = fMOS.readlines()

                    # Remove white spaces
                    for i in range(len(Lines)):
                        Lines[i] = Lines[i].replace(' ', '')

                    # Set some attributes in the Data object
                    dat['dymola'] = {
                        'exportFMU': False,
                        'translate': False,
                        'simulate': False
                    }  # May be switched to True below

                    for lin in Lines:
                        # Add the model name to the dictionary.
                        # This is needed to export the model as an FMU.
                        # Also, set the flag mustSimulate to True.
                        simCom = re.search(r'simulateModel\(\s*".*"', lin)
                        if simCom is not None:
                            dat['dymola']['translate'] = True
                            dat['dymola']['simulate'] = True
                            modNam = re.sub(r'simulateModel\(\s*"', '', simCom.string)
                            modNam = modNam[0:modNam.index('"')]
                            dat['model_name'] = modNam
                            dat['dymola']['TranslationLogFile'] = modNam + ".translation.log"
                            # Not all .mos files list startTime and stopTime.
                            # Hence, set the default values, which may be overridden just below.
                            dat["startTime"] = 0
                            dat["stopTime"] = 1
                        # parse startTime and stopTime, if any
                        for attr in ["startTime", "stopTime"]:
                            _set_attribute_value(lin, attr, dat)
                        # Check if this model need to be translated as an FMU.
                        if (not dat['dymola']['exportFMU']) and ("translateModelFMU" in lin):
                            dat['dymola']['exportFMU'] = True
                            dat['dymola']['translate'] = False
                            dat['dymola']['simulate'] = False
                        if dat['dymola']['exportFMU']:
                            for attr in ["modelToOpen", "modelName"]:
                                _set_attribute_value(lin, attr, dat['dymola'])

                    # We are finished iterating over all lines of the .mos

                    # Dymola uses in translateModelFMU the syntax
                    # modelName=... but our dictionary uses model_name
                    if dat['dymola']['exportFMU']:
                        if 'modelToOpen' in dat['dymola'] and len(dat['dymola']['modelToOpen']) > 0:
                            dat['model_name'] = dat['dymola']['modelToOpen']
                        if 'model_name' not in dat and dat['dymola']['modelName'] in dat:
                            dat["model_name"] = dat['dymola']['modelName']
                        if dat['dymola']['modelName'] in dat:
                            # This is not needed anymore
                            del dat['dymola']['modelName']

                    # Some files like plotFan.mos has neither a simulateModel
                    # nor a translateModelFMU command.
                    # These must not be added to the data array. Hence we skip further processing.
                    if dat['dymola']['translate'] == False and dat['dymola']['exportFMU'] == False:
                        continue

                    # The .mos script allows modelName="", hence
                    # we set the model name to be the entry of modelToOpen
#                    elif "model_name" not in dat['dymola'] and "modelToOpen" in dat['dymola']:
#                        dat['model_name'] = dat['dymola']['modelToOpen']

#                        # Make sure model_name is set
#                        if 'model_name' not in dat or dat['model_name'] == '':
#                            msg = f"Failed to set model_name for {os.path.join(root, mosFil)}"
#                            raise ValueError(msg)
                    dat['dymola']['TranslationLogFile'] = dat['model_name'] + ".translation.log"
                    # Get tolerance from mo file. This is used to set the tolerance
                    # for OpenModelica, OPTIMICA and JModelica.
                    # Only get the tolerance for the models that need to be simulated,
                    # because those that are only exported as FMU don't need this setting.
                    if not dat['dymola']['exportFMU']:
                        try:
                            dat['tolerance'] = self.get_tolerance(
                                self._libHome, dat['model_name'])
                        except Exception as e:
                            self._reporter.writeError(str(e))
                            dat['tolerance'] = None
                    # For FMU export, if model_name="", then Dymola uses the
                    # Modelica class name, with "." replaced by "_".
                    # If the Modelica class name consists of "_", then they
                    # are replaced by "_0".
                    # Hence, we update dat['model_name'] if needed.
                    if dat['dymola']['exportFMU']:
                        # Strip quotes from model_name and modelToOpen
                        dat['dymola']['FMUName'] = dat['model_name'].strip('"')
                        dat['dymola']['modelToOpen'] = dat['dymola']['modelToOpen'].strip('"')
                        # Update the name of the FMU if model_name is "" in .mos file.
                        if len(dat['dymola']['FMUName']) == 0:
                            dat['dymola']['FMUName'] = dat['dymola']['modelToOpen']
                        # Update the FMU name, for example to change
                        # Buildings.Fluid.FMI.Examples.FMUs.IdealSource_m_flow to
                        # Buildings_Fluid_FMI_Examples_FMUs_IdealSource_0m_0flow
                        dat['dymola']['FMUName'] = dat['dymola']['FMUName'].replace(
                            "_", "_0").replace(".", "_")
                        dat['dymola']['FMUName'] = dat['dymola']['FMUName'] + ".fmu"
                    # Plot variables are only used for those models that need to be simulated.
                    # For JModelica, if dat['jmodelica']['simulate'] == False:
                    #   dat['ResultVariables'] is reset to [] in _add_experiment_specifications
                    if not dat['dymola']['exportFMU']:
                        plotVars = []
                        iLin = 0
                        for lin in Lines:
                            iLin = iLin + 1
                            try:
                                y = self.get_plot_variables(lin)
                                if y is not None:
                                    plotVars.append(y)
                            except (AttributeError, ValueError) as e:
                                s = "%s, line %s, could not be parsed.\n" % (mosFil, iLin)
                                s += "The problem occurred at the line below:\n"
                                s += "%s\n" % lin
                                s += "Make sure that each assignment of the plot command is on one line.\n"
                                self._reporter.writeError(s)
                                # Store the error, but keep going to check other lines and files
                                pass
                        if len(plotVars) == 0:
                            s = "%s does not contain any plot command.\n" % mosFil
                            s += "You need to add a plot command to include its\n"
                            s += "results in the regression tests.\n"
                            self._reporter.writeError(s)
                        # Store grouped plot variables without duplicates.
                        # (Duplicates happen when the same y variables are plotted against
                        # different x variables.)
                        dat['ResultVariables'] = []
                        for v_i in plotVars:
                            if v_i not in dat['ResultVariables']:
                                dat['ResultVariables'].append(v_i)
                        # Create the result file name.
                        if self._modelica_tool == 'dymola':
                            # For Dymola, this is not the name in the .mos file (as these may not be unique).
                            # Rather, we set the result file name to be the mos file name with
                            # .mat extension
                            matFil = f"{dat['model_name']}.mat"
                        elif self._modelica_tool == 'openmodelica':
                            matFil = f"{dat['model_name']}_res.mat"
                        else:
                            matFil = '{}_result.mat'.format(
                                re.sub(r'\.', '_', dat['model_name']))
                        # Some *.mos file only contain plot commands, but no simulation.
                        # Hence, if 'resultFile=' could not be found, try to get the file that
                        # is used for plotting.
                        # cf. BUG
                        if len(matFil) == 0:
                            for lin in Lines:
                                if 'filename=\"' in lin:
                                    # Note that the filename entry already has the .mat
                                    # extension.
                                    matFil = re.search(
                                        r'(?<=filename=\")[a-zA-Z0-9_\.]+', lin).group()
                                    break
                        if len(matFil) == 0:
                            raise ValueError('Did not find *.mat file in ' + mosFil)
                        dat['ResultFile'] = matFil
                    self._data.append(dat)

        # Make sure we found at least one unit test.
        if self.get_number_of_tests() == 0:
            msg = """Did not find any regression tests in '%s'.""" % root_package
            self._reporter.writeError(msg)

        # Make sure there are no duplicate data
        self._checkDataDictionary()
        # Raise an error if there was any error reported.
        if self._reporter.getNumberOfErrors() > 0:
            raise ValueError("Error when setting up unit tests.")

        # Add the experiment specifications from conf.json to the data.
        self._add_experiment_specifications()
        # For those records for which Dymola needs to simply export the FMU,
        # no simulation should be done with any tool (as these models generally
        # require input signals)
        for dat in self._data:
            if dat['dymola']['exportFMU']:
                dat[self._modelica_tool]['simulate'] = False

        return

    def _sort_yml_file(self, conf_data, conf_file_name):
        """ Sort the content of the yml file and write it back to disk with the extension sorted.
        """
        import yaml as y
        import sys
        # Sort the list of dictionary items
        sor = sorted(conf_data, key=lambda i: i['model_name'])
        if not sor == conf_data:
            fname = f"{conf_file_name}.sorted"
            self._reporter.writeWarning(
                f"Configuration file was not sorted. Wrote sorted configuration data to {fname}.")
            with open(fname, 'w') as f:
                y.safe_dump(sor, f, sort_keys=False, width=4096)

    def _validate_experiment_specifications(self, conf_data, conf_file_name):
        from cerberus import Validator
        # Read schema
        with open(os.path.join(
                os.path.dirname(__file__), os.path.pardir, 'templates', 'regressiontest_conf.py'), 'r') as f:
            schema = json.load(f)
        v = Validator(schema)
        # Validate
        found_error = False
        for dat in conf_data:
            if not v.validate(dat, schema):
                for k in v.errors.keys():
                    self._reporter.writeError(
                        f"{conf_file_name}:  {k} {v.errors[k]} error in '{str(dat)}'")
                found_error = True
        if found_error:
            raise ValueError(f"Failed to validate configuration file {conf_file_name}.")

    def _validate_experiment_specifications_model_names(self, conf_data, conf_file_name):
        """ Make sure each model_name is unique
        """
        names = []
        for dat in conf_data:
            names.append(dat['model_name'])
        found_error = False
        for name in names:
            if names.count(name) > 1:
                found_error = True
                self._reporter.writeError(f"{conf_file_name}: 'model_name: {name}' is duplicate.")
        if found_error:
            raise ValueError(f"Failed to validate configuration file {conf_file_name}.")

    def _add_experiment_specifications(self):
        """ Add the experiment specification to the data structure.

            This method reads the `Resources/Scripts/BuildingsPy/conf.yml` file
            and adds it to the data structure.
        """
        import copy
        import json
        import yaml

        def _verify_model_exists(model_name):
            """ Verify that `model_name` exists. If it does not exist, log an error.
            """
            mo_name = os.path.abspath(
                f"{os.path.join(self._libHome, '..', model_name.replace('.', os.path.sep))}.mo")
            if not os.path.isfile(mo_name):
                self._reporter.writeError(
                    f"{conf_file_name} specifies {con_dat['model_name']}, but there is no model file {mo_name}.")

        if self._modelica_tool != 'dymola':
            def_dic = {}
            def_dic[self._modelica_tool] = {
                'translate': True,
                'simulate': True,
                'solver': 'CVode' if self._modelica_tool != 'openmodelica' else 'dassl',
                'ncp': 500,
                'time_out': 300
            }

            for all_dat in self._data:
                # Add default data
                for key in def_dic[self._modelica_tool].keys():
                    # all_dat only exists for Dymola, not for the other tools
                    if self._modelica_tool not in all_dat:
                        all_dat[self._modelica_tool] = {}
                    all_dat[self._modelica_tool][key] = copy.deepcopy(
                        def_dic[self._modelica_tool][key])

        # Get configuration data from file, if present
        conf_dir = os.path.join(self._libHome, 'Resources', 'Scripts', 'BuildingsPy')
        conf_json = os.path.join(conf_dir, 'conf.json')
        conf_yml = os.path.join(conf_dir, 'conf.yml')

        if os.path.exists(conf_json) and os.path.exists(conf_yml):
            raise ValueError(
                f"Found {conf_yml} and {conf_json}. Only one must exist. Future versions will only support the .yml file.")

        if os.path.exists(conf_json) or os.path.exists(conf_yml):
            if os.path.exists(conf_yml):
                conf_file_name = conf_yml
                with open(conf_yml, 'r') as f:
                    conf_data = yaml.safe_load(f)
                self._sort_yml_file(conf_data, conf_file_name)
            else:
                conf_file_name = conf_json
                with open(conf_json, 'r') as f:
                    conf_data = json.load(f)
            # Validate the configuration file
            self._validate_experiment_specifications(conf_data, conf_file_name)
            self._validate_experiment_specifications_model_names(conf_data, conf_file_name)

            # Validate entries for model_name
            for con_dat in conf_data:
                _verify_model_exists(con_dat['model_name'])
            if self._reporter.getNumberOfErrors() > 0:
                raise ValueError(f"Wrong specification in {conf_file_name}.")

            # Add model specific data
            for con_dat in conf_data:
                for all_dat in self._data:
                    if con_dat['model_name'] == all_dat['model_name']:
                        # Add all elements of the configuration data
                        for key in con_dat.keys():
                            # Have dictionary in dictionary
                            if key == self._modelica_tool:
                                for k in con_dat[self._modelica_tool]:
                                    val = con_dat[self._modelica_tool][k]
                                    all_dat[self._modelica_tool][k] = val
                            else:
                                if key != 'dymola':
                                    all_dat[key] = con_dat[key]
                                else:
                                    # Don't override the already set data for dymola
                                    for con_key in con_dat.keys():
                                        # if con_dat[con_key] is a dictionary, then it is the specification for openmodelica or optimica.
                                        # Hence, don't add it to dymola
                                        if not type(con_dat[con_key]) is dict:
                                            all_dat['dymola'][con_key] = con_dat[con_key]
                        # Write warning if this model should not be translated or simulated.
                        msg = None
                        if all_dat[self._modelica_tool]['translate'] is False:
                            msg = f"{all_dat['model_name']}: Excluded from translation."
                        elif all_dat[self._modelica_tool]['simulate'] is False:
                            msg = f"{all_dat['model_name']}: Excluded from simulation."
                        if msg is not None:
                            if 'comment' in all_dat[self._modelica_tool]:
                                msg = f"{msg} {self._color_GREY}{all_dat[self._modelica_tool]['comment']}{self._color_ENDC}"
                            self._reporter.writeOutput(msg)
            for all_dat in self._data:
                # Set simulate to false as well as it can't be simulated
                # if not translated
                if 'translate' in all_dat[self._modelica_tool] and all_dat[self._modelica_tool]['translate'] == False:
                    all_dat[self._modelica_tool]['simulate'] = False
            # Stop if there were any errors
            if self._reporter.getNumberOfErrors() > 0:
                raise ValueError(f"Wrong specification in {conf_file_name}.")

    def _checkDataDictionary(self):
        """ Check if the data used to run the regression tests do not have duplicate ``*.fmu`` files
            and ``*.mat`` names.

            Since Dymola writes all ``*.fmu`` and ``*.mat`` files to the current working directory,
            duplicate file names would cause a translation or simulation to overwrite the files
            of a previous test. This would make it impossible to check the FMU export
            and to compare the results to previously obtained results.

            If there are duplicate ``.fmu`` and ``*.mat`` file names used, then this method raises
            a ``ValueError`` exception.

        """
        s_fmu = set()
        s_mat = set()
        errMes = ""
        for data in self._data:
            if 'ResultFile' in data:
                resFil = data['ResultFile']
                if "stopTime" in data:
                    if resFil in s_mat:
                        errMes += "*** Error: Result file %s is generated by more than one script.\n" \
                            "           You need to make sure that all scripts use unique result file names.\n" % resFil
                    else:
                        s_mat.add(resFil)
        if self._modelica_tool == 'dymola':
            for data in self._data:
                if 'FMUName' in data['dymola']:
                    fmuFil = data['dymola']['FMUName']
                    if fmuFil in s_fmu:
                        errMes += "*** Error: FMU file {} is generated by more than one script.\n" \
                            "           You need to make sure that all scripts use unique result file names.\n".format(
                                fmuFil)
                    else:
                        s_fmu.add(fmuFil)
        if len(errMes) > 0:
            raise ValueError(errMes)

    def _getTimeGrid(self, tMin, tMax, nPoi):
        """
        Return the time grid for the output result interpolation

        :param tMin: Minimum time of the results.
        :param tMax: Maximum time of the results.
        :param nPoi: Number of result points.
        """
        return [tMin + float(i) / (nPoi - 1) * (tMax - tMin) for i in range(nPoi)]

    def _getSimulationResults(self, data, warnings, errors):
        """Get the simulation results for a single unit test.

        :param data: The class that contains the data structure for the simulation results.
        :param warning: A list to which all warnings will be appended.
        :param errors: A list to which all errors will be appended.

        Extracts and returns the simulation results from the `*.mat` file as
        a list of dictionaries. Each element of the list contains a dictionary
        of results that need to be printed together.
        """
        def extractData(y, step):
            # Replace the last element with the last element in time,
            # [::step] may not extract the last time stamp, in which case
            # the final time changes when the number of event changes.
            r = y[::step]
            r[len(r) - 1] = y[len(y) - 1]
            return r

        def _getTimeGridFromSimulationResults(pairs):
            nCt=0
            timeGrid=[]
            # Loop over all variables to find maximum length of time grid
            for pai in pairs: # pairs of variables that are plotted together
                for var in pai:
                    time = []
                    (time, val) = r.values(var)
                    if(len(time==2) and nCt < 1):
                        timeGrid=time
                        nCt=nCt+1
                    elif(len(time) > 2):
                        timeGrid=time
                        nCt=nCt+1
            return timeGrid


        # Get the working directory that contains the ".mat" file
        fulFilNam = os.path.join(data['ResultDirectory'], self.getLibraryName(), data['ResultFile'])
        if self._modelica_tool != 'dymola':
            fulFilNam = os.path.join(data['ResultDirectory'], data['ResultFile'])
        ret = []
        try:
            r = Reader(fulFilNam, self._modelica_tool)
        except IOError as e:
            errors.append("IOError while reading %s generated by %s.\n%s\n" %
                          (fulFilNam, data['ScriptFile'], e))
            return ret
        except ValueError as e:  # BUG #9
            errors.append("ValueError while reading %s generated by %s.\n%s\n" %
                          (fulFilNam, data['ScriptFile'], e))
            return ret
        except MemoryError as e:
            errors.append("MemoryError while reading %s generated by %s.\n%s\n" %
                          (fulFilNam, data['ScriptFile'], e))
            return ret
        except Exception as e:
            errors.append("Exception while reading %s generated by %s.\n%s\n" %
                          (fulFilNam, data['ScriptFile'], e))
            return ret

        timeGrid = _getTimeGridFromSimulationResults(data['ResultVariables'])


        for pai in data['ResultVariables']:  # pairs of variables that are plotted together
            dat = dict()
            for var in pai:
                time = []
                val = []
                try:
                    var_mat = var
                    # Matrix variables in OpenModelica, OPTIMICA and JModelica are stored in mat file with
                    # no space e.g. [1,1].
                    if self._modelica_tool != 'dymola':
                        var_mat = re.sub(' ', '', var_mat)
                    (time, val) = r.values(var_mat)
                    # Make time grid to which simulation results
                    # will be interpolated.
                    # This reduces the data that need to be stored.
                    # It also makes it easier to compare accuracy
                    # in case that a slight change in the location of
                    # state events triggered a different output interval grid.
                    tMin = float(min(time))
                    tMax = float(max(time))
                    nPoi = min(self._nPoi, len(val))
                    ti = self._getTimeGrid(tMin, tMax, nPoi)
                except ZeroDivisionError as e:
                    s = "When processing " + fulFilNam + " generated by " + \
                        data['ScriptFile'] + ", caught division by zero.\n"
                    s += "   len(val)  = " + str(len(val)) + "\n"
                    s += "   tMax-tMin = " + str(tMax - tMin) + "\n"
                    warnings.append(s)
                    break
                except ValueError as e:
                    s = "When processing " + fulFilNam + " generated by " + \
                        data['ScriptFile'] + ", caught ValueError.\n"
                    s += "   type(time) = " + str(type(time)) + "\n"
                    break
                except KeyError:
                    warnings.append("%s uses %s which does not exist in %s.\n" %
                                    (data['ScriptFile'], var, data['ResultFile']))
                else:
                    # Store time grid.
                    if self._OCT_VERIFICATION:
                        dat['time']=timeGrid
                        if (self._isParameter(val)):
                            import numpy as np
                            dat[var]=np.ones(len(timeGrid))*val[0]
                        else:
                            dat[var] = val
                    else:
                        if ('time' not in dat):
                            dat['time'] = [tMin, tMax]
                        if self._isParameter(val):
                            dat[var] = val
                        else:
                            try:
                                dat[var] = Plotter.interpolate(ti, time, val)
                            except ValueError as e:
                                msg = "Failed to process {} generated by {}.\n{}\n".format(
                                    fulFilNam, data['ScriptFile'], e)
                                errors.append(msg)
                                return ret

            if len(dat) > 0:
                ret.append(dat)
        return ret

    def _getDymolaTranslationStatistics(self, data, warnings, errors):
        """
        Get the translation statistics for a single unit test.

        :param data: The class that contains the data structure for the simulation results.
        :param warning: A list to which all warnings will be appended.
        :param errors: A list to which all errors will be appended.
        :return: The translation log from the `*.translation.log` file as
        a list of dictionaries.

        Extracts and returns the translation log from the `*.translation.log` file as
        a list of dictionaries.
        In case of an error, this method returns `None`.
        """
        # Get the working directory that contains the ".log" file
        fulFilNam = os.path.join(data['ResultDirectory'],
                                 self.getLibraryName(), data['dymola']['TranslationLogFile'])
        return of.get_model_statistics(fulFilNam, self._modelica_tool)

    def _legacy_comp(self, tOld, yOld, tNew, yNew, tGriOld, tGriNew, varNam, filNam, tol):
        # Interpolate the new variables to the old time stamps
        #
        if len(yNew) > 2:
            try:
                yInt = Plotter.interpolate(tGriOld, tGriNew, yNew)
            except (IndexError, ValueError):
                em = (
                    "Data series have different length:\n"
                    "File=%s\n"
                    "variable=%s\n"
                    "len(tGriOld) = %d\n"
                    "len(tGriNew) = %d\n"
                    "len(yNew)    = %d\n") % (filNam,
                                              varNam,
                                              len(tGriOld),
                                              len(tGriNew),
                                              len(yNew))
                self._reporter.writeError(em)
                raise ValueError(em)
        else:
            yInt = [yNew[0], yNew[0]]

        # If the variable is heatPort.T or heatPort.Q_flow, with length=2, then
        # it has been evaluated as a parameter in the Buildings library. In the IBPSA
        # library, this may be a variable as the Buildings library uses a more efficient
        # implementation of the heatPort. Hence, we test for this special case, and
        # store the parameter as if it were a variable so that the reference result are not
        # going to be changed.
        # (Not needed for funnel: can deal with len(yNew) != len(yOld))
        if (varNam.endswith("heatPort.T") or varNam.endswith("heatPort.Q_flow")) and (
                len(yInt) == 2) and len(yOld) != len(yInt):
            yInt = np.ones(len(yOld)) * yInt[0]

        # Compute error for the variable with name varNam
        if len(yOld) != len(yInt):
            # If yOld has two points, but yInt has more points, then
            # extrapolate yOld to nPoi
            t = self._getTimeGrid(tOld[0], tOld[-1], self._nPoi)
            if len(yOld) == 2 and len(yInt) == self._nPoi:
                t = self._getTimeGrid(t[0], t[-1], self._nPoi)
                yOld = Plotter.interpolate(t, tOld, yOld)
            # If yInt has only two data points, but yOld has more, then interpolate yInt
            elif len(yInt) == 2 and len(yOld) == self._nPoi:
                yInt = Plotter.interpolate(t, [tOld[0], tOld[-1]], yInt)
            else:
                raise ValueError((
                    "Program error, yOld and yInt have different lengths.\n"
                    "Result file : %s\n"
                    "Variable    : %s\n"
                    "len(yOld)=%d\n"
                    "len(yInt)=%d\n"
                    "Stop processing.\n") % (filNam, varNam, len(yOld), len(yInt))
                )

        errAbs = np.zeros(len(yInt))
        errRel = np.zeros(len(yInt))
        errFun = np.zeros(len(yInt))

        for i in range(len(yInt)):
            errAbs[i] = abs(yOld[i] - yInt[i])
            if np.isnan(errAbs[i]):
                raise ValueError('NaN in errAbs ' + varNam + " " + str(yOld[i])
                                 + "  " + str(yInt[i]) + " i, N " + str(i) +
                                 " --:" + str(yInt[i - 1])
                                 + " ++:", str(yInt[i + 1]))
            if (abs(yOld[i]) > 10 * tol):
                errRel[i] = errAbs[i] / abs(yOld[i])
            else:
                errRel[i] = 0
            errFun[i] = errAbs[i] + errRel[i]

        t_err_max, warning = 0, None

        if max(errFun) > tol:
            iMax = 0
            eMax = 0
            for i in range(len(errFun)):
                if errFun[i] > eMax:
                    eMax = errFun[i]
                    iMax = i
            tGri = self._getTimeGrid(tOld[0], tOld[-1], self._nPoi)
            t_err_max = tGri[iMax]
            warning = filNam + ": " + varNam + " has absolute and relative error = " + \
                ("%0.3e" % max(errAbs)) + ", " + ("%0.3e" % max(errRel)) + ".\n"
            if self._isParameter(yInt):
                warning += "             %s is a parameter.\n" % varNam
            else:
                warning += "             Maximum error is at t = %s\n" % str(t_err_max)

        return (t_err_max, warning)

    def _funnel_comp(
            self,
            tOld,
            yOld,
            tNew,
            yNew,
            varNam,
            filNam,
            model_name,
            tol,
            data_idx,
            keep_dir=True):
        """Method calling funnel comparison tool."""

        t_err_max, warning = 0, None
        tmp_dir = tempfile.mkdtemp()
        log_stdout = io.StringIO()
        with _stdout_redirector(log_stdout):
            exitcode = pyfunnel.compareAndReport(
                xReference=tOld,
                yReference=yOld,
                xTest=tNew,
                yTest=yNew,
                outputDirectory=tmp_dir,
                atolx=tol['ax'],
                atoly=tol['ay'],
                ltolx=tol['lx'],
                ltoly=tol['ly'],
                rtolx=tol['rx'],
                rtoly=tol['ry'],
            )
        log_content = log_stdout.getvalue()
        log_content = re.sub(r'(^.*Warning:\s+)|(Error:\s+)', '', log_content)
        log_stdout.close()

        if exitcode != 0:
            warning = "While processing file {} for variable {}: {}".format(
                filNam, varNam, log_content)
            test_passed = False
            funnel_success = False
        else:
            err_path = os.path.join(tmp_dir, 'errors.csv')
            err_arr = np.genfromtxt(err_path, delimiter=',', skip_header=1).transpose()
            err_max = np.max(err_arr[1])  # difference between y test value and funnel bounds
            idx_err_max = np.where(err_arr[1] == err_max)[0][0]
            t_err_max = err_arr[0][idx_err_max]
            test_passed = (err_max == 0)
            if err_max > 0:
                if self._isParameter(yOld):
                    warning = "Absolute error = {:.3e} for {}".format(err_max, varNam)
                else:
                    warning = "Absolute error = {:.3e} at t = {} for {}".format(
                        err_max, t_err_max, varNam)
            funnel_success = True

        if keep_dir and funnel_success:
            target_path = os.path.join(self._comp_dir, '{}_{}'.format(filNam, varNam))
            shutil.move(tmp_dir, target_path)
        else:
            target_path = None
            shutil.rmtree(tmp_dir)

        idx = self._init_comp_info(model_name, filNam)
        self._update_comp_info(idx, varNam, target_path, test_passed, t_err_max, warning, data_idx)

        return (t_err_max, warning)

    def _init_comp_info(self, model_name, file_name):
        """Update self._comp_info with dict to store comparison results for model_name.

        Returns: index of dict storing results for model_name.
        """
        try:
            idx = next(i for i, el in enumerate(self._comp_info) if el['model'] == model_name)
        except StopIteration:  # no model_name found in self._comp_info (case dymola): create
            self._comp_info.append({
                "model": model_name,
            })
            idx = len(self._comp_info) - 1
        try:
            self._comp_info[idx]["comparison"]
        except KeyError:  # no comparison data stored for model_name: create
            self._comp_info[idx]["comparison"] = {
                "variables": [],
                "funnel_dirs": [],
                "test_passed": [],
                "file_name": file_name,
                "success_rate": 0,
                "var_groups": [],  # index of the group of variables belonging to the same subplot
                "warnings": [],
                "t_err_max": [],
            }

        return idx

    def _update_comp_info(
            self,
            idx,
            var_name,
            funnel_dir,
            test_passed,
            t_err_max,
            warning,
            data_idx,
            var_group=None):
        """Store comparison info for var_name in self._comp_info."""

        # NOTE: data_idx can differ from idx if simulation failed or variable not available.

        should_update = True

        if var_group is None:
            try:
                var_group = next(
                    iv for iv, vl in enumerate(
                        self._data[data_idx]["ResultVariables"]) if var_name in vl)
            except StopIteration:
                if warning == 'skip':
                    should_update = False
                else:
                    warning = ("Variable {} not found in ResultVariables for model {}. "
                               "However it was found in reference results file.\n").format(
                        var_name, self._comp_info[idx]['model'])
                    self._reporter.writeWarning(warning)

        if should_update:
            self._comp_info[idx]["comparison"]["variables"].append(var_name)
            self._comp_info[idx]["comparison"]["funnel_dirs"].append(funnel_dir)
            self._comp_info[idx]["comparison"]["test_passed"].append(
                int(test_passed))  # Boolean not JSON serializable
            self._comp_info[idx]["comparison"]["t_err_max"].append(t_err_max)
            self._comp_info[idx]["comparison"]["warnings"].append(warning)
            self._comp_info[idx]["comparison"]["var_groups"].append(var_group)
            self._comp_info[idx]["comparison"]["success_rate"] = sum(
                self._comp_info[idx]["comparison"]["test_passed"]) / len(self._comp_info[idx]["comparison"]["variables"])

        return None

    def areResultsEqual(self, tOld, yOld, tNew, yNew, varNam, data_idx):
        """ Return `True` if the data series are equal within a tolerance.

        :param tOld: List of old time values.
        :param yOld: Old simulation results.
        :param tNew: Time stamps of new results.
        :param yNew: New simulation results.
        :param varNam: Variable name, used for reporting.
        :param filNam: File name, used for reporting.
        :param model_name: Model name, used for reporting.
        :return: A list with ``False`` if the results are not equal, and the time
                 of the maximum error, and an error message or `None`.
                 In case of errors, the time of the maximum error may by `None`.
        """
        try:
            filNam = self._data[data_idx]['ResultFile']
            model_name = self._data[data_idx]['model_name']
        except BaseException:
            filNam = 'Undefined file name'
            model_name = 'Undefined model name'

        def getTimeGrid(t, nPoi=self._nPoi):
            if len(t) == 2:
                return self._getTimeGrid(t[0], t[-1], nPoi)
            elif len(t) == nPoi:
                return t
            else:
                s = ("While processing file {} for variable {}: The new time grid has {} points "
                     "but it must have 2 or {} points.\n"
                     "Stop processing.\n").format(
                    filNam,
                    varNam,
                    len(tNew),
                    nPoi)
                raise ValueError(s)

        # Check if the first and last time stamp are equal
        def test_equal_time(t1, t2, tol=1E-3):
            """Test if time values are equal within a given tolerance.

            t1, t2 and tol are floats.

            Returns Boolean value equal to test result.
            If t1 is close to 0, the tolerance is considered as absolute.
            Otherwise, the tolerance is considered as relative to abs(t1).
            """
            if abs(t1) <= tol:
                res = abs(t1 - t2) <= tol
            else:
                res = abs(t1 - t2) <= tol * abs(t1)
            return res

        if not test_equal_time(tOld[0], tNew[0]):
            error = (
                "While processing file {} for variable {}: Different start time between "
                "reference and test data.\n"
                "Old reference points are for {} <= t <= {}\n"
                "New reference points are for {} <= t <= {}\n").format(
                    filNam, varNam, tOld[0], tOld[len(tOld) - 1], tNew[0], tNew[len(tNew) - 1])
            test_passed = False
            t_err_max = min(tOld[0], tNew[0])
        else:  # Overwrite tOld with tNew to prevent any exception raised by the comparison tool.
            tOld[0] = tNew[0]

        if not test_equal_time(tOld[-1], tNew[-1]):
            error = (
                "While processing file {} for variable {}: Different end time between "
                "reference and test data.\n"
                "           tNew = [{}, {}]\n"
                "           tOld = [{}, {}]").format(filNam, varNam, tNew[0], tNew[-1], tOld[0], tOld[-1])
            test_passed = False
            t_err_max = min(tOld[-1], tNew[-1])
        else:  # Overwrite tOld with tNew to prevent any exception raised by the comparison tool.
            tOld[-1] = tNew[-1]

        # The next test may be true if a simulation stopped with an error prior to
        # producing sufficient data points
        if len(yNew) < len(yOld) and len(yNew) > 2:
            error = (
                "While processing file {} for variable {}: Fewer data points than reference results.\n"
                "len(yOld) = {}\n"
                "len(yNew) = {}\n"
                "Skipping error checking for this variable.\n").format(
                filNam, varNam, len(yOld), len(yNew))
            test_passed = False
            t_err_max = None

        if self._comp_tool == 'legacy':
            if len(yNew) > 2:
                # Some reference results contain already a time grid,
                # whereas others only contain the first and last time stamp.
                # Hence, we make sure to have the right time grid before we
                # call the interpolation.
                tGriOld = getTimeGrid(tOld, len(yNew))
                tGriNew = getTimeGrid(tNew, min(len(yNew), self._nPoi))
            else:
                tGriOld = tOld
                tGriNew = tNew
        elif self._comp_tool == 'funnel':
            # funnel_comp only needs len(t) = len(y) for Old and New time series
            if len(yNew) > 2:
                tNew = getTimeGrid(tNew, len(yNew))
            if len(yOld) > 2:
                tOld = getTimeGrid(tOld, len(yOld))

        if self._comp_tool == 'legacy':
            try:  # In case an error has been raised before: no comparison performed.
                error
            except NameError:
                t_err_max, error = self._legacy_comp(
                    tOld, yOld, tNew, yNew, tGriOld, tGriNew, varNam, filNam, self._tol['ay'])
        else:
            idx = self._init_comp_info(model_name, filNam)
            comp_tmp = self._comp_info[idx]['comparison']
            try:
                # Check if the variable has already been tested.
                # (This might happen if the variable is used in different plots.)
                # In this case we do not want to perform the comparison again but we still want the variable to be
                # plotted several times as it was originally intended: update _comp_info
                # with stored data.
                var_idx = comp_tmp['variables'].index(varNam)
                fun_dir = comp_tmp['funnel_dirs'][var_idx]
                test_passed = comp_tmp['test_passed'][var_idx]
                # variable group already stored for this variable
                var_group_str = comp_tmp['var_groups'][var_idx]
                # Now looking for the new variable group to be stored.
                var_group = var_group_str + 1 + next(iv for iv, vl in enumerate(
                    self._data[data_idx]["ResultVariables"][(var_group_str + 1):]) if varNam in vl)
                error = comp_tmp['warnings'][var_idx]
                t_err_max = comp_tmp['t_err_max'][var_idx]
                self._update_comp_info(
                    idx,
                    varNam,
                    fun_dir,
                    test_passed,
                    t_err_max,
                    error,
                    data_idx,
                    var_group)
            except (ValueError, StopIteration):
                try:  # In case an error has been raised before: no comparison performed.
                    self._update_comp_info(
                        idx, varNam, None, test_passed, t_err_max, error, data_idx)
                except NameError:
                    t_err_max, error = self._funnel_comp(
                        tOld, yOld, tNew, yNew, varNam, filNam, model_name, self._tol, data_idx)

        test_passed = True
        if error is not None:
            test_passed = False

        return (test_passed, t_err_max, error)

    def _isParameter(self, dataSeries):
        """ Return `True` if `dataSeries` is from a parameter.
        """
        import numpy as np
        if not (isinstance(dataSeries, np.ndarray) or isinstance(dataSeries, list)):
            raise TypeError("Program error: dataSeries must be a numpy.ndarr or a list. Received type "
                            + str(type(dataSeries)) + ".\n")
        return (len(dataSeries) == 2)

    def format_float(self, value):
        """ Return the argument in exponential notation, with
            non-significant zeros removed.
        """
        import re
        return re.sub(re.compile(r'\.e'), 'e',
                      re.sub(re.compile('0*e'), 'e', "{0:.15e}".format(value)))

    def _writeReferenceResults(self, refFilNam, y_sim, y_tra):
        """ Write the reference results.

        :param refFilNam: The name of the reference file.
        :param y_sim: The data points to be written to the file.
        :param y_tra: The dictionary with the translation log.

        This method writes the results in the form ``key=value``, with one line per entry.
        """
        from datetime import date
        import json

        with open(refFilNam, mode="w", encoding="utf-8") as f:
            f.write('last-generated=' + str(date.today()) + '\n')
            for stage in ['initialization', 'simulation', 'fmu-dependencies']:
                if stage in y_tra:
                    # f.write('statistics-%s=\n%s\n' % (stage, _pretty_print(y_tra[stage])))
                    f.write('statistics-%s=\n%s\n' % (stage, json.dumps(y_tra[stage],
                                                                        indent=2,
                                                                        separators=(',', ': '),
                                                                        sort_keys=True)))
            # FMU exports do not have simulation results.
            # Hence, we preclude them if y_sim == None
            if y_sim is not None:
                # Set, used to avoid that data series that are plotted in two plots are
                # written twice to the reference data file.
                s = set()
                for pai in y_sim:
                    for k, v in list(pai.items()):
                        if k not in s:
                            s.add(k)
                            f.write(k + '=')
                            # Use many digits, otherwise truncation errors occur that can be higher
                            # than the required accuracy.
                            formatted = [str(self.format_float(e)) for e in v]
                            f.write(str(formatted).replace("'", ""))
                            f.write('\n')

    def _readReferenceResults(self, refFilNam):
        """ Read the reference results.

        :param refFilNam: The name of the reference file.
        :return: A dictionary with the reference results.

        If the simulation statistics was found in the reference results,
        then the return value also has an entry
        `statistics-simulation={'numerical Jacobians': '0', 'nonlinear': ' ', 'linear': ' '}`,
        where the value is a dictionary. Otherwise, this key is not present.

        """
        import numpy
        import ast

        d = dict()
        with open(refFilNam, mode="r", encoding="utf-8-sig") as f:
            lines = f.readlines()

        # Compute the number of the first line that contains the results
        iSta = 0
        for iLin in range(min(2, len(lines))):
            if "svn-id" in lines[iLin]:
                iSta = iSta + 1
            if "last-generated" in lines[iLin]:
                iSta = iSta + 1

        r = dict()
        iLin = iSta
        while iLin < len(lines):
            lin = lines[iLin].strip('\n')
            try:
                (key, value) = lin.split("=")
                # Check if this is a statistics-* entry.
                if key.startswith("statistics-"):
                    # Call ast.literal_eval as value is a string that needs to be
                    # converted to a dictionary.

                    # The json string was pretty printed over several lines.
                    # Add to value the next line, unless it contains "-" or it does not exist.
                    value = value.strip()
                    while (iLin < len(lines) - 1 and lines[iLin + 1].find('=') == -1):
                        value = value + lines[iLin + 1].strip('\n').strip()
                        iLin += 1
                    d[key] = ast.literal_eval(value)
                else:
                    s = (value[value.find('[') + 1: value.rfind(']')]).strip()
                    numAsStr = s.split(',')
                    val = []
                    for num in numAsStr:
                        # We need to use numpy.float64 here for the comparison to work
                        val.append(numpy.float64(num))
                    r[key] = val
            except ValueError as detail:
                s = "%s could not be parsed.\n" % refFilNam
                self._reporter.writeError(s)
                raise TypeError(detail)
            iLin += 1
        d['results'] = r

        return d

    def _askNoReferenceResultsFound(self, yS, refFilNam, ans):
        """ Ask user what to do if no reference data were found
           :param yS: A list where each element is a dictionary of variable names and simulation
                      results that are to be plotted together.
           :param refFilNam: Name of reference file (used for reporting only).
           :param ans: A previously entered answer, either ``y``, ``Y``, ``n`` or ``N``.
           :return: A triple ``(updateReferenceData, foundError, ans)`` where ``updateReferenceData``
                    and ``foundError`` are booleans, and ``ans`` is ``y``, ``Y``, ``n`` or ``N``.

        """
        updateReferenceData = False
        foundError = False

        # For OCT verification, always write new reference results

        if self._OCT_VERIFICATION:
            return (True, foundError, True)

        if len(yS) > 0:
            sys.stdout.write(
                "*** Warning: The old reference data had no results, but the new simulation produced results\n")
            sys.stdout.write("             for %s\n" % refFilNam)
            sys.stdout.write("             Accept new results?\n")
            while not (ans == "n" or ans == "y" or ans == "Y" or ans == "N"):
                ans = input("             Enter: y(yes), n(no), Y(yes for all), N(no for all): ")
            if ans == "y" or ans == "Y":
                # update the flag
                updateReferenceData = True
        return (updateReferenceData, foundError, ans)

    def _check_statistics(self, old_res, y_tra, stage, foundError, newStatistics, model_name):
        """ Checks the simulation or translation statistics and return
            `True` if there is a new statistics, or a statistics is no longer present, or if `newStatistics == True`.
        """
        import os

        def _compare_statistics(stage, key, model_name):
            """ Function that returns true if model should be compared.
                This is a fix for Dymola 2022 because for some models, the initialization statistics
                changes from one translation to another due to a linear system switching from one to two.
                """
            if stage != 'initialization' or key != 'nonlinear':
                return True
            # If BUILDINGSPY_SKIP_STATISTICS_VERIFICATION is present, skip verification of the models
            # that are listed in this environment variable
            if 'BUILDINGSPY_SKIP_STATISTICS_VERIFICATION' in os.environ:
                if model_name in os.environ['BUILDINGSPY_SKIP_STATISTICS_VERIFICATION']:
                    print(
                        f"Excluding {model_name} from comparison of initialization statistics and result comparison on Travis CI.")
                    return False
            return True

        r = newStatistics
        if 'statistics-%s' % stage in old_res:
            # Found old statistics.
            # Check whether the new results have also such a statistics.
            if stage in y_tra:
                # Check whether it changed.
                for key in old_res['statistics-%s' % stage]:
                    if key in y_tra[stage]:
                        if _compare_statistics(stage, key, model_name) and not self.are_statistics_equal(
                                old_res['statistics-%s' % stage][key], y_tra[stage][key]):
                            if foundError:
                                self._reporter.writeWarning("%s: Translation statistics for %s and results changed for %s.\n Old = %s\n New = %s"
                                                            % (model_name, stage, key, old_res['statistics-%s' % stage][key], y_tra[stage][key]))
                            else:
                                self._reporter.writeWarning("%s: Translation statistics for %s changed for %s, but results are unchanged.\n Old = %s\n New = %s"
                                                            % (model_name, stage, key, old_res['statistics-%s' % stage][key], y_tra[stage][key]))

                            r = True
                    else:
                        self._reporter.writeWarning("%s: Found translation statistics for %s for %s in old but not in new results.\n Old = %s"
                                                    % (model_name, stage, key, old_res['statistics-%s' % stage][key]))
                        r = True
                for key in y_tra[stage]:
                    if key not in old_res['statistics-%s' % stage]:
                        self._reporter.writeWarning(
                            "%s: Found translation statistics for key %s in %s in new but not in old results." %
                            (model_name, key, stage))
                        r = True
            else:
                # The new results have no such statistics.
                self._reporter.writeWarning(
                    "%s: Found translation statistics for %s in old but not in new results." %
                    (model_name, stage))
                r = True
        else:
            # The old results have no such statistics.
            if stage in y_tra:
                # The new results have such statistics, hence the statistics changed.
                self._reporter.writeWarning(
                    "%s: Found translation statistics for %s in new but not in old results." %
                    (model_name, stage))
                r = True
        return r

    def _compareResults(self, data_idx, oldRefFulFilNam, y_sim, y_tra, refFilNam, ans):
        """ Compares the new and the old results.

            :param matFilNam: Matlab file name.
            :param oldRefFilFilNam: File name including path of old reference files.
            :param y_sim: A list where each element is a dictionary of variable names and simulation
                           results that are to be plotted together.
            :param y_tra: A dictionary with the translation statistics.
            :param refFilNam: Name of the file with reference results (used for reporting only).
            :param ans: A previously entered answer, either ``y``, ``Y``, ``n`` or ``N``.
            :param model_name: Model name, used for reporting.
            :return: A triple ``(updateReferenceData, foundError, ans)`` where ``updateReferenceData``
                     and ``foundError`` are booleans, and ``ans`` is ``y``, ``Y``, ``n`` or ``N``.

        """
        matFilNam = self._data[data_idx]['ResultFile']
        model_name = self._data[data_idx]['model_name']

        # Reset answer, unless it is set to Y or N
        if not (ans == "Y" or ans == "N"):
            ans = "-"
        updateReferenceData = False
        # If previously the user chose to update all reference data, then
        # we set updateReferenceData = True
        if ans == "Y":
            updateReferenceData = True
        newTrajectories = False

        # Load the old data (in dictionary format)
        old_results = self._readReferenceResults(oldRefFulFilNam)
        # Numerical results of the simulation
        y_ref = old_results['results']

        if len(y_ref) == 0:
            return self._askNoReferenceResultsFound(y_sim, refFilNam, ans)

        # The old data contains results
        t_ref = y_ref.get('time')

        # If a simulation was requested, compare the results.
        if self._data[data_idx][self._modelica_tool]['simulate']:
            # Iterate over the pairs of data that are to be plotted together
            timOfMaxErr = dict()
            noOldResults = []  # List of variables for which no old results have been found

            list_var_ref = [el for el in y_ref.keys() if not re.search('time', el, re.I)]
            list_var_sim = [
                el for gr in y_sim for el in gr.keys() if not re.search(
                    'time', el, re.I)]
            for var in list_var_ref:  # reference variables not available in simulation results
                if var not in list_var_sim:
                    idx = self._init_comp_info(model_name, matFilNam)
                    # We skip warning considering it is only the case for x variables against which y variables
                    # are plotted.
                    self._update_comp_info(idx, var, None, False, 0, 'skip', data_idx)

            # List that collects errors for this case. This allows to report only one error if multiple trajectories
            # are not matching from a single simulation.
            errors = []
            for pai in y_sim:
                t_sim = pai['time']

                # The time interval is the same for the stored and the current data.
                # Check the accuracy of the simulation.
                for varNam in list(pai.keys()):
                    # Iterate over the variable names that are to be plotted together
                    if varNam != 'time':
                        if varNam in y_ref:
                            # Check results
                            if self._isParameter(pai[varNam]):
                                t = [min(t_sim), max(t_sim)]
                            else:
                                t = t_sim

                            # Compare times series.
                            (res, timMaxErr, error) = self.areResultsEqual(
                                t_ref, y_ref[varNam], t, pai[varNam], varNam, data_idx
                            )

                            if error:
                                errors.append(error)
                            if not res:
                                newTrajectories = True
                                timOfMaxErr[varNam] = timMaxErr
                        else:
                            # There is no old data series for this variable name
                            errors.append(f"Did not find variable {varNam} in old results.")
                            newTrajectories = True
                            noOldResults.append(varNam)
            if len(errors) > 0:
                self._reporter.writeError(
                    "{}: Errors during result verification.\n           {}".format(
                        refFilNam, '\n           '.join(errors)))
        # Compare the simulation statistics
        # There are these cases:
        # 1. The old reference results have no statistics, in which case new results may be written.
        # 2. The old reference results have statistics, and they are the same or different.
        # Statistics of the simulation model
        newStatistics = False
        if self._modelica_tool == 'dymola':
            for stage in ['initialization', 'simulation']:
                # Updated newStatistics if there is a new statistic. The other
                # arguments remain unchanged.
                newStatistics = self._check_statistics(
                    old_results, y_tra, stage, newTrajectories, newStatistics, model_name)

        # If the users selected "Y" or "N" (to not accept or reject any new results) in previous tests,
        # or if the script is run in batch mode, then don't plot the results.
        # If we found an error, plot the results, and ask the user to accept or
        # reject the new values.
        if (newTrajectories or newStatistics) and (not self._batch) and (
                not ans == "N") and (not ans == "Y"):
            print(f"{self._color_ERROR}             For {refFilNam},")
            if newTrajectories and newStatistics:
                print(
                    f"             update reference files with new {self._color_BOLD}statistics and trajectories{self._color_ERROR}?{self._color_ENDC}")
            elif newStatistics:
                print(
                    f"             update reference files with new {self._color_BOLD}statistics{self._color_ERROR}?{self._color_ENDC}")
            else:
                print(
                    f"             update reference files with new {self._color_BOLD}trajectories{self._color_ERROR}?{self._color_ENDC}")

            if newTrajectories:
                if self._comp_tool == 'legacy':
                    print("(Close plot window to continue.)")
                    self._legacy_plot(y_sim, t_ref, y_ref, noOldResults, timOfMaxErr, matFilNam)
                else:
                    self._funnel_plot(model_name)

            while not (ans == "n" or ans == "y" or ans == "Y" or ans == "N"):
                ans = input("             Enter: y(yes), n(no), Y(yes for all), N(no for all): ")

            if ans == "y" or ans == "Y":
                # update the flag
                updateReferenceData = True

        return (updateReferenceData, (newTrajectories or newStatistics), ans)

    def _funnel_plot(self, model_name, browser=None):
        """Plot comparison results generated by pyfunnel."""

        idx = next(i for i, el in enumerate(self._comp_info) if el['model'] == model_name)
        comp_data = self._comp_info[idx]['comparison']
        dict_var_info = defaultdict(list)
        for iv, v in enumerate(comp_data['variables']):
            dict_var_info[v].append({'group': comp_data['var_groups'][iv],
                                     'dir': comp_data['funnel_dirs'][iv]})
        # Build a list of files to use for testing server request in pyfunnel.
        # We check whether these files are available in the file system.
        list_files = []
        for d in dict_var_info.values():
            if d[0]['dir'] is not None:
                for el in ['reference.csv', 'test.csv', 'errors.csv']:
                    file_path = os.path.join(d[0]['dir'], el)
                    if os.path.isfile(file_path):
                        list_files.append(file_path)
        # If no comparison results available in the file system, no plot.
        if len(list_files) == 0:
            return
        # Customize the plot.
        plot_title = comp_data['file_name']
        max_plot_per100 = 4
        height = 100 * \
            (1 + max(0, max(comp_data['var_groups']) - max_plot_per100) / max_plot_per100)
        err_plot_height = 0.18 * 100 / height
        # Populate the plot template.
        with open(self._PLOT_TEMPLATE, 'r') as f:
            template = f.read()
        content = re.sub(r'\$PAGE_TITLE', plot_title, template)
        content = re.sub(r'\$TITLE', plot_title, content)
        content = re.sub(r'\$DICT_VAR_INFO', json.dumps(dict_var_info), content)
        content = re.sub(r'\$HEIGHT', '{}%'.format(height), content)
        content = re.sub(r'\$ERR_PLOT_HEIGHT', str(err_plot_height), content)
        # Launch the local server.
        server = pyfunnel.MyHTTPServer(('', 0), pyfunnel.CORSRequestHandler,
                                       str_html=content, url_html='funnel')
        # Start the browser instance.
        server.browse(list_files, browser=browser)

    def _legacy_plot(self, y_sim, t_ref, y_ref, noOldResults, timOfMaxErr, model_name):
        """Plot comparison results generated by legacy comparison algorithm."""

        nPlo = len(y_sim)
        iPlo = 0
        plt.clf()
        for pai in y_sim:
            iPlo += 1
            plt.subplot(nPlo, 1, iPlo)
            # Iterate over the variable names that are to be plotted together
            color = ['k', 'r', 'b', 'g', 'c', 'm']
            iPai = -1
            t_sim = pai['time']
            for varNam in list(pai.keys()):
                iPai += 1
                if iPai > len(color) - 1:
                    iPai = 0
                if varNam != 'time':
                    if self._isParameter(pai[varNam]):
                        plt.plot([min(t_sim), max(t_sim)], pai[varNam],
                                 color[iPai] + '-', label='New ' + varNam)
                    else:
                        plt.plot(self._getTimeGrid(t_sim[0], t_sim[-1], len(pai[varNam])),
                                 pai[varNam],
                                 color[iPai] + '-', label='New ' + varNam)

                    # Test to make sure that this variable has been found in the old results
                    if varNam in y_ref:
                        if self._isParameter(y_ref[varNam]):
                            # for parameters, don't just draw a dot, as these are hard to see as
                            # they are on the box
                            plt.plot([min(t_ref), max(t_ref)], y_ref[varNam],
                                     color[iPai] + 'x', markersize=10, label='Old ' + varNam)
                        else:
                            plt.plot(self._getTimeGrid(t_ref[0], t_ref[-1], len(y_ref[varNam])),
                                     y_ref[varNam],
                                     color[iPai] + '.', label='Old ' + varNam)
                    # Plot the location of the maximum error
                    if varNam in timOfMaxErr:
                        plt.axvline(x=timOfMaxErr[varNam])

            leg = plt.legend(loc='right', fancybox=True)
            leg.get_frame().set_alpha(0.5)  # transparent legend
            plt.xlabel('time')
            plt.grid(True)
            if iPlo == 1:
                plt.title(model_name)

        # Store the graphic objects.
        # The first plot is shown using the default size.
        # Afterwards, the plot is resized to have the same size as
        # the previous plot.
        gcf = plt.gcf()
        if self._figSize is not None:
            gcf.set_size_inches(self._figSize, forward=True)

        # Display the plot
        plt.show()
        # Store the size for reuse in the next plot.
        self._figSize = gcf.get_size_inches()

    def are_statistics_equal(self, s1, s2):
        """ Compare the simulation statistics `s1` and `s2` and
            return `True` if they are equal, or `False` otherwise.

        """
        x = s1.strip()
        y = s2.strip()
        if x == y:
            return True
        # If they have a comma, such as from 1, 20, 1, 14, then split it,
        # sort it, and compare the entries for equality

        def g(s): return s.replace(" ", "").split(",")
        # Sort and remove 0, as we are not interested in these equations because
        # they are solved explicitely
        sp1 = [x for x in sorted(g(x)) if x != '0']
        sp2 = [x for x in sorted(g(y)) if x != '0']
        # If the list have different lengths, they are not equal
        if len(sp1) != len(sp2):
            return False
        # They are of equal lengths, compare each element
        for i in range(len(sp1)):
            if sp1[i] != sp2[i]:
                return False

        return True

    def _compare_and_rewrite_fmu_dependencies(
            self,
            new_dependencies,
            reference_file_path,
            reference_file_name,
            ans):
        """ Compares whether the ``.fmu`` dependencies have been changed.
            If they are the same, this function does nothing.
            If they do not exist in the reference results, it askes to generate them.
            If they differ from the reference results, it askes whether to accept the new ones.

            :param new_dependencies: A dictionary with the new dependencies.
            :param reference_file_path: Path to the file with reference results.
            :param reference_file_name: Name of the file with reference results.
            :param ans: A previously entered answer, either ``y``, ``Y``, ``n`` or ``N``.
            :return: A tuple consisting of a boolean ``updated_reference_data`` and the value of ``ans``.

        """
        # Absolute path to the reference file
        abs_ref_fil_nam = os.path.join(reference_file_path, reference_file_name)
        # Put dependencies in data format needed to write to the reference result file
        y_tra = dict()
        y_tra['fmu-dependencies'] = new_dependencies

        # Check whether the reference results exist.
        if not os.path.exists(abs_ref_fil_nam):
            if not self._OCT_VERIFICATION:
                print("Warning ***: Reference file {} does not yet exist.".format(reference_file_name))
                while not (ans == "n" or ans == "y" or ans == "Y" or ans == "N"):
                    print("             Create new file?")
                    ans = input("             Enter: y(yes), n(no), Y(yes for all), N(no for all): ")
            else:
                ans = "Y"

            if ans == "y" or ans == "Y":
                self._writeReferenceResults(abs_ref_fil_nam, None, y_tra)
                if not self._OCT_VERIFICATION:
                    # Avoid verbose output during OCT_VERIFICATION
                    self._reporter.writeOutput("Wrote new reference file %s." %
                                               reference_file_name)
            else:
                self._reporter.writeError("Did not write new reference file %s." %
                                          reference_file_name)
            return [True, ans]

        # The file that may contain the reference results exist.
        old_dep = self._readReferenceResults(abs_ref_fil_nam)
        # Check whether it contains a key 'statistics-fmu-dependencies'
        if 'statistics-fmu-dependencies' in old_dep:
            # Compare the statistics for each section
            found_differences = False
            for typ in ['InitialUnknowns', 'Outputs', 'Derivatives']:
                if old_dep['statistics-fmu-dependencies'][typ] != new_dependencies[typ]:
                    print(
                        "*** Warning: Reference file {} has different FMU statistics for '{}'.".format(reference_file_name, typ))
                    found_differences = True
            if found_differences:
                while not (ans == "n" or ans == "y" or ans == "Y" or ans == "N"):
                    print("             Rewrite file?")
                    ans = input("             Enter: y(yes), n(no), Y(yes for all), N(no for all): ")
                if ans == "y" or ans == "Y":
                    self._writeReferenceResults(abs_ref_fil_nam, None, y_tra)
                    self._reporter.writeWarning(
                        "*** Warning: Rewrote reference file %s due to new FMU statistics." %
                        reference_file_name)
            return [found_differences, ans]

        else:
            # The old file has no statistics. Ask to rewrite it.
            print("*** Warning: Reference file {} has no FMU statistics.".format(reference_file_name))
            while not (ans == "n" or ans == "y" or ans == "Y" or ans == "N"):
                print("             Rewrite file?")
                ans = input("             Enter: y(yes), n(no), Y(yes for all), N(no for all): ")
            if ans == "y" or ans == "Y":
                self._writeReferenceResults(abs_ref_fil_nam, None, y_tra)
                self._reporter.writeWarning(
                    "*** Warning: Rewrote reference file %s as the old one had no FMU statistics." %
                    reference_file_name)
            return [True, ans]

    def _check_fmu_statistics(self, ans):
        """ Check the fmu statistics from each regression test and compare it with the previously
            saved statistics stored in the library home folder.
            If the statistics differs,
            show a warning message containing the file name and path.
            If there is no statistics stored in the reference results in the library home folder,
            ask the user whether it should be generated.

            This function returns 1 if the statistics differ, or if the ``.fmu`` file
            is not found. The function returns 0 if there were no problems.
        """
        import buildingspy.fmi as fmi

        retVal = 0
        # Check if the directory
        # "self._libHome\\Resources\\ReferenceResults\\Dymola" exists, if not
        # create it.
        refDir = os.path.join(self._libHome, 'Resources', 'ReferenceResults', 'Dymola')
        if not os.path.exists(refDir):
            os.makedirs(refDir)

        for data in self._data:
            # Name of the reference file, which is the same as that matlab file name but with another extension.
            # Only check data for FMU exort.
            if data['dymola']['exportFMU']:
                # Convert 'aa/bb.mos' to 'aa_bb.txt'
                mosFulFilNam = os.path.join(self.getLibraryName(), data['ScriptFile'])
                mosFulFilNam = mosFulFilNam.replace(os.sep, '_')
                refFilNam = os.path.splitext(mosFulFilNam)[0] + ".txt"
                fmu_fil = os.path.join(data['ResultDirectory'],
                                       self.getLibraryName(), data['dymola']['FMUName'])
                try:
                    # Get the new dependency
                    dep_new = fmi.get_dependencies(fmu_fil)
                    # Compare it with the stored results, and update the stored results if
                    # needed and requested by the user.
                    [updated_reference_data, ans] = self._compare_and_rewrite_fmu_dependencies(
                        dep_new, refDir, refFilNam, ans)
                    # Reset answer, unless it is set to Y or N
                    if not (ans == "Y" or ans == "N"):
                        ans = "-"
                    if updated_reference_data:
                        retVal = 1

                except UnicodeDecodeError as e:
                    em = "UnicodeDecodeError: {}.\n".format(e)
                    em += "Output file of " + data['ScriptFile'] + " is excluded from unit tests.\n"
                    em += "The model appears to contain a non-asci character\n"
                    em += "in the comment of a variable, parameter or constant.\n"
                    em += "Check " + data['ScriptFile'] + " and the classes it instantiates.\n"
                    self._reporter.writeError(em)
                except IOError as e:
                    em = "IOError({0}): {1}.\n".format(e.errno, e)
                    em += "Output file of " + data['ScriptFile'] + \
                        " is excluded from unit tests because\n"
                    em += "the file " + fmu_fil + " does not exist\n."
                    self._reporter.writeError(em)
        return retVal

    def _get_jmodelica_warnings(self, error_text, model):
        """ Return a list with all JModelica warnings
        """
        import re

        def _search_in_string(lin, lis, k, v):
            # JModelica/ThirdParty/MSL/Modelica/Media/package.mo has errorneous each
            # which we skip in our testing
            if ("Ignoring erroneous 'each' for the modification ' = reference_X'" in lin) or \
                    ("Ignoring erroneous 'each' for the modification ' = fill(0,0)'" in lin) or \
                    ("""Ignoring erroneous 'each' for the modification ' = {","}'""" in lin):
                return
            # Ignore warnings of the form Iteration variable "der(xxx)" is missing start value!
#            if re.search(r"""Iteration variable "der\(\S|.\)" is missing start value!""", lin):
#                break
            if v['tool_message'] in lin:
                # Found a warning. Report it to the reporter, and add it to the list that will be written to
                # the json file.
                #                  self._reporter.writeWarning(v["model_message"].format(model))
                msg = lin.strip(' \n')
                self._reporter.writeWarning("{}: {}".format(model, msg))
                lis.append(msg)
                self._error_dict.increment_counter(k)
            return

        lis = list()
        # Search for all warnings
        for k, v in list(self._error_dict.get_dictionary().items()):
            # Search in each line of the error file
            if self._modelica_tool == 'openmodelica':
                for lin in error_text.split('\n'):
                    _search_in_string(lin, lis, k, v)
            else:
                for lin in error_text:
                    _search_in_string(lin, lis, k, v)
        # Return a dictionary with all warnings
        return lis

    def _get_openmodelica_simulation_record(self, simulation_text):
        """ Return total number of Jacobian evaluations, state events, and elapsed cpu time
            when unit tests are run with OpenModelica
        """
        struct = [
            {"key": 'jacobians',
             'pattern': r"(\d+) evaluations of jacobian",
             'val': 0},
            {"key": 'state_events',
             'pattern': r"(\d+) state events",
             'val': 0},
            {"key": 'elapsed_time',
             'pattern': r"(\S+)s \[100.0%\] total",
             'val': 0}
        ]
        for ele in struct:
            r = re.search(ele['pattern'], simulation_text)
            if r is not None:
                ele['val'] = float(r.group(1)) if ele['key'] == 'elapsed_time' else r.group(1)
        res = {}
        for ele in struct:
            res[ele['key']] = ele['val']

        return res

    def _get_optimica_simulation_record(self, simulation_text):
        """ Return total number of Jacobian evaluations, state events, and elapsed cpu time
            when unit tests are run with OPTIMICA or JModelica
        """
        jacobianNumber = 0
        stateEvents = 0
        elapsedTime = 0
        for lin in simulation_text:
            if ("Number of Jacobian evaluations" in lin):
                temp = lin.split(":")
                jacobianNumber = int(temp[1].strip())
            if ("Number of state events" in lin):
                temp = lin.split(":")
                stateEvents = int(temp[1].strip())
            if ("Elapsed simulation time" in lin):
                temp = lin.split(":")
                temp1 = temp[1].split()
                elapsedTime = float(temp1[0])
        res = {'jacobians': jacobianNumber,
               'state_events': stateEvents,
               'elapsed_time': elapsedTime}
        return res

    def _verify_non_dymola_runs(self):
        """ Check the results of the OPTIMICA and JModelica tests.

            This function returns 0 if no errors occurred,
            or a positive non-zero number otherwise.
        """
        iTra = 0
        iSim = 0
        iOmiSim = 0
        # Iterate over directories
        all_res = []
        for d in self._temDir:
            # Iterate over json files
            # The python file have names such as class_class_class.py
            for fil in glob.glob("{}{}*_*.py".format(d, os.path.sep)):
                # Check if there is a corresponding json file
                json_name = fil.replace(".py", "_buildingspy.json")
                if not os.path.exists(json_name):
                    em = "Did not find {}. Is the program properly installed?".format(json_name)
                    stdOutFil = os.path.abspath('stdout')
                    if os.path.exists(stdOutFil):
                        with open(stdOutFil, 'r', encoding="utf-8-sig") as tem:
                            for lin in tem:
                                em = em + "**** stdout file: {}\n".format(lin)
                            em = em + "**** end of stdout file\n"
                    self._reporter.writeError(em)
                    iTra = iTra + 1
                else:
                    with open(json_name, 'r', encoding="utf-8-sig") as json_file:
                        res = json.load(json_file)
                        # Get warnings from stdout that was captured from the compilation
                        if 'stdout' in res['translation']:
                            warnings = self._get_jmodelica_warnings(
                                error_text=res['translation']['stdout'],
                                model=res['model'])
                            res['translation']['warnings'] = warnings
                            # We don't need the stdout anymore, which can be long.
                            del res['translation']['stdout']

                        # Get number of Jacobian evaluations from stdout that was captured from
                        # the simulation
                        if 'stdout' in res['simulation']:
                            if self._modelica_tool == 'openmodelica':
                                jmRecord = self._get_openmodelica_simulation_record(
                                    simulation_text=res['simulation']['stdout'])
                            else:
                                jmRecord = self._get_optimica_simulation_record(
                                    simulation_text=res['simulation']['stdout'])
                            res['simulation']['jacobians'] = jmRecord['jacobians']
                            res['simulation']['state_events'] = jmRecord['state_events']
                            res['simulation']['elapsed_time'] = jmRecord['elapsed_time']
                            # We don't need the stdout anymore, which can be long.
                            del res['simulation']['stdout']
                        # Set the working_directory in the dictionary, which is used for error
                        # reporting
                        res['working_directory'] = d

                        all_res.append(res)
                        if not res['translation']['success']:
                            em = f"Translation of {res['model']} failed: '{res['translation']['exception']}'. Directory is '{res['working_directory']}'."
                            self._reporter.writeError(em)
                            iTra = iTra + 1
                        elif not res['simulation']['success']:
                            # Check if simulation was omitted based configuration.
                            if 'message' in res['simulation'] and \
                               res['simulation']['message'] == 'No simulation requested.':
                                # Write a message, except if this model is for FMU export only
                                # Get the info from the data structure that has the experiment
                                # specification.
                                mustExportFMU = False
                                model_name = res['model']
                                for ele in self._data:
                                    if ele['model_name'] == model_name:
                                        if ele['dymola']['exportFMU']:
                                            mustExportFMU = True
                                            break
#                               The models that are not simulated are already reported.
#                                if not mustExportFMU:
#                                    # This is a model that usually should be simulated,
#                                    # and not only a model that need to be exported as an FMU
#                                    print("*** Did not simulate {}".format(res['model']))
#                                    iOmiSim = iOmiSim + 1
                            else:
                                em = f"Simulation of {res['model']} failed: '{res['simulation']['exception']}'. Directory is '{res['working_directory']}'."
                                self._reporter.writeError(em)
                                iSim = iSim + 1

        # Merge all_res, which has the messages from the translation and simulation, with self._data
        # This allows to check when processing self._data whether the simulation was successful
        for res in all_res:
            model_name = res['model']
            for dat in self._data:
                if dat['model_name'] == model_name:
                    dat[self._modelica_tool]['translation'] = res['translation']
                    dat[self._modelica_tool]['simulation'] = res['simulation']
                    break

        # Write all results to simulator log file
        with open(self._simulator_log_file, 'w', encoding="utf-8-sig") as sim_log:
            sim_log.write("{}\n".format(json.dumps(all_res, indent=2, sort_keys=True)))

        retVal = self._writeSummaryMessages()

        if iTra > 0:
            print("\nNumber of models that failed translation                     : {}".format(iTra))
        if iSim > 0:
            print("\nNumber of models that translated but failed simulation       : {}".format(iSim))
        if iOmiSim > 0:
            print("\nNumber of models that configuration excluded from simulation : {}".format(iOmiSim))

        return retVal

    def _get_size_dir(self, start_path):
        total_size = 0
        for dirpath, dirnames, filenames in os.walk(start_path):
            for f in filenames:
                fp = os.path.join(dirpath, f)
                total_size += os.path.getsize(fp)
        return total_size

    def _checkReferencePoints(self, ans):
        """ Check reference points from each regression test and compare it with the previously
            saved reference points of the same test stored in the library home folder.
            If all the reference points are not within a certain tolerance with the previous results,
            show a warning message containing the file name and path.
            If there is no ``.mat`` file of the reference points in the library home folder,
            ask the user whether it should be generated.

            This function returns ``1`` if reading reference results or reading the translation
            statistics failed. In this case, the calling method should not attempt to do
            further processing. The function returns ``0`` if there were no problems. In
            case of wrong simulation results, this function also returns ``0``, as this is
            not considered an error in executing this function.
        """
        # Check if the directory
        # "self._libHome\\Resources\\ReferenceResults\\Dymola" exists, if not
        # create it.
        refDir = os.path.join(self._libHome, 'Resources', 'ReferenceResults', 'Dymola')
        if not os.path.exists(refDir):
            os.makedirs(refDir)

        ret_val = 0
        for data_idx, data in enumerate(self._data):
            # Index to self._comp_info
            # Models that only export an FMU have no field data['ResultFile']
            if 'ResultFile' in data:
                idx = self._init_comp_info(data['model_name'], data['ResultFile'])
            else:
                idx = self._init_comp_info(data['model_name'], None)
            # Only check data that need to be translated, simulated or exported as an FMU
            check_condition = \
                (self._isPresentAndTrue('translate', data[self._modelica_tool]) or
                    self._isPresentAndTrue('simulate', data[self._modelica_tool]) or
                    self._isPresentAndTrue('exportFMU', data[self._modelica_tool]))
            # Only if the simulation was successful are we reading the results.
            # (Simulation errors are reported earlier already.)
<<<<<<< HEAD
            check_condition = check_condition and \
                'simulation' in data[self._modelica_tool] and \
                data[self._modelica_tool]['simulation']['success']
=======

            if 'simulation' in data[self._modelica_tool]:
                check_condition = check_condition and data[self._modelica_tool]['simulation']['success']
>>>>>>> 6bd5c2c3

            if check_condition:
                get_user_prompt = True
                # Convert 'aa/bb.mos' to 'aa_bb.txt'
                mosFulFilNam = os.path.join(self.getLibraryName(), data['ScriptFile'])
                mosFulFilNam = mosFulFilNam.replace(os.sep, '_')
                refFilNam = os.path.splitext(mosFulFilNam)[0] + ".txt"
                try:
                    # extract simulation results from the ".mat" file corresponding to "filNam"
                    warnings = []
                    errors = []
                    # Get the simulation results if a simulation was requested
                    y_sim = self._getSimulationResults(
                        data, warnings, errors) if data[self._modelica_tool]['simulate'] else None
                    # Get the translation statistics
                    if self._modelica_tool == 'dymola':
                        y_tra = self._getDymolaTranslationStatistics(data, warnings, errors)
                    else:
                        y_tra = None
                    for entry in warnings:
                        self._reporter.writeWarning(entry)
                    for entry in errors:
                        self._reporter.writeError(entry)
                    if len(errors) > 0:
                        # If there were errors when getting the results or translation statistics
                        # update self._comp_info to log errors and turn flags to return
                        list_var_ref = [el for gr in data['ResultVariables'] for el in gr]
                        for iv, var_ref in enumerate(list_var_ref):
                            if iv == 0:
                                self._update_comp_info(
                                    idx,
                                    var_ref,
                                    None,
                                    False,
                                    0,
                                    'Translation, simulation or extracting simulation results failed. {}'.format(
                                        '\n'.join(errors)),
                                    data_idx)
                            else:
                                self._update_comp_info(idx, var_ref, None, False, 0, '', data_idx)
                        # flags to return
                        ret_val = 1
                        get_user_prompt = False

                except UnicodeDecodeError as e:
                    em = "UnicodeDecodeError: {0}".format(e)
                    em += "Output file of " + data['ScriptFile'] + " is excluded from unit tests.\n"
                    em += "The model appears to contain a non-asci character\n"
                    em += "in the comment of a variable, parameter or constant.\n"
                    em += "Check " + data['ScriptFile'] + " and the classes it instantiates.\n"
                    self._reporter.writeError(em)
                else:
                    # if there was no error for this test case, check user feedback for result
                    if (get_user_prompt or self._OCT_VERIFICATION) and data[self._modelica_tool]['simulate']:
                        # Reset answer, unless it is set to Y or N, or
                        # unless the tests run in batch mode
                        if not (self._batch or ans == "Y" or ans == "N"):
                            ans = "-"
                        updateReferenceData = False
                        # check if reference results already exist in library
                        oldRefFulFilNam = os.path.join(refDir, refFilNam)
                        # If the reference file exists, and if the reference file contains
                        # results, compare the results.
                        if os.path.exists(oldRefFulFilNam):
                            # print('Found results for ' + oldRefFulFilNam)
                            # Note that y_sim is None if a model was requested to be not simulated.
                            [updateReferenceData, _, ans] = self._compareResults(
                                data_idx, oldRefFulFilNam, y_sim, y_tra, refFilNam, ans,
                            )
                        else:
                            # Reference file does not exist
                            if data[self._modelica_tool]['simulate']:
                                noOldResults = []
                                # add all names since we do not have any reference results yet
                                for pai in y_sim:
                                    t_ref = pai["time"]
                                noOldResults = noOldResults + list(pai.keys())
<<<<<<< HEAD
                                if not self._OCT_VERIFICATION:
                                    if not self._batch:
                                        self._legacy_plot(y_sim, t_ref, {}, noOldResults, dict(),
                                                          "New results: " + data['ScriptFile'])
                                    # Reference file does not exist, write warning, unless we are in OCT_VERIFICATION mode
                                    print(
                                        "*** Warning: Reference file {} does not yet exist.".format(refFilNam))
=======
                                if not (self._batch or ans == "Y" or ans == "N"):
                                    self._legacy_plot(y_sim, t_ref, {}, noOldResults, dict(),
                                                      "New results: " + data['ScriptFile'])
                                # Reference file does not exist
                                print(
                                    "*** Warning: Reference file {} does not yet exist.".format(refFilNam))
>>>>>>> 6bd5c2c3
                                while not (ans == "n" or ans == "y" or ans == "Y" or ans == "N"):
                                    print("             Create new file?")
                                    ans = input(
                                        "             Enter: y(yes), n(no), Y(yes for all), N(no for all): ")
                                if ans == "y" or ans == "Y":
                                    updateReferenceData = True
                                else:
                                    self._reporter.writeError("Did not write new reference file %s." %
                                                              oldRefFulFilNam)
                            else:
                                updateReferenceData = True
                        if updateReferenceData:    # If the reference data of any variable was updated
                            # Make dictionary to save the results
                            self._writeReferenceResults(oldRefFulFilNam, y_sim, y_tra)
                            if not self._OCT_VERIFICATION:
                                # Avoid verbose output during OCT_VERIFICATION
                                self._reporter.writeOutput("Wrote new reference file %s." %
                                                           oldRefFulFilNam)

            else:
                # Tests that export FMUs do not have an output file. Hence, we do not warn
                # about these cases. Also, if the simulation failed, there is no need to report,
                # because simulation failures were already reported as an error earlier.
                if (self._modelica_tool == 'dymola' and not data['dymola']['exportFMU']):
                    # data['dymola']['simulation'] is not present for tests that are on the
                    # exclude list.
                    if 'simulation' in data['dymola']:
                        if self._isPresentAndTrue('success', data['dymola']['simulation']):
                            self._reporter.writeWarning(
                                "Output file of " +
                                data['ScriptFile'] +
                                " is excluded from result test.")

        # Write all results to comparison log file and inform user.
        with open(self._comp_log_file, 'w', encoding="utf-8-sig") as comp_log:
            comp_log.write("{}\n".format(json.dumps(self._comp_info, indent=2, sort_keys=True)))

        if self._comp_tool == 'funnel':
            s = """Comparison files output by funnel are stored in the directory '{}' of size {:.1f} MB.
Run 'python -c "import buildingspy.development.regressiontest as t; t.Tester().report()"'
to access a summary of the comparison results.\n""".format(
                self._comp_dir, self._get_size_dir(self._comp_dir) * 1e-6)
            self._reporter.writeOutput(s)

        return ret_val

    def _performTranslationErrorChecks(self, logFil, stat):
        with open(logFil, mode="rt", encoding="utf-8-sig") as fil:
            lines = fil.readlines()

        for k, v in list(self._error_dict.get_dictionary().items()):
            stat[k] = 0
            for line in lines:
                # use regex to extract first group and sum them in stat
                if 'is_regex' in v and v['is_regex']:
                    import re
                    m = re.search(v["tool_message"], line)
                    if m is not None:
                        stat[k] = stat[k] + int(m.group(1))
                # otherwise, default: count the number of line occurences
                else:
                    if v["tool_message"] in line:
                        stat[k] = stat[k] + 1

        return stat

    def _checkSimulationError(self, errorFile):
        """ Check whether the simulation had any errors, and
            write the error messages to ``self._reporter``.
        """
        import json

        # Read the json file with the statistics
        if not os.path.isfile(self._statistics_log):
            raise IOError(
                "Statistics file {} does not exist.".format(
                    os.path.abspath(
                        self._statistics_log)))

        with open(self._statistics_log, mode="rt", encoding="utf-8-sig") as fil:
            try:
                stat = json.load(fil)['testCase']
            except ValueError as e:
                raise ValueError("Failed to parse {}.\n{}".format(self._statistics_log, str(e)))

        # Error counters
        iChe = 0
        iCom = 0
        iSim = 0
        iFMU = 0

        # Header for dump file
        with open(self._failed_simulator_log_file, "w") as f:
            f.write("Automatically generated BuildingsPy dump file for failed translations.\n\n")

        # Check for errors
        hasTranslationErrors = False
        for ele in stat:
            hasTranslationError = False
            if 'check' in ele and ele['check']['result'] is False:
                hasTranslationError = True
                iChe = iChe + 1
                self._reporter.writeError("Model check failed for '%s'." % ele["model"])
            if 'simulate' in ele and ele['simulate']['result'] is False:
                hasTranslationError = True
                iSim = iSim + 1
                self._reporter.writeError("Simulation failed for '%s'." %
                                          ele["simulate"]["command"])
            elif 'FMUExport' in ele and ele['FMUExport']['result'] is False:
                iFMU = iFMU + 1
                self._reporter.writeError("FMU export failed for '%s'." %
                                          ele["FMUExport"]["command"])

            # Check for problems.
            # First, determine whether we had a simulation or an FMU export
            if 'simulate' in ele:
                key = 'simulate'
            else:
                key = 'FMUExport'

            if key in ele:
                logFil = ele[key]["translationLog"]
                ele[key] = self._performTranslationErrorChecks(logFil, ele[key])
                for k, v in list(self._error_dict.get_dictionary().items()):
                    # For OPTIMICA and JModelica, we neither have simulate nor FMUExport
                    if ele[key][k] > 0:
                        self._reporter.writeWarning(v["model_message"].format(ele[key]["command"]))
                        self._error_dict.increment_counter(k)

            if hasTranslationError:
                hasTranslationErrors = True
                with open(self._failed_simulator_log_file, "a") as f:
                    f.write("===============================\n")
                    f.write("=====START OF NEW LOG FILE=====\n")
                    f.write("===============================\n")
                    with open(logFil, "r") as f2:
                        f.write(f2.read())
                    f.write("\n\n\n")

        if iChe > 0:
            print("Number of models that failed check                           : {}".format(iChe))
        if iSim > 0:
            print("Number of models that failed to simulate                     : {}".format(iSim))
        if iFMU > 0:
            print("Number of models that failed to export as an FMU             : {}".format(iFMU))
        if hasTranslationErrors:
            print(
                "Check or simulation failed, see {} for more details about the failed models.".format(
                    self._failed_simulator_log_file))
        return self._writeSummaryMessages()

    def _writeSummaryMessages(self, silent=True):
        """Write summary messages"""

        for _, v in list(self._error_dict.get_dictionary().items()):
            counter = v['counter']
            if counter > 0 and not silent:
                print(v['summary_message'].format(counter))

        if not silent:
            # Change console to color output
            nWar = self._reporter.getNumberOfWarnings()
            nErr = self._reporter.getNumberOfErrors()
            if nWar > 0 or nErr > 0:
                print(self._color_ERROR, end='')
            self._reporter.writeOutput(
                f"Script that runs unit tests had {nWar} warnings and {nErr} errors.\n")
            if nWar > 0 or nErr > 0:
                print(self._color_ENDC, end='')
            sys.stdout.write("See '{}' for details.\n".format(self._simulator_log_file))

        if self._reporter.getNumberOfErrors() > 0:
            retval = 1
        elif self._reporter.getNumberOfWarnings() > 0:
            retval = 2
        else:
            retval = 0
            if not silent:
                # Change console to color output
                print(self._color_OK, end='')
                self._reporter.writeOutput("Unit tests completed successfully.\n")
                print(self._color_ENDC, end='')
        sys.stdout.flush()

        return retval

    def get_number_of_tests(self):
        """ Returns the number of regression tests that will be run for the current library and configuration.

            Note: Needs to be run within the run method (where elements of self._data requiring no simulation
            are first removed).
        """
        return len(self._data)

    def printNumberOfClasses(self):
        """ Print the number of models, blocks and functions to the
            standard output stream
        """

        iMod = 0
        iBlo = 0
        iFun = 0
        for root, _, files in os.walk(self._libHome):
            pos = root.find('.svn' or '.git')
            # skip .svn folders
            if pos == -1:
                for filNam in files:
                    # find .mo files
                    pos = filNam.find('.mo')
                    if pos > -1 and (root.find('Examples') == -1 or root.find('Validation') == -1):
                        # find classes that are not partial
                        filFulNam = os.path.join(root, filNam)
                        iMod = self._checkKey("model", filFulNam, iMod)
                        iBlo = self._checkKey("block", filFulNam, iBlo)
                        iFun = self._checkKey("function", filFulNam, iFun)
        print("Number of models   : {!s}".format(iMod))
        print("          blocks   : {!s}".format(iBlo))
        print("          functions: {!s}".format(iFun))

    def _getModelCheckCommand(self, mosFilNam):
        """ Return lines that conduct a model check in pedantic mode.

        :param mosFilNam: The name of the ``*.mos`` file

        This function return a command of the form
        ``checkModel("Buildings.Controls.Continuous.Examples.LimPID")``
        """

        def get_model_name(mosFil, line):
            try:
                iSta = line.index('\"') + 1
                iEnd = line.index('\"', iSta)
                return line[iSta:iEnd]
            except ValueError as e:
                em = str(e) + "\n"
                em += "Did not find model name in '%s'\n" % mosFil
                self._reporter.writeError(em)
                raise ValueError(em)

        retVal = None
        with open(mosFilNam, mode="r+", encoding="utf-8-sig") as fil:
            for lin in fil:
                if "simulateModel" in lin or "modelToOpen" in lin:
                    if self._modelica_tool == 'dymola':
                        retVal = 'checkModel("{}")'.format(get_model_name(mosFilNam, lin))
                    elif self._modelica_tool == 'openmodelica':
                        retVal = "checkModel({})".format(get_model_name(mosFilNam, lin))
                    break
        return retVal

    def _removePlotCommands(self, mosFilNam):
        """Remove all plot commands from the mos file.

        :param mosFilNam: The name of the ``*.mos`` file

        This function removes all plot commands from the file ``mosFilNam``.
        This allows to work around a bug in Dymola 2012 which can cause an exception
        from the Windows operating system, or which can cause Dymola to hang on Linux.
        """
        with open(mosFilNam, mode="r+", encoding="utf-8-sig") as fil:
            lines = fil.readlines()
        linWri = []
        goToPlotEnd = False
        for i in range(len(lines)):
            if not goToPlotEnd:
                if (lines[i].count("removePlots(") == 0) and (lines[i].count("createPlot(") == 0):
                    linWri.append(i)
                elif (lines[i].count("createPlot(")) > 0:
                    goToPlotEnd = True
            else:
                if (lines[i].count(";") > 0):
                    goToPlotEnd = False
        # Write file
        with open(mosFilNam, mode="w", encoding="utf-8") as filWri:
            for i in range(len(linWri)):
                filWri.write(lines[linWri[i]])

    def _updateResultFile(self, mosFilNam, modelName):
        """
        Update the mos script to use ``matFilNam`` as the name of the result file.

        :param mosFilNam: The name of the ``*.mos`` file
        :param modelName: The name of the model

        This function updates in the ``mosFilNam`` the simulate command
        to use `modelName.mat` as the result file name.
        This ensures that each result file name is unique.
        """
        import re
        with open(mosFilNam, mode="r+", encoding="utf-8-sig") as fil:
            con = fil.read()
        count = 0
        (conNew, count) = re.subn(r"resultFile\s*=\s*\"(.+)\"",
                                  f"resultFile=\"{modelName}\"", con, count=count, flags=re.M)
        # Models with translateModelFMU have no result file. So these files are not written to disk
        if count > 0:
            with open(mosFilNam, mode="w", encoding="utf-8-sig") as fil:
                fil.write(conNew)

    @staticmethod
    def _isPresentAndTrue(key, dic):
        return key in dic and dic[key]

    def _write_runscript_dymola(self, iPro, tra_data_pro):
        """Create the runAll.mos script for the current processor iPro and for Dymola,
           and return the number of generated regression tests.

           :param iPro: The number of the processor.
           :param tra_data_pro: A list with the data for the experiments that require translation, for processor number iPro only.
        """
        import platform

        ##################################################################
        # Internal functions
        def _write_translation_stats(runFil, values):

            # Close the bracket for the JSON object
            runFil.write("""Modelica.Utilities.Streams.print("      }", """
                         + '"' + values['statisticsLog'] + '"' + ");\n")

        def _print_end_of_json(isLastItem, fileHandle, logFileName):
            if isLastItem:
                fileHandle.write(
                    "Modelica.Utilities.Streams.print(\"    }\", \"%s\")\n" % logFileName)
                fileHandle.write(
                    "Modelica.Utilities.Streams.print(\"  ]\", \"%s\")\n" % logFileName)
                fileHandle.write("Modelica.Utilities.Streams.print(\"}\", \"%s\")\n" % logFileName)
            else:
                fileHandle.write(
                    "Modelica.Utilities.Streams.print(\"  },\", \"%s\")\n" % logFileName)

        ##################################################################
        # Count the number of experiments that need to be simulated or exported as an FMU.
        # This is needed to properly close the json brackets.
        nItem = 0
        # Count how many tests need to be simulated.
        nTes = len(tra_data_pro)
        # Number of generated unit tests
        nUniTes = 0

        runFil = open(os.path.join(self._temDir[iPro], self.getLibraryName(
        ), "runAll.mos"), mode="w", encoding="utf-8")
        runFil.write(
            f"""
// File autogenerated for process {iPro + 1} of {self._nPro}
// File created for execution by {self._modelica_tool}. Do not edit.
// Disable parallel computing as this can give slightly different results.
Advanced.ParallelizeCode = false;
// Default values for options that can give slightly different results.
Evaluate=false;
Advanced.CompileWith64=2;
Advanced.EfficientMinorEvents=false;
// Set the pedantic Modelica mode
Advanced.PedanticModelica = {str(self._pedanticModelica).lower()};
orig_Advanced_GenerateVariableDependencies = Advanced.GenerateVariableDependencies;
Advanced.GenerateVariableDependencies = false;
""")
        # Deactivate DDE
        if platform.system() == "Windows":
            posDDE = "9"  # At position 9 DDE settings should be stored.
            runFil.write(f"""
// Deactivate DDE
(comp, sett) = GetDymolaCompiler();
DDE_orig = sett[{posDDE}];
sett[{posDDE}] = \"DDE=0\"; // Disable DDE
SetDymolaCompiler(comp, sett);
""")
        runFil.write('cd(\"{}/{}\");\n'.format(
            (self._temDir[iPro]).replace("\\", "/"),
            self.getLibraryName()))
        runFil.write(f"""
openModel("package.mo")
// Add a flag so that translation info appears in console output.
// This allows checking for numerical derivatives.
// Dymola will write this output to a file when savelog(filename) is called.
// However, the runtime log will be in dslog.txt.
Advanced.TranslationInCommandLog := true;
// Set flag to support string parameters, which is required for the weather
// data file.
Modelica.Utilities.Files.remove(\"{self._simulator_log_file}\");
Modelica.Utilities.Files.remove(\"{self._statistics_log}\");
""")
        runFil.write(r"""
Modelica.Utilities.Streams.print("{\"testCase\" : [", "%s");
""" % self._statistics_log)

        for i in range(nTes):
            if self._isPresentAndTrue(
                    'translate',
                    tra_data_pro[i]['dymola']) or self._isPresentAndTrue(
                    'exportFMU',
                    tra_data_pro[i]['dymola']):
                nItem = nItem + 1
        iItem = 0
        # Write unit tests for this process
        for i in range(nTes):
            # Check if this mos file should be simulated
            if self._isPresentAndTrue(
                    'translate',
                    tra_data_pro[i]['dymola']) or self._isPresentAndTrue(
                    'exportFMU',
                    tra_data_pro[i]['dymola']):
                isLastItem = (iItem == nItem - 1)
                mosFilNam = os.path.join(self.getLibraryName(),
                                         "Resources", "Scripts", "Dymola",
                                         tra_data_pro[i]['ScriptFile'])
                absMosFilNam = os.path.join(self._temDir[iPro], mosFilNam)
                values = {
                    "mosWithPath": mosFilNam.replace(
                        "\\",
                        "/"),
                    "checkCommand": self._getModelCheckCommand(absMosFilNam).replace(
                        "\\",
                        "/"),
                    "checkCommandString": self._getModelCheckCommand(absMosFilNam).replace(
                        '\"',
                        r'\\\"'),
                    "scriptFile": tra_data_pro[i]['ScriptFile'].replace(
                        "\\",
                        "/"),
                    "model_name": tra_data_pro[i]['model_name'].replace(
                        "\\",
                        "/"),
                    "model_name_underscore": tra_data_pro[i]['model_name'].replace(
                        ".",
                        "_"),
                    "start_time": tra_data_pro[i]['startTime'] if 'startTime' in tra_data_pro[i] else 0,
                    "final_time": tra_data_pro[i]['stopTime'] if 'stopTime' in tra_data_pro[i] else 0,
                    "statisticsLog": self._statistics_log.replace(
                        "\\",
                        "/"),
                    "translationLog": os.path.join(
                        self._temDir[iPro],
                        self.getLibraryName(),
                        tra_data_pro[i]['model_name'] +
                        ".translation.log").replace(
                        "\\",
                        "/"),
                    "simulatorLog": self._simulator_log_file.replace(
                        "\\",
                        "/")}
                if 'FMUName' in tra_data_pro[i]['dymola']:
                    values["FMUName"] = tra_data_pro[i]['dymola']['FMUName']
             # Delete command log, model_name.simulation.log and dslog.txt
                runFil.write(f"""
Modelica.Utilities.Files.remove(\"{values["model_name"]}.translation.log\");
Modelica.Utilities.Files.remove(\"dslog.txt\");
clearlog();
""")
            ########################################################################
            # Write line for model check
            model_name = values["model_name"]
            if model_name.startswith("Obsolete.", model_name.find(".") + 1):
                # This model is in IBPSA.Obsolete, or Buildings.Obsolete etc.
                values["set_non_pedantic"] = "Advanced.PedanticModelica = false;\n"
                values["set_pedantic"] = "Advanced.PedanticModelica = true;\n"
            else:  # Set to empty string as for non-obsolete models, we don't switch to non-pedantic mode
                values["set_non_pedantic"] = ""
                values["set_pedantic"] = ""
            template = r"""
{set_non_pedantic}
rCheck = {checkCommand};
{set_pedantic}
Modelica.Utilities.Streams.print("    {{ \"file\" :  \"{mosWithPath}\",", "{statisticsLog}");
Modelica.Utilities.Streams.print("      \"model\" : \"{model_name}\",", "{statisticsLog}");
Modelica.Utilities.Streams.print("      \"check\" : {{", "{statisticsLog}");
Modelica.Utilities.Streams.print("        \"command\" : \"{checkCommandString};\",", "{statisticsLog}");
Modelica.Utilities.Streams.print("        \"result\"  : " + String(rCheck), "{statisticsLog}");
Modelica.Utilities.Streams.print("      }},", "{statisticsLog}");
"""
            runFil.write(template.format(**values))
            ##########################################################################
            # Write commands for checking translation and simulation results.
            if self._isPresentAndTrue('translate', tra_data_pro[i]['dymola']):
                # Remove dslog.txt, run a simulation, rename dslog.txt, and
                # scan this log file for errors.
                # This is needed as RunScript returns true even if the simulation failed.
                # We read to dslog file line by line as very long files can lead to
                # Out of memory for strings
                # It could due to too large matrices, infinite recursion, or uninitialized variables.
                # You can increase the size of 'Stringbuffer' in dymola/source/matrixop.h.
                # The stack of functions is:
                # Modelica.Utilities.Streams.readFile
                template = r"""
{set_non_pedantic}
rScript=RunScript("Resources/Scripts/Dymola/{scriptFile}");
{set_pedantic}
savelog("{model_name}.translation.log");
if Modelica.Utilities.Files.exist("dslog.txt") then
  Modelica.Utilities.Files.move("dslog.txt", "{model_name}.dslog.log");
end if;
iSuc=0;
intTimRec="temp";
timRecCol=0;
timRecSpa=0;
intTim="0";
jacRec="temp";
jacRecCol=0;
jacRecLen=0;
numJac="0";
staRec="temp";
staRecCol=0;
staRecLen=0;
numSta="0";
if Modelica.Utilities.Files.exist("{model_name}.dslog.log") then
  iLin=1;
  endOfFile=false;
  while (not endOfFile) loop
    (_line, endOfFile)=Modelica.Utilities.Streams.readLine("{model_name}.dslog.log", iLin);
    iLin=iLin+1;
    iSuc=iSuc+Modelica.Utilities.Strings.count(_line, "Integration terminated successfully");
    if (Modelica.Utilities.Strings.find(_line, "CPU-time for integration") > 0) then
        intTimRec = _line;
    end if;
    if (Modelica.Utilities.Strings.find(_line, "Number of Jacobian-evaluations") > 0) then
        jacRec = _line;
    end if;
    if (Modelica.Utilities.Strings.find(_line, "Number of state events") > 0) then
        staRec = _line;
        break;
    end if;
  end while;
  if iSuc > 0 then
    if not Modelica.Utilities.Strings.isEqual(intTimRec,"temp") then
        timRecCol = Modelica.Utilities.Strings.find(intTimRec, ":");
        timRecSpa = Modelica.Utilities.Strings.findLast(intTimRec, " ");
        intTim = Modelica.Utilities.Strings.substring(intTimRec, timRecCol+1, timRecSpa-1);
    end if;
    if not Modelica.Utilities.Strings.isEqual(jacRec,"temp") then
        jacRecCol = Modelica.Utilities.Strings.find(jacRec, ":");
        jacRecLen = Modelica.Utilities.Strings.length(jacRec);
        numJac = Modelica.Utilities.Strings.substring(jacRec, jacRecCol+1, jacRecLen);
    end if;
    if not Modelica.Utilities.Strings.isEqual(staRec,"temp") then
        staRecCol = Modelica.Utilities.Strings.find(staRec, ":");
        staRecLen = Modelica.Utilities.Strings.length(staRec);
        numSta = Modelica.Utilities.Strings.substring(staRec, staRecCol+1, staRecLen);
    end if;
  end if;
  Modelica.Utilities.Streams.close("{model_name}.dslog.log");
else
  Modelica.Utilities.Streams.print("{model_name}.dslog.log was not generated.", "{model_name}.log");
end if;
"""
                runFil.write(template.format(**values))
                template = r"""
Modelica.Utilities.Streams.print("      \"simulate\" : {{", "{statisticsLog}");
Modelica.Utilities.Streams.print("        \"command\" : \"RunScript(\\\"Resources/Scripts/Dymola/{scriptFile}\\\");\",", "{statisticsLog}");
Modelica.Utilities.Streams.print("        \"translationLog\"  : \"{translationLog}\",", "{statisticsLog}");
Modelica.Utilities.Streams.print("        \"elapsed_time\"  :" + intTim + ",", "{statisticsLog}");
Modelica.Utilities.Streams.print("        \"jacobians\"  :" + numJac + ",", "{statisticsLog}");
Modelica.Utilities.Streams.print("        \"state_events\"  :" + numSta + ",", "{statisticsLog}");
Modelica.Utilities.Streams.print("        \"start_time\"  :" + String({start_time}) + ",", "{statisticsLog}");
Modelica.Utilities.Streams.print("        \"final_time\"  :" + String({final_time}) + ",", "{statisticsLog}");
Modelica.Utilities.Streams.print("        \"result\"  : " + String(iSuc > 0), "{statisticsLog}");
"""
                runFil.write(template.format(**values))
                _write_translation_stats(runFil, values)
                _print_end_of_json(isLastItem,
                                   runFil,
                                   self._statistics_log)
                ##########################################################################
                # FMU export
            if tra_data_pro[i]['dymola']['exportFMU']:
                template = r"""
Modelica.Utilities.Files.removeFile("{FMUName}");
RunScript("Resources/Scripts/Dymola/{scriptFile}");
savelog("{model_name}.translation.log");
if Modelica.Utilities.Files.exist("dslog.txt") then
  Modelica.Utilities.Files.move("dslog.txt", "{model_name}.dslog.log");
end if;
iSuc=0;
if Modelica.Utilities.Files.exist("{model_name}.dslog.log") then
  iLin=1;
  endOfFile=false;
  while (not endOfFile) loop
    (_line, endOfFile)=Modelica.Utilities.Streams.readLine("{model_name}.dslog.log", iLin);
    iLin=iLin+1;
    iSuc=iSuc+Modelica.Utilities.Strings.count(_line, "Created {FMUName}");
  end while;
  Modelica.Utilities.Streams.close("{model_name}.dslog.log");
else
  Modelica.Utilities.Streams.print("{model_name}.dslog.log was not generated.", "{model_name}.log");
end if;
"""
                runFil.write(template.format(**values))
                template = r"""
Modelica.Utilities.Streams.print("      \"FMUExport\" : {{", "{statisticsLog}");
Modelica.Utilities.Streams.print("        \"command\" :\"RunScript(\\\"Resources/Scripts/Dymola/{scriptFile}\\\");\",", "{statisticsLog}");
Modelica.Utilities.Streams.print("        \"translationLog\"  : \"{translationLog}\",", "{statisticsLog}");
Modelica.Utilities.Streams.print("        \"result\"  : " + String(iSuc > 0), "{statisticsLog}");
"""
                runFil.write(template.format(**values))
                _write_translation_stats(runFil, values)
                _print_end_of_json(isLastItem,
                                   runFil,
                                   self._statistics_log)

            if not (tra_data_pro[i]['dymola']['exportFMU']
                    or tra_data_pro[i]['dymola']['translate']):
                print(
                    "****** {} neither requires a simulation nor an FMU export.".format(tra_data_pro[i]['ScriptFile']))
            self._removePlotCommands(absMosFilNam)
            self._updateResultFile(absMosFilNam, tra_data_pro[i]['model_name'])
            nUniTes = nUniTes + 1
            iItem = iItem + 1

        if platform.system() == 'Windows':
            # Reset DDE to original settings
            runFil.write(f"""
// Reset DDE settings like before
    sett[{posDDE}] = DDE_orig;
    SetDymolaCompiler(comp, sett)
""")
        # Reset Advanced flag
        runFil.write("""
Advanced.GenerateVariableDependencies = orig_Advanced_GenerateVariableDependencies;
exit();
""")
        runFil.close()
        return nUniTes

    def _write_runscripts(self):
        """Create the runAll.mos scripts, one per processor (self._nPro).

        The commands in the script depend on the tool: 'openmodelica', 'dymola', 'optimica', or 'jmodelica'
        """
        nUniTes = 0

        # Build array of models that need to be translated, simulated, or exported as an FMU
        tra_data = []
        if self._modelica_tool == 'dymola':
            for dat in self._data:
                if self._isPresentAndTrue('translate', dat[self._modelica_tool]) or self._isPresentAndTrue(
                        'exportFMU', dat[self._modelica_tool]):
                    tra_data.append(dat)
        elif self._modelica_tool != 'dymola':
            for dat in self._data:
                if self._isPresentAndTrue('translate', dat[self._modelica_tool]):
                    tra_data.append(dat)
        else:
            raise RuntimeError("Tool is not supported.")

        # Count how many tests need to be translated.
        nTes = len(tra_data)
        # Reduced the number of processors if there are fewer examples than processors
        if nTes < self._nPro:
            self.setNumberOfThreads(nTes)

        # Print number of processors
        print(
            f"Using {self._nPro} of {multiprocessing.cpu_count()} processors to run unit tests for {self._modelica_tool}.")

        # Create temporary directories. This must be called after setNumberOfThreads.
        if not self._useExistingResults:
            self._setTemporaryDirectories()

        for iPro in range(self._nPro):
            for i in range(iPro, nTes, self._nPro):
                # Store ResultDirectory into data dict.
                tra_data[i]['ResultDirectory'] = self._temDir[iPro]
                # This directory must also be copied into the original data structure.
                found = False
                for k in range(len(self._data)):
                    if self._data[k]['ScriptFile'] == tra_data[i]['ScriptFile']:
                        self._data[k]['ResultDirectory'] = tra_data[i]['ResultDirectory']
                        found = True
                        break
                if not found:
                    raise RuntimeError(
                        f"Failed to find the original data for {tra_data[i]['ScriptFile']}")

        for iPro in range(self._nPro):

            tra_data_pro = []
            for i in range(iPro, nTes, self._nPro):
                # Copy data used for this process only.
                tra_data_pro.append(tra_data[i])

            if self._modelica_tool == 'dymola':
                # Case for dymola
                nUniTes = nUniTes + self._write_runscript_dymola(iPro, tra_data_pro)
            else:
                # Case for non-dymola
                nUniTes = nUniTes + self._write_runscript_non_dymola(iPro, tra_data_pro)

        if nUniTes == 0:
            raise RuntimeError(f"Wrong invocation, generated {nUniTes} unit tests.")

        print("Generated {} regression tests.\n".format(nUniTes))

    @staticmethod
    def _get_set_of_result_variables(list_of_result_variables):
        s = set()
        for ent in list_of_result_variables:
            for ele in ent:
                s.add(ele)
        return s

    def _write_runscript_non_dymola(self, iPro, tra_data_pro):
        """ Write the OpenModelica, OPTIMICA or JModelica runfile for all experiments in tra_data_pro.

        :param iPro: The number of the processor.
        :param tra_data_pro: A list with the data for the experiments that require translation, for this processor only.
        """
        import inspect
        import buildingspy.development.regressiontest as r
        import jinja2

        directory = self._temDir[iPro]

        path_to_template = os.path.dirname(inspect.getfile(r))
        env = jinja2.Environment(loader=jinja2.FileSystemLoader(path_to_template))
        with open(os.path.join(directory, "run.py"), mode="w", encoding="utf-8") as fil:
            models_underscore = []
            for dat in tra_data_pro:
                models_underscore.append(dat['model_name'].replace(".", "_"))
            template = env.get_template("{}_run_all.template".format(self._modelica_tool))
            txt = template.render(models_underscore=sorted(models_underscore))
            # for the special case that no models need to be translated (for this process)
            # we need to add a python command. Otherwise the python file is not valid.
            if (len(tra_data_pro) == 0):
                txt += "   import os;\n"
            fil.write(txt)

        tem_mod = env.get_template("{}_run.template".format(self._modelica_tool))

        for dat in tra_data_pro:
            model = dat['model_name']
            # Filter the result variables
            if 'ResultVariables' in dat:
                result_variables = list(self._get_set_of_result_variables(dat['ResultVariables']))
            else:
                result_variables = list()
            # Set relative tolerance
            if 'rtol' not in dat[self._modelica_tool]:
                # User did not set tolerance, use the one from the .mo file
                if 'tolerance' in dat:
                    dat[self._modelica_tool]['rtol'] = dat['tolerance']
                else:
                    dat[self._modelica_tool]['rtol'] = 1E-6
            # Note that if dat[self._modelica_tool]['simulate'] == false, then only the FMU export is tested, but no
            # simulation should be done.
            # filter argument must respect glob syntax ([ is escaped with []]) + JModelica mat file
            # stores matrix variables with no space e.g. [1,1].
            if self._modelica_tool == 'openmodelica':
                filter = '(' + '|'.join([re.sub(r'\[|\]',
                                                lambda m: '[{}]'.format(m.group()),
                                                re.sub(' ', '', x)) for x in result_variables]) + ')'
                txt = tem_mod.render(
                    library_name=self.getLibraryName(),
                    model=model,
                    working_directory=directory,
                    ncp=dat[self._modelica_tool]['ncp'],
                    rtol=dat[self._modelica_tool]['rtol'],
                    solver=dat[self._modelica_tool]['solver'],
                    simulate=dat[self._modelica_tool]['simulate'],
                    time_out=dat[self._modelica_tool]['time_out'],
                    filter=filter
                )
            else:
                txt = tem_mod.render(
                    model=model,
                    ncp=dat[self._modelica_tool]['ncp'],
                    rtol=dat[self._modelica_tool]['rtol'],
                    solver=dat[self._modelica_tool]['solver'],
                    start_time='mod.get_default_experiment_start_time()',
                    final_time='mod.get_default_experiment_stop_time()',
                    simulate=dat[self._modelica_tool]['simulate'],
                    time_out=dat[self._modelica_tool]['time_out'],
                    generate_html_diagnostics=False,
                    debug_solver=False,
                    debug_solver_interactive_mode=False,
                    filter=[re.sub(r'\[|\]',
                                   lambda m: '[{}]'.format(m.group()),
                                   re.sub(' ', '', x)) for x in result_variables]
                )
            file_name = os.path.join(directory, "{}.py".format(model.replace(".", "_")))
            with open(file_name, mode="w", encoding="utf-8") as fil:
                fil.write(txt)

        # Copy python file that grabs the console output
        if self._modelica_tool == 'optimica' or self._modelica_tool == 'jmodelica':
            shutil.copyfile(
                os.path.join(
                    os.path.dirname(__file__),
                    "..",
                    "simulate",
                    "OutputGrabber.py"),
                os.path.join(
                    directory,
                    "OutputGrabber.py"))

        return len(tra_data_pro)

    def deleteTemporaryDirectories(self, delete):
        """ Flag, if set to ``False``, then the temporary directories will not be deleted
        after the regression tests are run.

        :param delete: Flag, set to ``False`` to avoid the temporary directories to be deleted.

        Unless this method is called prior to running the regression tests with ``delete=False``,
        all temporary directories will be deleted after the regression tests.
        """
        self._deleteTemporaryDirectories = delete

    # Create the list of temporary directories that will be used to run the unit tests
    def _setTemporaryDirectories(self):
        self._temDir = []

        # Make temporary directory, copy library into the directory and
        # write run scripts to directory
        for iPro in range(self._nPro):
            # print("Calling parallel loop for iPro={}, self._nPro={}".format(iPro, self._nPro))
            dirNam = tempfile.mkdtemp(
                prefix='tmp-' + self.getLibraryName() + '-' + str(iPro) + "-")
            self._temDir.append(dirNam)
            # Directory that contains the library as a sub directory
            libDir = self._libHome

            shutil.copytree(
                libDir,
                os.path.join(
                    dirNam,
                    self.getLibraryName()),
                symlinks=True,
                ignore=shutil.ignore_patterns(
                    '.svn',
                    '.git',
                    '*.mat',
                    '*.log',
                    'request.',
                    'status.',
                    'dsmodel.c',
                    'dymosim',
                    'tmp-*',
                    'funnel-comp',
                    'fmi-library',  # Not all of src is excluded as some .mo models link to files from src
                    'Documentation',
                    'ReferenceResults',
                    'help',
                    'compareVars',
                    '__pychache__'))
        return

    def _run_simulation_info(self):
        """ Extract simulation data from statistics.json when run unit test with dymola
        """
        with open(self._statistics_log, 'r') as f:
            staVal = simplejson.loads(f.read())
        data = []
        for case in staVal['testCase']:
            if 'FMUExport' not in case:
                temp = {}
                temp['model'] = case['model']
                temp['simulation'] = {}
                temp['simulation']['elapsed_time'] = case['simulate']['elapsed_time']
                temp['simulation']['start_time'] = case['simulate']['start_time']
                temp['simulation']['final_time'] = case['simulate']['final_time']
                temp['simulation']['jacobians'] = case['simulate']['jacobians']
                temp['simulation']['state_events'] = case['simulate']['state_events']
                temp['simulation']['success'] = case['simulate']['result']
                data.append(temp)
        dataJson = simplejson.dumps(data)
        return dataJson

    def run(self):
        """ Run all regression tests and checks the results.

        :return: 0 if no errors and no warnings occurred during the regression tests,
                 otherwise a non-zero value.

        This method

        - creates temporary directories for each processors,
        - copies the directory ``CURRENT_DIRECTORY`` into these
          temporary directories,
        - creates run scripts that run all regression tests,
        - runs these regression tests,
        - collects the dymola log files from each process,
        - writes the combined log file ``unitTests-x.log``
          to the current directory, where `x` is the name of the
          Modelica tool,
        - for Dymola, compares the results of the new simulations with
          reference results that are stored in ``Resources/ReferenceResults``,
        - writes the message `Regression tests completed successfully.`
          if no error occured,
        - returns 0 if no errors and no warnings occurred, or non-zero otherwise.

        """
        from sys import platform

        self.checkPythonModuleAvailability()

        if self.get_number_of_tests() == 0:
            self.setDataDictionary(self._rootPackage)

        # (Delete and) Create directory for storing funnel data.
        if self._comp_tool == 'funnel':
            shutil.rmtree(self._comp_dir, ignore_errors=True)
            os.makedirs(self._comp_dir)

        # Print number of classes
        self.printNumberOfClasses()

        # Reset the number of processors to use no more processors than there are
        # examples to be run
        self.setNumberOfThreads(min(multiprocessing.cpu_count(),
                                    self.get_number_of_tests(), self._nPro))

        retVal = 0
        # Start timer
        startTime = time.time()
        # Process command line arguments

        # Check if executable is on the path
        if not self._useExistingResults:
            exe_com = self.getModelicaCommand()
            if not self.isExecutable(exe_com):
                print("Error: Did not find executable '{}'".format(exe_com))
                return 3

        # Check current working directory
        if not self.isValidLibrary(self._libHome):
            print("*** {} is not a valid Modelica library.".format(self._libHome))
            print("*** The current directory is {}".format(os.getcwd()))
            print(
                "*** Expected directory {} ".format(
                    os.path.abspath(
                        os.path.join(
                            self._libHome,
                            "Resources",
                            "Scripts"))))
            print("*** Exit with error. Did not do anything.")
            return 2

        # Initialize data structure to check results
        self._initialize_error_dict()

        # Inform the user if regression tests are skipped
        if self._skip_verification:
            self._reporter.writeOutput(
                "Time series of simulation results will not be verified.")

        # Write the run scripts
        self._write_runscripts()

        # Run simulations
        tem_dir = []
        libNam = self.getLibraryName()
        for di in self._temDir:
            if self._modelica_tool == 'dymola':
                tem_dir.append(os.path.join(di, libNam))
            else:
                tem_dir.append(di)

        if not self._useExistingResults:
            if self._modelica_tool == 'dymola':
                if self._showGUI:
                    cmd = [self.getModelicaCommand(), "runAll.mos"]
                else:
                    cmd = [self.getModelicaCommand(), "runAll.mos", "/nowindow"]
            elif self._modelica_tool == 'openmodelica':
                # OS X invokes python 2.7 if the command below is python, despite of having
                # alias python=python3 in .bashrc.
                # Hence, we invoke python3 for OS X.
                # (The unit tests would fail with
                # invalid syntax for f"'{' '.join(cmd)}' caused '{msg}'.")
                if platform == "darwin":
                    cmd = ["python3", "./run.py"]
                else:
                    cmd = ["python", "./run.py"]
            elif self._modelica_tool != 'dymola':
                cmd = [self.getModelicaCommand(), "run.py"]
            if self._nPro > 1:
                po = multiprocessing.Pool(self._nPro)
                po.map(functools.partial(runSimulation,
                                         cmd=cmd),
                       [x for x in tem_dir])
                po.close()
                po.join()
            else:
                if len(self._data) > 0:
                    runSimulation(tem_dir[0], cmd)

        # Concatenate simulator output files into one file
        with open(self._simulator_log_file, mode="w", encoding="utf-8") as logFil:
            for d in self._temDir:
                for temLogFilNam in glob.glob(
                    os.path.join(
                        d,
                        self.getLibraryName(),
                        '*.translation.log')):
                    if os.path.exists(temLogFilNam):
                        with open(temLogFilNam, mode="r", encoding="utf-8-sig") as fil:
                            data = fil.read()
                        logFil.write(data)
                    else:
                        self._reporter.writeError(
                            "Log file '" + temLogFilNam + "' does not exist.\n")
                        retVal = 1

        # Concatenate simulator statistics into one file
        if self._modelica_tool == 'dymola':
            with open(self._statistics_log, mode="w", encoding="utf-8") as logFil:
                stat = list()
                for d in self._temDir:
                    temLogFilNam = os.path.join(d, self.getLibraryName(), self._statistics_log)
                    if os.path.exists(temLogFilNam):
                        with open(temLogFilNam.replace('Temp\tmp', 'Temp\\tmp'), mode="r", encoding="utf-8-sig") as temSta:
                            try:
                                jsonLog = json.load(temSta)
                                cas = jsonLog["testCase"]
                                # Iterate over all test cases of this output file
                                for ele in cas:
                                    stat.append(ele)
                            except ValueError as e:
                                self._reporter.writeError(
                                    "Decoding '%s' failed: %s" % (temLogFilNam, e))
                                raise
                    else:
                        self._reporter.writeError(
                            "Log file '" + temLogFilNam + "' does not exist.\n")
                        retVal = 1
                # Dump an array of testCase objects
                # dump to a string first using json.dumps instead of json.dump
                json_string = json.dumps({"testCase": stat},
                                         ensure_ascii=False,
                                         indent=4,
                                         separators=(',', ': '),
                                         sort_keys=True)
                logFil.write(json_string)

        # Check reference results
        if self._batch:
            ans = "N"
        elif self._OCT_VERIFICATION:
            ans = "Y"
        else:
            ans = "-"

        if self._modelica_tool == 'dymola':
            retVal = self._check_fmu_statistics(ans) if not self._OCT_VERIFICATION else 0
            if retVal != 0:
                retVal = 4

            if retVal == 0:
                retVal = self._checkSimulationError(self._simulator_log_file)
            else:
                self._checkSimulationError(self._simulator_log_file)

            if not self._skip_verification:
                # For Dymola: store available simulation info into
                # self._comp_info used for reporting.
                val = self._run_simulation_info()
                self._comp_info = simplejson.loads(val)

                r = self._checkReferencePoints(ans)
                if r != 0:  # In case of comparison error. Comparison warnings are handled
                    if retVal != 0:  # We keep the translation or simulation error code.
                        pass
                    else:
                        retVal = 4

        if self._modelica_tool != 'dymola':
            temp = self._verify_non_dymola_runs()

            if retVal == 0:
                retVal = temp

            if not self._skip_verification:
                # For OpenModelica, OPTIMICA and JModelica: store available translation and simulation info
                # into self._comp_info used for reporting.
                with open(self._simulator_log_file, 'r') as f:
                    self._comp_info = simplejson.loads(f.read())

                r = self._checkReferencePoints(ans='N')
                if r != 0:
                    if retVal != 0:  # We keep the translation or simulation error code.
                        pass
                    else:
                        retVal = 4

        # Update exit code after comparing with reference points
        # and print summary messages.
        if retVal == 0:
            retVal = self._writeSummaryMessages(silent=False)
        else:  # We keep the translation or simulation error code.
            self._writeSummaryMessages(silent=False)

        # Delete temporary directories, or write message that they are not deleted
        for d in self._temDir:
            if self._deleteTemporaryDirectories:
                shutil.rmtree(d)
            else:
                print("Did not delete temporary directory {}".format(d))

        # Print time
        elapsedTime = time.time() - startTime
        print("Execution time = {:.3f} s".format(elapsedTime))

        # Delete statistics file
        if self._modelica_tool == 'dymola':
            os.remove(self._statistics_log)

        return retVal

    def _model_from_mo(self, mo_file):
        """Return the model name from a .mo file"""
        # split the path of the mo_file
        splt = mo_file.split(os.sep)
        # find the root of the library name
        root = splt.index(self.getLibraryName())
        # recompose but with '.' instead of path separators
        model = '.'.join(splt[root:])
        # remove the '.mo' at the end
        return model[:-3]<|MERGE_RESOLUTION|>--- conflicted
+++ resolved
@@ -2732,15 +2732,9 @@
                     self._isPresentAndTrue('exportFMU', data[self._modelica_tool]))
             # Only if the simulation was successful are we reading the results.
             # (Simulation errors are reported earlier already.)
-<<<<<<< HEAD
-            check_condition = check_condition and \
-                'simulation' in data[self._modelica_tool] and \
-                data[self._modelica_tool]['simulation']['success']
-=======
 
             if 'simulation' in data[self._modelica_tool]:
                 check_condition = check_condition and data[self._modelica_tool]['simulation']['success']
->>>>>>> 6bd5c2c3
 
             if check_condition:
                 get_user_prompt = True
@@ -2818,27 +2812,18 @@
                                 for pai in y_sim:
                                     t_ref = pai["time"]
                                 noOldResults = noOldResults + list(pai.keys())
-<<<<<<< HEAD
                                 if not self._OCT_VERIFICATION:
-                                    if not self._batch:
+                                    if not (self._batch or ans == "Y" or ans == "N"):
                                         self._legacy_plot(y_sim, t_ref, {}, noOldResults, dict(),
                                                           "New results: " + data['ScriptFile'])
                                     # Reference file does not exist, write warning, unless we are in OCT_VERIFICATION mode
                                     print(
                                         "*** Warning: Reference file {} does not yet exist.".format(refFilNam))
-=======
-                                if not (self._batch or ans == "Y" or ans == "N"):
-                                    self._legacy_plot(y_sim, t_ref, {}, noOldResults, dict(),
-                                                      "New results: " + data['ScriptFile'])
-                                # Reference file does not exist
-                                print(
-                                    "*** Warning: Reference file {} does not yet exist.".format(refFilNam))
->>>>>>> 6bd5c2c3
                                 while not (ans == "n" or ans == "y" or ans == "Y" or ans == "N"):
                                     print("             Create new file?")
                                     ans = input(
                                         "             Enter: y(yes), n(no), Y(yes for all), N(no for all): ")
-                                if ans == "y" or ans == "Y":
+                                if self._OCT_VERIFICATION or ans == "y" or ans == "Y":
                                     updateReferenceData = True
                                 else:
                                     self._reporter.writeError("Did not write new reference file %s." %
