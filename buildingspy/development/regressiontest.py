#!/usr/bin/env python
# -*- coding: utf-8 -*-
#######################################################
# Script that runs all regression tests.
#
#
# MWetter@lbl.gov                            2011-02-23
#######################################################
#
from collections import defaultdict
from contextlib import contextmanager
import difflib
import fnmatch
import functools
import glob
import io
import json
import multiprocessing
import numbers
import os
import re
import shutil
import subprocess
import sys
import tempfile
import time
import webbrowser
# Third-party module or package imports.
import numpy as np
import simplejson
# Code repository sub-package imports.
import pyfunnel
from buildingspy.development import error_dictionary_openmodelica
from buildingspy.development import error_dictionary_optimica
from buildingspy.development import error_dictionary_dymola
from buildingspy.io.outputfile import Reader
from buildingspy.io.postprocess import Plotter
import buildingspy.io.outputfile as of
import buildingspy.io.reporter as rep


def runSimulation(worDir, cmd):
    """ Run the simulation.

    :param worDir: The working directory.
    :param cmd: An array which is passed to the `args` argument of
                :mod:`subprocess.Popen`

    .. note:: This method is outside the class definition to
              allow parallel computing.
    """
    # OPTIMICA requires the working directory to be part of MODELICAPATH
    env = os.environ.copy()  # will be passed to the subprocess.Popen call
    if 'MODELICAPATH' in os.environ:
        env['MODELICAPATH'] = "{}:{}".format(worDir, os.environ['MODELICAPATH'])
    else:
        env['MODELICAPATH'] = worDir

    logFilNam = os.path.join(worDir, 'stdout.log')
#
    with open(logFilNam, mode="w", encoding="utf-8") as logFil:
        # Here we add worDir to cmd[1], see https://github.com/lbl-srg/BuildingsPy/issues/303
        pro = subprocess.Popen(args=[cmd[0], worDir + "/" + cmd[1]] + cmd[2:],
                               stdout=logFil,
                               stderr=logFil,
                               shell=False,
                               env=env,
                               cwd=worDir)
        try:
            retcode = pro.wait()
            if retcode != 0:
                print("*** Execution of command '{}' failed".format(cmd))
                print("*** Working directory is {}".format(worDir))
                print("*** Files in directory {} are\n".format(worDir))
                for fil in os.listdir(worDir):
                    print("     {}".format(fil))
                print("*** The command returned the following output: \n")
                if os.path.isfile(logFilNam):
                    with open(logFilNam, 'r') as f:
                        print(f.read())
                else:
                    print("The file {} does not exist.\n".format(logFilNam))
                print("*** end of command output\n")

                print("Child was terminated by signal {}".format(retcode))
                return retcode
            else:
                return 0
        except OSError as e:
            sys.stderr.write("Execution of '" + " ".join(map(str, cmd)) + " failed.\n"
                             + "Working directory is '" + worDir + "'.")
            raise(e)
        except KeyboardInterrupt as e:
            pro.kill()
            sys.stderr.write("Users stopped simulation in %s.\n" % worDir)


def _print_dictionary(msg, dic, exit=False):
    import sys
    import pprint
    pp = pprint.PrettyPrinter(indent=4)
    print(f"*************** {msg} **************************")
    pp.pprint(dic)
    print(f"*****************************************")
    if exit:
        sys.exit(1)


@contextmanager
def _stdout_redirector(stream):
    """ Redirects sys.stdout to stream."""
    old_stdout = sys.stdout
    sys.stdout = stream
    try:
        yield
    finally:
        sys.stdout = old_stdout


class Tester(object):
    """ Class that runs regression tests of the Modelica library.

    Initiate with the following optional arguments:

    :param check_html: Boolean (default ``True``). Specify whether to load tidylib and
            perform validation of html documentation.
    :param tool: string {``'dymola'``, ``'openmodelica'``, ``'optimica'``}.
            Default is ``'dymola'``, specifies the
            tool to use for running the regression test with :func:`~buildingspy.development.Tester.run`.
    :param cleanup: Boolean (default ``True``). Specify whether to delete temporary directories.
    :param tol: float or dict (default=1E-3). Comparison tolerance
            If a float is provided, it is assigned to the absolute tolerance along x axis and to the
            absolute and relative tolerance along y axis.
            (If ``comp_tool='legacy'``, only the absolute tolerance in y is used.)
            If a dict is provided, keys must conform with ``pyfunnel.compareAndReport`` arguments.
    :param skip_verification: Boolean (default ``False``).
            If ``True``, unit test results are not verified against reference points.
    :param color: Boolean (default ``False``).
            If ``True``, command line output will be in color (ignored on Windows).

    This class can be used to run all regression tests.

    *Regression testing using Dymola*

    For Dymola, this module searches the directory
    ``CURRENT_DIRECTORY/Resources/Scripts/Dymola`` for
    all ``*.mos`` files that contain the string ``simulate``,
    where ``CURRENT_DIRECTORY`` is the name of the directory in which the Python
    script is started, as returned by the function :func:`getLibraryName`.
    All these files will be executed as part of the regression tests.
    Any variables or parameters that are plotted by these ``*.mos`` files
    will be compared to previous results that are stored in
    ``CURRENT_DIRECTORY/Resources/ReferenceResults/Dymola``.
    If no reference results exist, then they will be created.
    Otherwise, the accuracy of the new results is compared to the
    reference results. If they differ by more than a prescibed
    tolerance, a plot such as the one below is shown.

    .. figure:: img/unitTestPlot.png
       :width: 560 px

       Plot that compares the new results (solid line) of the regression test with the old results (dotted line).
       The blue line indicates the time where the largest error occurs.

    In this plot, the vertical line indicates the time where the biggest error
    occurs.
    The user is then asked to accept or reject the new results.

    For Dymola, the regression tests also store and compare the following statistics
    for the initialization problem and the time domain simulation:

     #. The number and the size of the linear system of equations,
     #. the number and the size of the nonlinear system of equations, and
     #. the number of the numerical Jacobians.

    To run the regression tests, type

       >>> import os
       >>> import buildingspy.development.regressiontest as r
       >>> rt = r.Tester(tool="dymola")
       >>> myMoLib = os.path.join("buildingspy", "tests", "MyModelicaLibrary")
       >>> rt.setLibraryRoot(myMoLib)
       >>> rt.run()                    # doctest: +SKIP
       MyModelicaLibrary.Examples.NoSolution: Excluded from simulation. Model excluded from simulation as it has no solution.
       Number of models   : 11
                 blocks   : 2
                 functions: 0
       Using ... of ... processors to run unit tests for dymola.
       Generated 7 regression tests.
       <BLANKLINE>
       Comparison files output by funnel are stored in the directory 'funnel_comp' of size ... MB.
       Run 'python -c "import buildingspy.development.regressiontest as t; t.Tester(tool=\\\"dymola\\\").report()"'
       to access a summary of the comparison results.
       <BLANKLINE>
       Script that runs unit tests had 0 warnings and 0 errors.
       <BLANKLINE>
       See 'simulator-dymola.log' for details.
       Unit tests completed successfully.
       <BLANKLINE>
       Execution time = ...

    To run regression tests only for a single package, call :func:`setSinglePackage`
    prior to :func:`run`.

    *Regression testing using OpenModelica or OPTIMICA*

    For OpenModelica and OPTIMICA, the selection of test cases is done the same
    way as for Dymola. However, the solver tolerance is obtained
    from the `.mo` file by reading the annotation
    `Tolerance="value"`.

    For OpenModelica and OPTIMICA, a JSON file stored as
    ``Resources/Scripts/BuildingsPy/conf.yml`` (or for backward compatibility, in `conf.json`) can be used
    to further configure tests. The file has the syntax below,
    where ``openmodelica`` or ``optimica`` specifies the tool.

    .. code-block:: javascript

       - model_name: Buildings.Fluid.Examples.FlowSystem.Simplified2
         optimica:
           ncp: 500,
           rtol: 1E-6,
           solver: "CVode",
           simulate: True,
           translate: True,
           time_out: 600
           comment: 'Add some comment and ideally a link to a github issue'


    For OpenModelica, replace ``optimica`` with ``openmodelica``.
    For the detailed specification of allowed fields, see ``buildingspy/templates/regressiontest_conf.py``.

    Any entries are optional, and the entries shown above
    are the default values, except for the relative tolerance `rtol`
    which is read from the `.mo` file. However, with `rtol`, this
    value can be overwritten.
    Note that this syntax is still experimental and may be changed.

    """

    def __init__(
        self,
        check_html=True,
        tool="dymola",
        cleanup=True,
        comp_tool='funnel',
        tol=1E-3,
        skip_verification=False,
        color=False
    ):
        import platform

        """ Constructor."""
        if tool == 'optimica':
            e = error_dictionary_optimica
        elif tool == 'openmodelica':
            e = error_dictionary_openmodelica
        else:
            e = error_dictionary_dymola
        # --------------------------
        # Class variables
        self._checkHtml = check_html
        # Set the default directory for the library.
        # We are not calling setLibraryRoot because the
        # function checks for the argument to be a valid
        # library directory. This is also checked in run(),
        # hence for the default value in this constructor,
        # we do not verify whether the directory contains
        # a valid library.
        self._libHome = os.path.abspath(".")
        self._rootPackage = os.path.join(self._libHome, 'Resources', 'Scripts', 'Dymola')

        # Set the tool
        if tool in ['dymola', 'openmodelica', 'optimica']:
            self._modelica_tool = tool
        else:
            raise ValueError(
                "Value of 'tool' of constructor 'Tester' must be 'dymola', 'openmodelica' or 'optimica'. Received '{}'.".format(tool))
        # File to which the console output of the simulator is written
        self._simulator_log_file = "simulator-{}.log".format(tool)
        #  File to which the console output of the simulator of failed simulations is written
        self._failed_simulator_log_file = "failed-simulator-{}.log".format(tool)
        # File to which statistics is written to
        self._statistics_log = "statistics.json"
        self._nPro = multiprocessing.cpu_count()
        self._batch = False
        self._pedanticModelica = False

        # Number of data points that are used
        self._OCT_VERIFICATION = True
        self._nPoi = 501 if self._OCT_VERIFICATION else 101

        # List of temporary directories that are used to run the simulations.
        self._temDir = []

        # Flag to delete temporary directories.
        self._deleteTemporaryDirectories = cleanup

        # Flag to use existing results instead of running a simulation.
        self._useExistingResults = False

        # Flag to compare results against reference points.
        self._skip_verification = skip_verification

        # Comparison tool.
        self._comp_tool = comp_tool

        # Absolute (a) or relative (r) tolerance in x and y.
        self._tol = {}  # Keys: 'ax', 'ay', 'lx', 'ly', 'rx', 'ry'. Values: defaulting to 0.
        if isinstance(tol, numbers.Real):
            self._tol['ax'] = tol
            self._tol['ay'] = tol
            self._tol['ly'] = tol
        elif isinstance(tol, dict):
            self._tol = tol
        else:
            raise TypeError('Parameter `tol` must be a number or a dict.')
        for k in ['ax', 'ay', 'lx', 'ly', 'rx', 'ry']:
            try:
                self._tol[k]
            except KeyError:
                self._tol[k] = 0

        # Data structures for storing comparison data.
        self._comp_info = []
        self._comp_log_file = "comparison-{}.log".format(tool)
        self._comp_dir = "funnel_comp"

        # (Delete and) Create directory for storing funnel data.
        # Done by run method to allow for runing report method without having to rerun simulations.

        # Path of templates for HTML report and plot.
        self._REPORT_TEMPLATE = os.path.join(
            os.path.dirname(__file__), os.path.pardir, 'templates', 'datatable.html')
        self._PLOT_TEMPLATE = os.path.join(
            os.path.dirname(__file__), os.path.pardir, 'templates', 'plot.html')

        # Write result dictionary that is used by OpenModelica's regression testing
#        self.writeOpenModelicaResultDictionary()
        '''
        List of dicts, each dict with all meta-information about a single model to be tested.
        keys equal to the ``*.mos`` file name, and values
                 containing a dictionary with keys ``matFil`` and ``y``.

                 The values of ``y`` are a list of the
                 form `[[a.x, a.y], [b.x, b.y1, b.y2]]` if the
                 mos file plots `a.x` versus `a.y` and `b.x` versus `(b.y1, b.y2)`.
        '''
        self._data = []
        self._reporter = rep.Reporter(os.path.join(os.getcwd(), "unitTests-{}.log".format(tool)))

        # By default, include export of FMUs.
        self._include_fmu_test = True

        # Variable that contains the figure size in inches.
        # This variable is set after the first plot has been rendered.
        # If a user resizes the plot, then the next plot will be displayed with
        # the same size.
        self._figSize = None

        # Dictionary with error messages, error counter and messages written to the user
        self._error_dict = e.ErrorDictionary()

        # By default, do not show the GUI of the simulator
        self._showGUI = False

        # Enable or disable colored output on non-windows
        if color and (platform.system() != "Windows"):
            self._color_BOLD = '\033[1m'
            self._color_OK = '\033[1;32m'
            self._color_GREY = '\033[90m'
            self._color_WARNING = '\033[93m'
            self._color_ERROR = '\033[91m'
            self._color_ENDC = '\033[0m'
        else:
            self._color_BOLD = ''
            self._color_OK = ''
            self._color_GREY = ''
            self._color_WARNING = ''
            self._color_ERROR = ''
            self._color_ENDC = ''

    def report(self, timeout=600, browser=None, autoraise=True, comp_file=None):
        """Builds and displays HTML report.

        Serves until timeout (s) or KeyboardInterrupt.
        """
        if self._comp_tool != 'funnel':
            raise ValueError('Report is only available with comp_tool="funnel".')

        report_file = 'report.html'
        plot_file = os.path.join(self._comp_dir, 'plot.html')

        with open(self._REPORT_TEMPLATE, 'r') as f:
            template = f.read()
        content = re.sub(r'\$SIMULATOR_LOG', self._comp_log_file, template)
        content = re.sub(r'\$COMP_DIR', self._comp_dir, content)
        server = pyfunnel.MyHTTPServer(
            ('',
             0),
            pyfunnel.CORSRequestHandler,
            str_html=content,
            url_html='funnel',
            browse_dir=os.getcwd())

        # Pre-build HTML plot file.
        with open(self._PLOT_TEMPLATE, 'r') as f:
            template = f.read()
        content = re.sub(r'\$SERVER_PORT', str(server.server_port), template)
        with open(plot_file, 'w') as f:
            f.write(content)

        server.browse(browser=browser, timeout=timeout)

    def get_unit_test_log_file(self):
        """ Return the name of the log file of the unit tests,
            such as ``unitTests-openmodelica.log``, ``unitTests-optimica.log`` or ``unitTests-dymola.log``.
        """
        return "unitTests-{}.log".format(self._modelica_tool)

    def _initialize_error_dict(self):
        """ Initialize the error dictionary.

        """
        if self._modelica_tool == 'openmodelica':
            import buildingspy.development.error_dictionary_openmodelica as e
        elif self._modelica_tool == 'optimica':
            import buildingspy.development.error_dictionary_optimica as e
        else:
            import buildingspy.development.error_dictionary_dymola as e

        self._error_dict = e.ErrorDictionary()

    def setLibraryRoot(self, rootDir):
        """ Set the root directory of the library.

        :param rootDir: The top-most directory of the library.

        The root directory is the directory that contains the ``Resources`` folder
        and the top-level ``package.mo`` file.

        Usage: Type
           >>> import os
           >>> import buildingspy.development.regressiontest as r
           >>> rt = r.Tester()
           >>> myMoLib = os.path.join("buildingspy", "tests", "MyModelicaLibrary")
           >>> rt.setLibraryRoot(myMoLib)
        """
        self._libHome = os.path.abspath(rootDir)
        self._rootPackage = os.path.join(self._libHome, 'Resources', 'Scripts', 'Dymola')
        self.isValidLibrary(self._libHome)

    def useExistingResults(self, dirs):
        """ This function allows to use existing results, as opposed to running a simulation.

        :param dirs: A non-empty list of directories that contain existing results.

        This method can be used for testing and debugging. If called, then no simulation is
        run.
        If the directories
        ``['/tmp/tmp-Buildings-0-zABC44', '/tmp/tmp-Buildings-0-zQNS41']``
        contain previous results, then this method can be used as

        >>> import buildingspy.development.regressiontest as r
        >>> l=['/tmp/tmp-Buildings-0-zABC44', '/tmp/tmp-Buildings-0-zQNS41']
        >>> rt = r.Tester()
        >>> rt.useExistingResults(l)
        >>> rt.run() # doctest: +SKIP

        """
        if len(dirs) == 0:
            raise ValueError(
                "Argument 'dirs' of function 'useExistingResults(dirs)' must have at least one element.")

        self.setNumberOfThreads(len(dirs))
        self._temDir = dirs
        self.deleteTemporaryDirectories(False)
        self._useExistingResults = True

    def setNumberOfThreads(self, number):
        """ Set the number of parallel threads that are used to run the regression tests.

        :param number: The number of parallel threads that are used to run the regression tests.

        By default, the number of parallel threads are set to be equal to the number of
        processors of the computer.
        """
        self._nPro = number

    def showGUI(self, show=True):
        """ Call this function to show the GUI of the simulator.

        By default, the simulator runs without GUI
        """
        self._showGUI = show
        return

    def batchMode(self, batchMode):
        """ Set the batch mode flag.

        :param batchMode: Set to ``True`` to run without interactive prompts
                          and without plot windows.

        By default, the regression tests require the user to respond if results differ from previous simulations.
        This method can be used to run the script in batch mode, suppressing all prompts that require
        the user to enter a response. If run in batch mode, no new results will be stored.
        To run the regression tests in batch mode, enter

        >>> import os
        >>> import buildingspy.development.regressiontest as r
        >>> r = r.Tester()
        >>> r.batchMode(True)
        >>> r.run() # doctest: +SKIP

        """
        self._batch = batchMode

    def pedanticModelica(self, pedanticModelica):
        """ Set the pedantic Modelica mode flag.

        :param pedanticModelica: Set to ``True`` to run the unit tests in the pedantic Modelica mode.

        By default, regression tests are run in non-pedantic Modelica mode.
        This however will be changed in the near future.

        >>> import os
        >>> import buildingspy.development.regressiontest as r
        >>> r = r.Tester()
        >>> r.pedanticModelica(True)
        >>> r.run() # doctest: +SKIP

        """
        self._pedanticModelica = pedanticModelica

    def include_fmu_tests(self, fmu_export):
        """ Sets a flag that, if ``False``, does not test the export of FMUs.

        :param fmu_export: Set to ``True`` to test the export of FMUs (default), or ``False``
                           to not test the FMU export.

        To run the unit tests but do not test the export of FMUs, type

        >>> import os
        >>> import buildingspy.development.regressiontest as r
        >>> r = r.Tester()
        >>> r.include_fmu_tests(False)
        >>> r.run() # doctest: +SKIP

        """
        self._include_fmu_test = fmu_export

    def getModelicaCommand(self):
        """ Return the name of the modelica executable.

        :return: The name of the modelica executable.

        """
        import platform

        if self._modelica_tool == 'openmodelica':
            # get the executable for omc, depending on platform
            if platform.system() == "Windows":
                try:
                    omc = os.path.join(env['OPENMODELICAHOME'], 'bin', 'omc')
                except KeyError:
                    raise OSError("Environment flag 'OPENMODELICAHOME' must be set")
            else:
                # we suppose the omc executable is known
                omc = 'omc'
            return omc
        elif self._modelica_tool != 'dymola':
            return 'jm_ipython.sh'
        else:
            return self._modelica_tool

    def isExecutable(self, program):
        """ Return ``True`` if the ``program`` is an executable
        """
        import platform

        def is_exe(fpath):
            return os.path.exists(fpath) and os.access(fpath, os.X_OK)

        # Add .exe, which is needed on Windows 7 to test existence
        # of the program
        if platform.system() == "Windows":
            program = program + ".exe"

        if is_exe(program):
            return True
        else:
            for path in os.environ["PATH"].split(os.pathsep):
                exe_file = os.path.join(path, program)
                if is_exe(exe_file):
                    return True
        return False

    @staticmethod
    def isValidLibrary(library_home):
        """ Returns true if the regression tester points to a valid library
            that implements the scripts for the regression tests.

        :param library_home: top-level directory of the library, such as ``Buildings``.
        :return: ``True`` if the library implements regression tests, ``False`` otherwise.
        """
        topPackage = os.path.abspath(os.path.join(library_home, "package.mo"))
        if not os.path.isfile(topPackage):
            raise ValueError("Directory %s is not a Modelica library.\n    Expected file '%s'."
                             % (library_home, topPackage))
        srcDir = os.path.join(library_home, "Resources", "Scripts")
        if not os.path.exists(srcDir):
            raise ValueError(
                "Directory %s is not a Modelica library.\n    Expected directories '%s'." %
                (library_home, srcDir))

        return os.path.exists(os.path.join(library_home, "Resources", "Scripts"))

    def getLibraryName(self):
        """ Return the name of the library that will be run by this regression test.

        :return: The name of the library that will be run by this regression test.
        """
        return os.path.basename(self._libHome)

    def checkPythonModuleAvailability(self):
        """ Check whether all required python modules are installed.

            If some modules are missing, then an `ImportError` is raised.
        """
        requiredModules = ['buildingspy', 'matplotlib.pyplot', 'numpy', 'scipy.io']
        if self._checkHtml:
            requiredModules.append('tidylib')
        missingModules = []
        for module in requiredModules:
            try:
                __import__(module)
            except ImportError:
                missingModules.append(module)

        if len(missingModules) > 0:
            msg = "The following python module(s) are required but failed to load:\n"
            for mod in missingModules:
                msg += "  " + mod + "\n"
            msg += "You need to install these python modules to use this script.\n"
            raise ImportError(msg)

    def _checkKey(self, key, fileName, counter):
        """ Checks whether ``key`` is contained in the header of the file ``fileName``
            If the first line starts with ``within``
            and the second line starts with ``key``
            the counter is increased by one.
        """

        with open(fileName, mode="rt", encoding="utf-8-sig") as filObj:
            # filObj is an iterable object, so we can use next(filObj)
            line0 = next(filObj).strip()
            if line0.startswith("within"):
                line1 = next(filObj).strip()
                if line1.startswith(key):
                    counter += 1
        return counter

    @staticmethod
    def expand_packages(packages):
        """
        Expand the ``packages`` from the form
        ``A.{B,C}`` and return ``A.B,A.C``
        :param: packages: A list of packages
        """
        ids = packages.find('{')
        if ids < 0:
            # This has no curly bracket notation
            return packages

        ide = packages.find('}')

        # Make some simple test for checking the string format
        if ide - 1 <= ids:
            raise ValueError("String '{}' is wrong formatted".format(packages))

        # Get text before the curly brackets
        pre = packages[0:ids]
        # Get text inside the curly brackets
        in_bra = packages[ids + 1:ide]
        entries = in_bra.split(',')
        # Add the start to the entries
        pac = []
        for ele in entries:
            pac.append("{}{}".format(pre, ele))
        ret = ",".join(pac)
        return ret.replace(' ', '')

    def _remove_duplicate_packages(self, packages):
        """ Remove duplicate packages in the list of packages.

            For example, if packages = [A.B.C, A.B, A.F], or packages = [A.B, A.B.C, A.F],
            then this function returns [A.B, A.F] because A.B.C is already contained in A.B
        """
        sor = sorted(packages)  # This sets sor = [A.B, A.B.C, A.F]
        ret = list()
        for i in range(len(sor)):
            add = True
            for j in range(len(ret)):
                if sor[i].startswith(ret[j]):
                    # The parent package is already in the list
                    add = False
                    self._reporter.writeWarning(
                        "Found package that is contained in other package in test configuration '{}' and '{}'".format(
                            sor[i], ret[j]))
            if add:
                ret.append(sor[i])
        return ret

    def setSinglePackage(self, packageName):
        """
        Set the name of one or multiple Modelica package(s) to be tested.

        :param packageName: The name of the package(s) to be tested.

        Calling this method will cause the regression tests to run
        only for the examples in the package ``packageName``, and in
        all its sub-packages.

        For example:

        * If ``packageName = IBPSA.Controls.Continuous.Examples``,
          then a test of the ``IBPSA`` library will run all examples in
          ``IBPSA.Controls.Continuous.Examples``.
        * If ``packageName = IBPSA.Controls.Continuous.Examples,IBPSA.Controls.Continuous.Validation``,
          then a test of the ``IBPSA`` library will run all examples in
          ``IBPSA.Controls.Continuous.Examples`` and in ``IBPSA.Controls.Continuous.Validation``.

        """

        # Create a list of packages, unless packageName is already a list
        packages = list()
        if ',' in packageName:
            # First, split packages in case they are of the form Building.{Examples, Fluid}
            expanded_packages = self.expand_packages(packageName)
            packages = expanded_packages.split(',')
        else:
            packages.append(packageName)
        packages = self._remove_duplicate_packages(packages)
        # Inform the user that not all tests are run, but don't add to warnings
        # as this would flag the test to have failed
        self._reporter.writeOutput(
            """Regression tests are only run for the following package{}:""".format(
                '' if len(packages) == 1 else 's'))
        for pac in packages:
            self._reporter.writeOutput("""  {}""".format(pac))
        # Remove the top-level package name as the unit test directory does not
        # contain the name of the library.

        # Set data dictionary as it may have been generated earlier for the whole library.
        self._data = []

        for pac in packages:
            pacSep = pac.find('.')
            pacPat = pac[pacSep + 1:]
            pacPat = pacPat.replace('.', os.sep)
            rooPat = os.path.join(self._libHome, 'Resources', 'Scripts', 'Dymola', pacPat)
            # Verify that the directory indeed exists
            if not os.path.isdir(rooPat):
                msg = """Requested to test only package '%s', but directory
'%s' does not exist.""" % (pac, rooPat)
                raise ValueError(msg)
            self.setDataDictionary(rooPat)

    def writeOpenModelicaResultDictionary(self):
        """ Write in ``Resources/Scripts/OpenModelica/compareVars`` files whose
        name are the name of the example model, and whose content is::

            compareVars :=
              {
                "controler.y",
                "sensor.T",
                "heater.Q_flow"
              };

        These files are then used in the regression testing that is done by the
        OpenModelica development team.

        """
        import glob
        # Create the data dictionary.
        if len(self._data) == 0:
            self.setDataDictionary(self._rootPackage)

        # Directory where files will be stored
        desDir = os.path.join(self._libHome, "Resources", "Scripts", "OpenModelica", "compareVars")
        if not os.path.exists(desDir):
            os.makedirs(desDir)

        # Loop over all experiments and write the files.
        for experiment in self._data:
            if 'model_name' in experiment:
                if 'ResultVariables' in experiment:
                    # For OpenModelica, don't group variables into those
                    # who should be plotted together, as all are plotted in
                    # the same plot.
                    res = []
                    for pair in experiment['ResultVariables']:
                        for var in pair:
                            res.append(var)
                    # Content of the file.
                    filCon = "compareVars :=\n  {\n    \"%s\"\n  };\n" % ("\",\n    \"".join(res))
                    # File name.
                    filNam = os.path.join(desDir, experiment['model_name'] + ".mos")
                    # Write the file
                    with open(filNam, mode="w", encoding="utf-8") as fil:
                        fil.write(filCon)

    @staticmethod
    def get_plot_variables(line):
        """ For a string of the form `*y={aa,bb,cc}*`, optionally with whitespace characters,
        return the list `[aa, bb, cc]`.
        If the string does not contain `y = ...`, return `None`.

        A usage may be as follows. Note that the second call returns `None` as
        it has a different format.

          >>> import buildingspy.development.regressiontest as r
          >>> r.Tester.get_plot_variables('y = {"a", "b", "c"}')
          ['a', 'b', 'c']
          >>> r.Tester.get_plot_variables('... x}, y = {"a", "b", "c"}, z = {...')
          ['a', 'b', 'c']
          >>> r.Tester.get_plot_variables("y=abc") is None
          True

        """
        import re
        import shlex

        # Make sure line has no "y = {..." that is not closed, e.g., it spans multiple lines
        incomplete = re.search(r"y\s*=\s*{.*\n", line)
        # This evaluates for example
        #   re.search("y.*=.*{.*}", "aay = {aa, bb, cc}aa").group()
        #   'y = {aa, bb, cc}'
        var = re.search(r"y\s*=\s*{.*}", line)
        if var is None and incomplete is None:
            return None
        if var is None and incomplete is not None:
            msg = "Malformed line '{}'".format(line)
            raise ValueError(msg)

        s = var.group()
        s = re.search('{.*?}', s).group()
        s = s.strip('{}')
        # Use the lexer module as simply splitting by "," won't work because arrays have
        # commas in the form "a[1, 1]", "a[1, 2]"
        lexer = shlex.shlex(s)
        lexer.quotes = '"'
        lexer.whitespace = ", \t"  # Skip commas, otherwise they are also returned as a token
        y = list(lexer)

        for i in range(len(y)):
            # Remove quotes as we deal with a string already
            y[i] = y[i].replace('"', '')
            # Strip whitespace characters
            y[i] = y[i].strip()
            # Replace a[1,1] by a[1, 1], which is required for the
            # Reader to be able to read the result.
            # Also, replace multiple white spaces with a single white space as
            # reading .mat is picky. For example, it refused to read a[1,1] or a[1,  1]
            y[i] = re.sub(r',\W*', ', ', y[i])
        return y

    @staticmethod
    def get_tolerance(library_home, model_name):
        """ Return the tolerance as read from the `.mo` file.

            :param library_home: Home directory of the library.
            :param model_name: Name of the model.
        """
        import os
        import re
        import io

        file_name = os.path.join(library_home, '..', model_name.replace('.', os.path.sep) + ".mo")
        if not os.path.exists(file_name):
            raise IOError("Failed to find file '{}' for model '{}'".format(file_name, model_name))

        p_number = re.compile(r'Tolerance\s*=\s*(-?\ *[0-9]+\.?[0-9]*(?:[Ee]\ *-?\ *[0-9]+)?)')
        tols = list()
        with open(file_name, 'r') as fil:
            for lin in fil:
                tol = re.findall(p_number, lin)
                if len(tol) > 0:
                    tols.append(tol)

        # Make sure we found exactly one entry
        if len(tols) == 0:
            raise RuntimeError("Failed to find Tolerance in '{}'.".format(file_name))

        if len(tols) > 1:
            raise RuntimeError(
                "Found multiple entries for Tolerance in '{}', but require exactly one entry.".format(file_name))
        return tols[0][0]

    def setDataDictionary(self, root_package=None):
        """ Build the data structures that are needed to parse the output files.

           :param: root_package The name of the top-level package for which the files need to be parsed.
                                Separate package names with a period.

        """
        def _set_attribute_value(line, keyword, dat):
            """ Set the value of an attribute from the `.mos` file.

                This function will remove leading and ending quotes.

                :param line: The line that contains the keyword and the value.
                :param keyword: The keyword
                :param dat: The data dictionary to which dat[keyword] = value will be written.

            """
            line = re.sub(' ', '', line)
            pos = line.find(keyword)
            if pos > -1:
                posEq = line.find('=', pos)
                posComma = line.find(',', pos)
                posBracket = line.find(')', pos)
                posEnd = min(posComma, posBracket)
                if posEnd < 0:
                    posEnd = max(posComma, posBracket)
                # Ensure that keyword is directly located before the next = sign
                if posEq == pos + len(keyword):
                    entry = line[posEq + 1:posEnd]
                    dat[keyword] = re.sub(r'^"|"$', '', entry)
            return

        # Check if the data dictionary has already been set, in
        # which case we return doing nothing.
        # This is needed because methods append to the dictionary, which
        # can lead to double entries.
        roo_pac = root_package if root_package is not None else os.path.join(
            self._libHome, 'Resources', 'Scripts', 'Dymola')
        for root, _, files in os.walk(roo_pac):
            for mosFil in files:
                # Exclude the conversion scripts and also backup copies
                # which have the extensions .mos~ if they are generated from emacs
                if mosFil.endswith('.mos') and (
                    not mosFil.startswith(
                        "Convert" + self.getLibraryName())):
                    dat = {'ScriptFile': os.path.join(
                        root[len(os.path.join(self._libHome, 'Resources', 'Scripts', 'Dymola')) + 1:], mosFil)}
                    # ScriptFile is something like Controls/Continuous/Examples/LimPIDWithReset.mos
                    # JModelica CI testing needs files below 140 characters, which includes Buildings.
                    # Hence, write warning if a file is equal or longer than 140-9=131 characters.
                    if len(dat['ScriptFile']) >= 131:
                        self._reporter.writeError(
                            """File {} is {}-character long. Reduce it to maximum of 130 characters.""".format(
                                dat['ScriptFile'], len(
                                    dat['ScriptFile'])))
                    # _check_reference_result_file_name(dat['ScriptFile'])
                    # open the mos file and read its content.
                    # Path and name of mos file without 'Resources/Scripts/Dymola'
                    with open(os.path.join(root, mosFil), mode="r", encoding="utf-8-sig") as fMOS:
                        Lines = fMOS.readlines()

                    # Remove white spaces
                    for i in range(len(Lines)):
                        Lines[i] = Lines[i].replace(' ', '')

                    # Set some attributes in the Data object
                    dat['dymola'] = {
                        'exportFMU': False,
                        'translate': False,
                        'simulate': False
                    }  # May be switched to True below

                    for lin in Lines:
                        # Add the model name to the dictionary.
                        # This is needed to export the model as an FMU.
                        # Also, set the flag mustSimulate to True.
                        simCom = re.search(r'simulateModel\(\s*".*"', lin)
                        if simCom is not None:
                            dat['dymola']['translate'] = True
                            dat['dymola']['simulate'] = True
                            modNam = re.sub(r'simulateModel\(\s*"', '', simCom.string)
                            modNam = modNam[0:modNam.index('"')]
                            dat['model_name'] = modNam
                            dat['dymola']['TranslationLogFile'] = modNam + ".translation.log"
                            # Not all .mos files list startTime and stopTime.
                            # Hence, set the default values, which may be overridden just below.
                            dat["startTime"] = 0
                            dat["stopTime"] = 1
                        # parse startTime and stopTime, if any
                        for attr in ["startTime", "stopTime"]:
                            _set_attribute_value(lin, attr, dat)
                        # Check if this model need to be translated as an FMU.
                        if (not dat['dymola']['exportFMU']) and ("translateModelFMU" in lin):
                            dat['dymola']['exportFMU'] = True
                            dat['dymola']['translate'] = False
                            dat['dymola']['simulate'] = False
                        if dat['dymola']['exportFMU']:
                            for attr in ["modelToOpen", "modelName"]:
                                _set_attribute_value(lin, attr, dat['dymola'])

                    # We are finished iterating over all lines of the .mos

                    # Dymola uses in translateModelFMU the syntax
                    # modelName=... but our dictionary uses model_name
                    if dat['dymola']['exportFMU']:
                        if 'modelToOpen' in dat['dymola'] and len(dat['dymola']['modelToOpen']) > 0:
                            dat['model_name'] = dat['dymola']['modelToOpen']
                        if 'model_name' not in dat and dat['dymola']['modelName'] in dat:
                            dat["model_name"] = dat['dymola']['modelName']
                        if dat['dymola']['modelName'] in dat:
                            # This is not needed anymore
                            del dat['dymola']['modelName']

                    # Some files like plotFan.mos has neither a simulateModel
                    # nor a translateModelFMU command.
                    # These must not be added to the data array. Hence we skip further processing.
                    if dat['dymola']['translate'] == False and dat['dymola']['exportFMU'] == False:
                        continue

                    # The .mos script allows modelName="", hence
                    # we set the model name to be the entry of modelToOpen
#                    elif "model_name" not in dat['dymola'] and "modelToOpen" in dat['dymola']:
#                        dat['model_name'] = dat['dymola']['modelToOpen']

#                        # Make sure model_name is set
#                        if 'model_name' not in dat or dat['model_name'] == '':
#                            msg = f"Failed to set model_name for {os.path.join(root, mosFil)}"
#                            raise ValueError(msg)
                    dat['dymola']['TranslationLogFile'] = dat['model_name'] + ".translation.log"
                    # Get tolerance from mo file. This is used to set the tolerance
                    # for OpenModelica and OPTIMICA.
                    # Only get the tolerance for the models that need to be simulated,
                    # because those that are only exported as FMU don't need this setting.
                    if not dat['dymola']['exportFMU']:
                        try:
                            dat['tolerance'] = self.get_tolerance(
                                self._libHome, dat['model_name'])
                        except Exception as e:
                            self._reporter.writeError(str(e))
                            dat['tolerance'] = None
                    # For FMU export, if model_name="", then Dymola uses the
                    # Modelica class name, with "." replaced by "_".
                    # If the Modelica class name consists of "_", then they
                    # are replaced by "_0".
                    # Hence, we update dat['model_name'] if needed.
                    if dat['dymola']['exportFMU']:
                        # Strip quotes from model_name and modelToOpen
                        dat['dymola']['FMUName'] = dat['model_name'].strip('"')
                        dat['dymola']['modelToOpen'] = dat['dymola']['modelToOpen'].strip('"')
                        # Update the name of the FMU if model_name is "" in .mos file.
                        if len(dat['dymola']['FMUName']) == 0:
                            dat['dymola']['FMUName'] = dat['dymola']['modelToOpen']
                        # Update the FMU name, for example to change
                        # Buildings.Fluid.FMI.Examples.FMUs.IdealSource_m_flow to
                        # Buildings_Fluid_FMI_Examples_FMUs_IdealSource_0m_0flow
                        dat['dymola']['FMUName'] = dat['dymola']['FMUName'].replace(
                            "_", "_0").replace(".", "_")
                        dat['dymola']['FMUName'] = dat['dymola']['FMUName'] + ".fmu"
                    # Plot variables are only used for those models that need to be simulated.
                    if not dat['dymola']['exportFMU']:
                        plotVars = []
                        iLin = 0
                        for lin in Lines:
                            iLin = iLin + 1
                            try:
                                y = self.get_plot_variables(lin)
                                if y is not None:
                                    plotVars.append(y)
                            except (AttributeError, ValueError) as e:
                                s = "%s, line %s, could not be parsed.\n" % (mosFil, iLin)
                                s += "The problem occurred at the line below:\n"
                                s += "%s\n" % lin
                                s += "Make sure that each assignment of the plot command is on one line.\n"
                                self._reporter.writeError(s)
                                # Store the error, but keep going to check other lines and files
                                pass
                        if len(plotVars) == 0:
                            s = "%s does not contain any plot command.\n" % mosFil
                            s += "You need to add a plot command to include its\n"
                            s += "results in the regression tests.\n"
                            self._reporter.writeError(s)
                        # Store grouped plot variables without duplicates.
                        # (Duplicates happen when the same y variables are plotted against
                        # different x variables.)
                        dat['ResultVariables'] = []
                        for v_i in plotVars:
                            if v_i not in dat['ResultVariables']:
                                dat['ResultVariables'].append(v_i)
                        # Create the result file name.
                        if self._modelica_tool == 'dymola':
                            # For Dymola, this is not the name in the .mos file (as these may not be unique).
                            # Rather, we set the result file name to be the mos file name with
                            # .mat extension
                            matFil = f"{dat['model_name']}.mat"
                        elif self._modelica_tool == 'openmodelica':
                            matFil = f"{dat['model_name']}_res.mat"
                        else:
                            matFil = '{}_result.mat'.format(
                                re.sub(r'\.', '_', dat['model_name']))
                        # Some *.mos file only contain plot commands, but no simulation.
                        # Hence, if 'resultFile=' could not be found, try to get the file that
                        # is used for plotting.
                        # cf. BUG
                        if len(matFil) == 0:
                            for lin in Lines:
                                if 'filename=\"' in lin:
                                    # Note that the filename entry already has the .mat
                                    # extension.
                                    matFil = re.search(
                                        r'(?<=filename=\")[a-zA-Z0-9_\.]+', lin).group()
                                    break
                        if len(matFil) == 0:
                            raise ValueError('Did not find *.mat file in ' + mosFil)
                        dat['ResultFile'] = matFil
                    self._data.append(dat)

        # Make sure we found at least one unit test.
        if self.get_number_of_tests() == 0:
            msg = """Did not find any regression tests in '%s'.""" % root_package
            self._reporter.writeError(msg)

        # Make sure there are no duplicate data
        self._checkDataDictionary()
        # Raise an error if there was any error reported.
        if self._reporter.getNumberOfErrors() > 0:
            raise ValueError("Error when setting up unit tests.")

        # Add the experiment specifications from conf.json to the data.
        self._add_experiment_specifications()
        # For those records for which Dymola needs to simply export the FMU,
        # no simulation should be done with any tool (as these models generally
        # require input signals)
        for dat in self._data:
            if dat['dymola']['exportFMU']:
                dat[self._modelica_tool]['simulate'] = False

        return

    def _sort_yml_file(self, conf_data, conf_file_name):
        """ Sort the content of the yml file and write it back to disk with the extension sorted.
        """
        import yaml as y
        import sys
        # Sort the list of dictionary items
        sor = sorted(conf_data, key=lambda i: i['model_name'])
        if not sor == conf_data:
            fname = f"{conf_file_name}.sorted"
            self._reporter.writeWarning(
                f"Configuration file was not sorted. Wrote sorted configuration data to {fname}.")
            with open(fname, 'w') as f:
                y.safe_dump(sor, f, sort_keys=False, width=4096)

    def _validate_experiment_specifications(self, conf_data, conf_file_name):
        from cerberus import Validator
        # Read schema
        with open(os.path.join(
                os.path.dirname(__file__), os.path.pardir, 'templates', 'regressiontest_conf.py'), 'r') as f:
            schema = json.load(f)
        v = Validator(schema)
        # Validate
        found_error = False
        for dat in conf_data:
            if not v.validate(dat, schema):
                for k in v.errors.keys():
                    self._reporter.writeError(
                        f"{conf_file_name}:  {k} {v.errors[k]} error in '{str(dat)}'")
                found_error = True
        if found_error:
            raise ValueError(f"Failed to validate configuration file {conf_file_name}.")

    def _validate_experiment_specifications_model_names(self, conf_data, conf_file_name):
        """ Make sure each model_name is unique
        """
        names = []
        for dat in conf_data:
            names.append(dat['model_name'])
        found_error = False
        for name in names:
            if names.count(name) > 1:
                found_error = True
                self._reporter.writeError(f"{conf_file_name}: 'model_name: {name}' is duplicate.")
        if found_error:
            raise ValueError(f"Failed to validate configuration file {conf_file_name}.")

    def _add_experiment_specifications(self):
        """ Add the experiment specification to the data structure.

            This method reads the `Resources/Scripts/BuildingsPy/conf.yml` file
            and adds it to the data structure.
        """
        import copy
        import json
        import yaml

        def _verify_model_exists(model_name):
            """ Verify that `model_name` exists. If it does not exist, log an error.
            """
            mo_name = os.path.abspath(
                f"{os.path.join(self._libHome, '..', model_name.replace('.', os.path.sep))}.mo")
            if not os.path.isfile(mo_name):
                self._reporter.writeError(
                    f"{conf_file_name} specifies {con_dat['model_name']}, but there is no model file {mo_name}.")

        if self._modelica_tool == 'dymola':
            for ent in self._data:
                ent['dymola']['time_out'] = 300
        else:  # Non-dymola
            def_dic = {}
            def_dic[self._modelica_tool] = {
                'translate': True,
                'simulate': True,
                'solver': 'CVode' if self._modelica_tool != 'openmodelica' else 'dassl',
                'ncp': 500,
                'time_out': 300
            }

            for all_dat in self._data:
                # Add default data
                for key in def_dic[self._modelica_tool].keys():
                    # all_dat only exists for Dymola, not for the other tools
                    if self._modelica_tool not in all_dat:
                        all_dat[self._modelica_tool] = {}
                    all_dat[self._modelica_tool][key] = copy.deepcopy(
                        def_dic[self._modelica_tool][key])

        # Get configuration data from file, if present
        conf_dir = os.path.join(self._libHome, 'Resources', 'Scripts', 'BuildingsPy')
        conf_json = os.path.join(conf_dir, 'conf.json')
        conf_yml = os.path.join(conf_dir, 'conf.yml')

        if os.path.exists(conf_json) and os.path.exists(conf_yml):
            raise ValueError(
                f"Found {conf_yml} and {conf_json}. Only one must exist. Future versions will only support the .yml file.")

        if os.path.exists(conf_json) or os.path.exists(conf_yml):
            if os.path.exists(conf_yml):
                conf_file_name = conf_yml
                with open(conf_yml, 'r') as f:
                    conf_data = yaml.safe_load(f)
                self._sort_yml_file(conf_data, conf_file_name)
            else:
                conf_file_name = conf_json
                with open(conf_json, 'r') as f:
                    conf_data = json.load(f)
            # Validate the configuration file
            self._validate_experiment_specifications(conf_data, conf_file_name)
            self._validate_experiment_specifications_model_names(conf_data, conf_file_name)

            # Validate entries for model_name
            for con_dat in conf_data:
                _verify_model_exists(con_dat['model_name'])
            if self._reporter.getNumberOfErrors() > 0:
                raise ValueError(f"Wrong specification in {conf_file_name}.")

            # Add model specific data
            for con_dat in conf_data:
                for all_dat in self._data:
                    if con_dat['model_name'] == all_dat['model_name']:
                        # Add all elements of the configuration data
                        for key in con_dat.keys():
                            # Have dictionary in dictionary
                            if key == self._modelica_tool:
                                for k in con_dat[self._modelica_tool]:
                                    val = con_dat[self._modelica_tool][k]
                                    all_dat[self._modelica_tool][k] = val
                            else:
                                if key != 'dymola':
                                    all_dat[key] = con_dat[key]
                                else:
                                    # Don't override the already set data for dymola
                                    for con_key in con_dat.keys():
                                        # if con_dat[con_key] is a dictionary, then it is the specification for openmodelica or optimica.
                                        # Hence, don't add it to dymola
                                        if not type(con_dat[con_key]) is dict:
                                            all_dat['dymola'][con_key] = con_dat[con_key]
                        # Write warning if this model should not be translated or simulated.
                        msg = None
                        if all_dat[self._modelica_tool]['translate'] is False:
                            msg = f"{all_dat['model_name']}: Excluded from translation."
                        elif all_dat[self._modelica_tool]['simulate'] is False:
                            msg = f"{all_dat['model_name']}: Excluded from simulation."
                        if msg is not None:
                            if 'comment' in all_dat[self._modelica_tool]:
                                msg = f"{msg} {self._color_GREY}{all_dat[self._modelica_tool]['comment']}{self._color_ENDC}"
                            self._reporter.writeOutput(msg)
            for all_dat in self._data:
                # Set simulate to false as well as it can't be simulated
                # if not translated
                if 'translate' in all_dat[self._modelica_tool] and all_dat[self._modelica_tool]['translate'] == False:
                    all_dat[self._modelica_tool]['simulate'] = False
            # Stop if there were any errors
            if self._reporter.getNumberOfErrors() > 0:
                raise ValueError(f"Wrong specification in {conf_file_name}.")

    def _checkDataDictionary(self):
        """ Check if the data used to run the regression tests do not have duplicate ``*.fmu`` files
            and ``*.mat`` names.

            Since Dymola writes all ``*.fmu`` and ``*.mat`` files to the current working directory,
            duplicate file names would cause a translation or simulation to overwrite the files
            of a previous test. This would make it impossible to check the FMU export
            and to compare the results to previously obtained results.

            If there are duplicate ``.fmu`` and ``*.mat`` file names used, then this method raises
            a ``ValueError`` exception.

        """
        s_fmu = set()
        s_mat = set()
        errMes = ""
        for data in self._data:
            if 'ResultFile' in data:
                resFil = data['ResultFile']
                if "stopTime" in data:
                    if resFil in s_mat:
                        errMes += "*** Error: Result file %s is generated by more than one script.\n" \
                            "           You need to make sure that all scripts use unique result file names.\n" % resFil
                    else:
                        s_mat.add(resFil)
        if self._modelica_tool == 'dymola':
            for data in self._data:
                if 'FMUName' in data['dymola']:
                    fmuFil = data['dymola']['FMUName']
                    if fmuFil in s_fmu:
                        errMes += "*** Error: FMU file {} is generated by more than one script.\n" \
                            "           You need to make sure that all scripts use unique result file names.\n".format(
                                fmuFil)
                    else:
                        s_fmu.add(fmuFil)
        if len(errMes) > 0:
            raise ValueError(errMes)

    def _getTimeGrid(self, tMin, tMax, nPoi):
        """
        Return the time grid for the output result interpolation

        :param tMin: Minimum time of the results.
        :param tMax: Maximum time of the results.
        :param nPoi: Number of result points.
        """
        return [tMin + float(i) / (nPoi - 1) * (tMax - tMin) for i in range(nPoi)]

    def _getSimulationResults(self, data, warnings, errors):
        """Get the simulation results for a single unit test.

        :param data: The class that contains the data structure for the simulation results.
        :param warning: A list to which all warnings will be appended.
        :param errors: A list to which all errors will be appended.

        Extracts and returns the simulation results from the `*.mat` file as
        a list of dictionaries. Each element of the list contains a dictionary
        of results that need to be printed together.
        """
        def extractData(y, step):
            # Replace the last element with the last element in time,
            # [::step] may not extract the last time stamp, in which case
            # the final time changes when the number of event changes.
            r = y[::step]
            r[len(r) - 1] = y[len(y) - 1]
            return r

        def _getTimeGridFromSimulationResults(pairs):
            nCt=0
            timeGrid=[]
            # Loop over all variables to find maximum length of time grid
            for pai in pairs: # pairs of variables that are plotted together
                for var in pai:
                    time = []
                    (time, val) = r.values(var)
                    if(len(time==2) and nCt < 1):
                        timeGrid=time
                        nCt=nCt+1
                    elif(len(time) > 2):
                        timeGrid=time
                        nCt=nCt+1
            return timeGrid


        # Get the working directory that contains the ".mat" file
        fulFilNam = os.path.join(data['ResultDirectory'], self.getLibraryName(), data['ResultFile'])
        if self._modelica_tool != 'dymola':
            fulFilNam = os.path.join(data['ResultDirectory'], data['ResultFile'])
        ret = []
        try:
            r = Reader(fulFilNam, self._modelica_tool)
        except IOError as e:
            errors.append("IOError while reading %s generated by %s.\n%s\n" %
                          (fulFilNam, data['ScriptFile'], e))
            return ret
        except ValueError as e:  # BUG #9
            errors.append("ValueError while reading %s generated by %s.\n%s\n" %
                          (fulFilNam, data['ScriptFile'], e))
            return ret
        except MemoryError as e:
            errors.append("MemoryError while reading %s generated by %s.\n%s\n" %
                          (fulFilNam, data['ScriptFile'], e))
            return ret
        except Exception as e:
            errors.append("Exception while reading %s generated by %s.\n%s\n" %
                          (fulFilNam, data['ScriptFile'], e))
            return ret

        timeGrid = _getTimeGridFromSimulationResults(data['ResultVariables'])


        for pai in data['ResultVariables']:  # pairs of variables that are plotted together
            dat = dict()
            for var in pai:
                time = []
                val = []
                try:
                    var_mat = var
                    # Matrix variables in OpenModelica and OPTIMICA are stored in mat file with
                    # no space e.g. [1,1].
                    if self._modelica_tool != 'dymola':
                        var_mat = re.sub(' ', '', var_mat)
                    (time, val) = r.values(var_mat)
                    # Make time grid to which simulation results
                    # will be interpolated.
                    # This reduces the data that need to be stored.
                    # It also makes it easier to compare accuracy
                    # in case that a slight change in the location of
                    # state events triggered a different output interval grid.
                    tMin = float(min(time))
                    tMax = float(max(time))
                    nPoi = min(self._nPoi, len(val))
                    ti = self._getTimeGrid(tMin, tMax, nPoi)
                except ZeroDivisionError as e:
                    s = "When processing " + fulFilNam + " generated by " + \
                        data['ScriptFile'] + ", caught division by zero.\n"
                    s += "   len(val)  = " + str(len(val)) + "\n"
                    s += "   tMax-tMin = " + str(tMax - tMin) + "\n"
                    errors.append(s)
                    break
                except ValueError as e:
                    s = "When processing " + fulFilNam + " generated by " + \
                        data['ScriptFile'] + ", caught ValueError.\n"
                    s += "   type(time) = " + str(type(time)) + "\n"
                    break
                except KeyError:
                    # This must be an error, otherwise the user would be asked
                    # to accept a reference result file with a variable that does not exist.
                    errors.append("%s uses %s which does not exist in %s.\n" %
                                  (data['ScriptFile'], var, data['ResultFile']))
                else:
                    # Store time grid.
                    if self._OCT_VERIFICATION:
                        dat['time']=timeGrid
                        if (self._isParameter(val)):
                            import numpy as np
                            dat[var]=np.ones(len(timeGrid))*val[0]
                        else:
                            dat[var] = val
                    else:
                        if ('time' not in dat):
                            dat['time'] = [tMin, tMax]
                        if self._isParameter(val):
                            dat[var] = val
                        else:
                            try:
                                dat[var] = Plotter.interpolate(ti, time, val)
                            except ValueError as e:
                                msg = "Failed to process {} generated by {}.\n{}\n".format(
                                    fulFilNam, data['ScriptFile'], e)
                                errors.append(msg)
                                return ret

            if len(dat) > 0:
                ret.append(dat)
        return ret

    def _getDymolaTranslationStatistics(self, data, warnings, errors):
        """
        Get the translation statistics for a single unit test.

        :param data: The class that contains the data structure for the simulation results.
        :param warning: A list to which all warnings will be appended.
        :param errors: A list to which all errors will be appended.
        :return: The translation log from the `*.translation.log` file as
        a list of dictionaries, or `None` if `*.translation.log` does not exist.

        Extracts and returns the translation log from the `*.translation.log` file as
        a list of dictionaries.
        In case of an error, this method returns `None`.
        """
        # Get the working directory that contains the ".log" file
        fulFilNam = os.path.join(data['ResultDirectory'],
                                 self.getLibraryName(), data['dymola']['TranslationLogFile'])
        if os.path.exists(fulFilNam):
            return of.get_model_statistics(fulFilNam, self._modelica_tool)
        else:
            return None

    def _legacy_comp(self, tOld, yOld, tNew, yNew, tGriOld, tGriNew, varNam, filNam, tol):
        # Interpolate the new variables to the old time stamps
        #
        if len(yNew) > 2:
            try:
                yInt = Plotter.interpolate(tGriOld, tGriNew, yNew)
            except (IndexError, ValueError):
                em = (
                    "Data series have different length:\n"
                    "File=%s\n"
                    "variable=%s\n"
                    "len(tGriOld) = %d\n"
                    "len(tGriNew) = %d\n"
                    "len(yNew)    = %d\n") % (filNam,
                                              varNam,
                                              len(tGriOld),
                                              len(tGriNew),
                                              len(yNew))
                self._reporter.writeError(em)
                raise ValueError(em)
        else:
            yInt = [yNew[0], yNew[0]]

        # If the variable is heatPort.T or heatPort.Q_flow, with length=2, then
        # it has been evaluated as a parameter in the Buildings library. In the IBPSA
        # library, this may be a variable as the Buildings library uses a more efficient
        # implementation of the heatPort. Hence, we test for this special case, and
        # store the parameter as if it were a variable so that the reference result are not
        # going to be changed.
        # (Not needed for funnel: can deal with len(yNew) != len(yOld))
        if (varNam.endswith("heatPort.T") or varNam.endswith("heatPort.Q_flow")) and (
                len(yInt) == 2) and len(yOld) != len(yInt):
            yInt = np.ones(len(yOld)) * yInt[0]

        # Compute error for the variable with name varNam
        if len(yOld) != len(yInt):
            # If yOld has two points, but yInt has more points, then
            # extrapolate yOld to nPoi
            t = self._getTimeGrid(tOld[0], tOld[-1], self._nPoi)
            if len(yOld) == 2 and len(yInt) == self._nPoi:
                t = self._getTimeGrid(t[0], t[-1], self._nPoi)
                yOld = Plotter.interpolate(t, tOld, yOld)
            # If yInt has only two data points, but yOld has more, then interpolate yInt
            elif len(yInt) == 2 and len(yOld) == self._nPoi:
                yInt = Plotter.interpolate(t, [tOld[0], tOld[-1]], yInt)
            else:
                raise ValueError((
                    "Program error, yOld and yInt have different lengths.\n"
                    "Result file : %s\n"
                    "Variable    : %s\n"
                    "len(yOld)=%d\n"
                    "len(yInt)=%d\n"
                    "Stop processing.\n") % (filNam, varNam, len(yOld), len(yInt))
                )

        errAbs = np.zeros(len(yInt))
        errRel = np.zeros(len(yInt))
        errFun = np.zeros(len(yInt))

        for i in range(len(yInt)):
            errAbs[i] = abs(yOld[i] - yInt[i])
            if np.isnan(errAbs[i]):
                raise ValueError('NaN in errAbs ' + varNam + " " + str(yOld[i])
                                 + "  " + str(yInt[i]) + " i, N " + str(i) +
                                 " --:" + str(yInt[i - 1])
                                 + " ++:", str(yInt[i + 1]))
            if (abs(yOld[i]) > 10 * tol):
                errRel[i] = errAbs[i] / abs(yOld[i])
            else:
                errRel[i] = 0
            errFun[i] = errAbs[i] + errRel[i]

        t_err_max, warning = 0, None

        if max(errFun) > tol:
            iMax = 0
            eMax = 0
            for i in range(len(errFun)):
                if errFun[i] > eMax:
                    eMax = errFun[i]
                    iMax = i
            tGri = self._getTimeGrid(tOld[0], tOld[-1], self._nPoi)
            t_err_max = tGri[iMax]
            warning = filNam + ": " + varNam + " has absolute and relative error = " + \
                ("%0.3e" % max(errAbs)) + ", " + ("%0.3e" % max(errRel)) + ".\n"
            if self._isParameter(yInt):
                warning += "             %s is a parameter.\n" % varNam
            else:
                warning += "             Maximum error is at t = %s\n" % str(t_err_max)

        return (t_err_max, warning)

    def _funnel_comp(
            self,
            tOld,
            yOld,
            tNew,
            yNew,
            varNam,
            filNam,
            model_name,
            tol,
            data_idx,
            keep_dir=True):
        """Method calling funnel comparison tool."""

        t_err_max, warning = 0, None
        tmp_dir = tempfile.mkdtemp()
        log_stdout = io.StringIO()
        with _stdout_redirector(log_stdout):
            exitcode = pyfunnel.compareAndReport(
                xReference=tOld,
                yReference=yOld,
                xTest=tNew,
                yTest=yNew,
                outputDirectory=tmp_dir,
                atolx=tol['ax'],
                atoly=tol['ay'],
                ltolx=tol['lx'],
                ltoly=tol['ly'],
                rtolx=tol['rx'],
                rtoly=tol['ry'],
            )
        log_content = log_stdout.getvalue()
        log_content = re.sub(r'(^.*Warning:\s+)|(Error:\s+)', '', log_content)
        log_stdout.close()

        if exitcode != 0:
            warning = "While processing file {} for variable {}: {}".format(
                filNam, varNam, log_content)
            test_passed = False
            funnel_success = False
        else:
            err_path = os.path.join(tmp_dir, 'errors.csv')
            err_arr = np.genfromtxt(err_path, delimiter=',', skip_header=1).transpose()
            err_max = np.max(err_arr[1])  # difference between y test value and funnel bounds
            idx_err_max = np.where(err_arr[1] == err_max)[0][0]
            t_err_max = err_arr[0][idx_err_max]
            test_passed = (err_max == 0)
            if err_max > 0:
                if self._isParameter(yOld):
                    warning = "Absolute error = {:.3e} for {}".format(err_max, varNam)
                else:
                    warning = "Absolute error = {:.3e} at t = {} for {}".format(
                        err_max, t_err_max, varNam)
            funnel_success = True

        if keep_dir and funnel_success:
            target_path = os.path.join(self._comp_dir, '{}_{}'.format(filNam, varNam))
            shutil.move(tmp_dir, target_path)
        else:
            target_path = None
            shutil.rmtree(tmp_dir)

        idx = self._init_comp_info(model_name, filNam)
        self._update_comp_info(idx, varNam, target_path, test_passed, t_err_max, warning, data_idx)

        return (t_err_max, warning)

    def _init_comp_info(self, model_name, file_name):
        """Update self._comp_info with dict to store comparison results for model_name.

        Returns: index of dict storing results for model_name.
        """
        try:
            idx = next(i for i, el in enumerate(self._comp_info) if el['model'] == model_name)
        except StopIteration:  # no model_name found in self._comp_info (case dymola): create
            self._comp_info.append({
                "model": model_name,
            })
            idx = len(self._comp_info) - 1
        try:
            self._comp_info[idx]["comparison"]
        except KeyError:  # no comparison data stored for model_name: create
            self._comp_info[idx]["comparison"] = {
                "variables": [],
                "funnel_dirs": [],
                "test_passed": [],
                "file_name": file_name,
                "success_rate": 0,
                "var_groups": [],  # index of the group of variables belonging to the same subplot
                "warnings": [],
                "t_err_max": [],
            }

        return idx

    def _update_comp_info(
            self,
            idx,
            var_name,
            funnel_dir,
            test_passed,
            t_err_max,
            warning,
            data_idx,
            var_group=None):
        """Store comparison info for var_name in self._comp_info."""

        # NOTE: data_idx can differ from idx if simulation failed or variable not available.

        should_update = True

        if var_group is None:
            try:
                var_group = next(
                    iv for iv, vl in enumerate(
                        self._data[data_idx]["ResultVariables"]) if var_name in vl)
            except StopIteration:
                if warning == 'skip':
                    should_update = False
                else:
                    warning = ("Variable {} not found in ResultVariables for model {}. "
                               "However it was found in reference results file.\n").format(
                        var_name, self._comp_info[idx]['model'])
                    self._reporter.writeWarning(warning)

        if should_update:
            self._comp_info[idx]["comparison"]["variables"].append(var_name)
            self._comp_info[idx]["comparison"]["funnel_dirs"].append(funnel_dir)
            self._comp_info[idx]["comparison"]["test_passed"].append(
                int(test_passed))  # Boolean not JSON serializable
            self._comp_info[idx]["comparison"]["t_err_max"].append(t_err_max)
            self._comp_info[idx]["comparison"]["warnings"].append(warning)
            self._comp_info[idx]["comparison"]["var_groups"].append(var_group)
            self._comp_info[idx]["comparison"]["success_rate"] = sum(
                self._comp_info[idx]["comparison"]["test_passed"]) / len(self._comp_info[idx]["comparison"]["variables"])

        return None

    def areResultsEqual(self, tOld, yOld, tNew, yNew, varNam, data_idx):
        """ Return `True` if the data series are equal within a tolerance.

        :param tOld: List of old time values.
        :param yOld: Old simulation results.
        :param tNew: Time stamps of new results.
        :param yNew: New simulation results.
        :param varNam: Variable name, used for reporting.
        :param filNam: File name, used for reporting.
        :param model_name: Model name, used for reporting.
        :return: A list with ``False`` if the results are not equal, and the time
                 of the maximum error, and an error message or `None`.
                 In case of errors, the time of the maximum error may by `None`.
        """
        try:
            filNam = self._data[data_idx]['ResultFile']
            model_name = self._data[data_idx]['model_name']
        except BaseException:
            filNam = 'Undefined file name'
            model_name = 'Undefined model name'

        def getTimeGrid(t, nPoi=self._nPoi):
            if len(t) == 2:
                return self._getTimeGrid(t[0], t[-1], nPoi)
            elif len(t) == nPoi:
                return t
            else:
                s = ("While processing file {} for variable {}: The new time grid has {} points "
                     "but it must have 2 or {} points.\n"
                     "Stop processing.\n").format(
                    filNam,
                    varNam,
                    len(tNew),
                    nPoi)
                raise ValueError(s)

        # Check if the first and last time stamp are equal
        def test_equal_time(t1, t2, tol=1E-3):
            """Test if time values are equal within a given tolerance.

            t1, t2 and tol are floats.

            Returns Boolean value equal to test result.
            If t1 is close to 0, the tolerance is considered as absolute.
            Otherwise, the tolerance is considered as relative to abs(t1).
            """
            if abs(t1) <= tol:
                res = abs(t1 - t2) <= tol
            else:
                res = abs(t1 - t2) <= tol * abs(t1)
            return res

        if not test_equal_time(tOld[0], tNew[0]):
            error = (
                "While processing file {} for variable {}: Different start time between "
                "reference and test data.\n"
                "Old reference points are for {} <= t <= {}\n"
                "New reference points are for {} <= t <= {}\n").format(
                    filNam, varNam, tOld[0], tOld[len(tOld) - 1], tNew[0], tNew[len(tNew) - 1])
            test_passed = False
            t_err_max = min(tOld[0], tNew[0])
        else:  # Overwrite tOld with tNew to prevent any exception raised by the comparison tool.
            tOld[0] = tNew[0]

        if not test_equal_time(tOld[-1], tNew[-1]):
            error = (
                "While processing file {} for variable {}: Different end time between "
                "reference and test data.\n"
                "           tNew = [{}, {}]\n"
                "           tOld = [{}, {}]").format(filNam, varNam, tNew[0], tNew[-1], tOld[0], tOld[-1])
            test_passed = False
            t_err_max = min(tOld[-1], tNew[-1])
        else:  # Overwrite tOld with tNew to prevent any exception raised by the comparison tool.
            tOld[-1] = tNew[-1]

        # The next test may be true if a simulation stopped with an error prior to
        # producing sufficient data points
        if len(yNew) < len(yOld) and len(yNew) > 2:
            error = (
                "While processing file {} for variable {}: Fewer data points than reference results.\n"
                "len(yOld) = {}\n"
                "len(yNew) = {}\n"
                "Skipping error checking for this variable.\n").format(
                filNam, varNam, len(yOld), len(yNew))
            test_passed = False
            t_err_max = None

        if self._comp_tool == 'legacy':
            if len(yNew) > 2:
                # Some reference results contain already a time grid,
                # whereas others only contain the first and last time stamp.
                # Hence, we make sure to have the right time grid before we
                # call the interpolation.
                tGriOld = getTimeGrid(tOld, len(yNew))
                tGriNew = getTimeGrid(tNew, min(len(yNew), self._nPoi))
            else:
                tGriOld = tOld
                tGriNew = tNew
        elif self._comp_tool == 'funnel':
            # funnel_comp only needs len(t) = len(y) for Old and New time series
            if len(yNew) > 2:
                tNew = getTimeGrid(tNew, len(yNew))
            if len(yOld) > 2:
                tOld = getTimeGrid(tOld, len(yOld))

        if self._comp_tool == 'legacy':
            try:  # In case an error has been raised before: no comparison performed.
                error
            except NameError:
                t_err_max, error = self._legacy_comp(
                    tOld, yOld, tNew, yNew, tGriOld, tGriNew, varNam, filNam, self._tol['ay'])
        else:
            idx = self._init_comp_info(model_name, filNam)
            comp_tmp = self._comp_info[idx]['comparison']
            try:
                # Check if the variable has already been tested.
                # (This might happen if the variable is used in different plots.)
                # In this case we do not want to perform the comparison again but we still want the variable to be
                # plotted several times as it was originally intended: update _comp_info
                # with stored data.
                var_idx = comp_tmp['variables'].index(varNam)
                fun_dir = comp_tmp['funnel_dirs'][var_idx]
                test_passed = comp_tmp['test_passed'][var_idx]
                # variable group already stored for this variable
                var_group_str = comp_tmp['var_groups'][var_idx]
                # Now looking for the new variable group to be stored.
                var_group = var_group_str + 1 + next(iv for iv, vl in enumerate(
                    self._data[data_idx]["ResultVariables"][(var_group_str + 1):]) if varNam in vl)
                error = comp_tmp['warnings'][var_idx]
                t_err_max = comp_tmp['t_err_max'][var_idx]
                self._update_comp_info(
                    idx,
                    varNam,
                    fun_dir,
                    test_passed,
                    t_err_max,
                    error,
                    data_idx,
                    var_group)
            except (ValueError, StopIteration):
                try:  # In case an error has been raised before: no comparison performed.
                    self._update_comp_info(
                        idx, varNam, None, test_passed, t_err_max, error, data_idx)
                except NameError:
                    t_err_max, error = self._funnel_comp(
                        tOld, yOld, tNew, yNew, varNam, filNam, model_name, self._tol, data_idx)

        test_passed = True
        if error is not None:
            test_passed = False

        return (test_passed, t_err_max, error)

    def _isParameter(self, dataSeries):
        """ Return `True` if `dataSeries` is from a parameter.
        """
        import numpy as np
        if not (isinstance(dataSeries, np.ndarray) or isinstance(dataSeries, list)):
            raise TypeError("Program error: dataSeries must be a numpy.ndarr or a list. Received type "
                            + str(type(dataSeries)) + ".\n")
        return (len(dataSeries) == 2)

    def format_float(self, value):
        """ Return the argument in exponential notation, with
            non-significant zeros removed.
        """
        import re
        return re.sub(re.compile(r'\.e'), 'e',
                      re.sub(re.compile('0*e'), 'e', "{0:.15e}".format(value)))

    def _writeReferenceResults(self, refFilNam, y_sim, y_tra):
        """ Write the reference results.

        :param refFilNam: The name of the reference file.
        :param y_sim: The data points to be written to the file.
        :param y_tra: The dictionary with the translation log.

        This method writes the results in the form ``key=value``, with one line per entry.
        """
        from datetime import date
        import json

        with open(refFilNam, mode="w", encoding="utf-8") as f:
            f.write('last-generated=' + str(date.today()) + '\n')
            for stage in ['initialization', 'simulation', 'fmu-dependencies']:
                if stage in y_tra:
                    # f.write('statistics-%s=\n%s\n' % (stage, _pretty_print(y_tra[stage])))
                    f.write('statistics-%s=\n%s\n' % (stage, json.dumps(y_tra[stage],
                                                                        indent=2,
                                                                        separators=(',', ': '),
                                                                        sort_keys=True)))
            # FMU exports do not have simulation results.
            # Hence, we preclude them if y_sim == None
            if y_sim is not None:
                # Set, used to avoid that data series that are plotted in two plots are
                # written twice to the reference data file.
                s = set()
                for pai in y_sim:
                    for k, v in list(pai.items()):
                        if k not in s:
                            s.add(k)
                            f.write(k + '=')
                            # Use many digits, otherwise truncation errors occur that can be higher
                            # than the required accuracy.
                            formatted = [str(self.format_float(e)) for e in v]
                            f.write(str(formatted).replace("'", ""))
                            f.write('\n')

    def _readReferenceResults(self, refFilNam):
        """ Read the reference results.

        :param refFilNam: The name of the reference file.
        :return: A dictionary with the reference results.

        If the simulation statistics was found in the reference results,
        then the return value also has an entry
        `statistics-simulation={'numerical Jacobians': '0', 'nonlinear': ' ', 'linear': ' '}`,
        where the value is a dictionary. Otherwise, this key is not present.

        """
        import numpy
        import ast

        d = dict()
        with open(refFilNam, mode="r", encoding="utf-8-sig") as f:
            lines = f.readlines()

        # Compute the number of the first line that contains the results
        iSta = 0
        for iLin in range(min(2, len(lines))):
            if "svn-id" in lines[iLin]:
                iSta = iSta + 1
            if "last-generated" in lines[iLin]:
                iSta = iSta + 1

        r = dict()
        iLin = iSta
        while iLin < len(lines):
            lin = lines[iLin].strip('\n')
            try:
                (key, value) = lin.split("=")
                # Check if this is a statistics-* entry.
                if key.startswith("statistics-"):
                    # Call ast.literal_eval as value is a string that needs to be
                    # converted to a dictionary.

                    # The json string was pretty printed over several lines.
                    # Add to value the next line, unless it contains "-" or it does not exist.
                    value = value.strip()
                    while (iLin < len(lines) - 1 and lines[iLin + 1].find('=') == -1):
                        value = value + lines[iLin + 1].strip('\n').strip()
                        iLin += 1
                    d[key] = ast.literal_eval(value)
                else:
                    s = (value[value.find('[') + 1: value.rfind(']')]).strip()
                    numAsStr = s.split(',')
                    val = []
                    for num in numAsStr:
                        # We need to use numpy.float64 here for the comparison to work
                        val.append(numpy.float64(num))
                    r[key] = val
            except ValueError as detail:
                s = "%s could not be parsed.\n" % refFilNam
                self._reporter.writeError(s)
                raise TypeError(detail)
            iLin += 1
        d['results'] = r

        return d

    def _askNoReferenceResultsFound(self, yS, refFilNam, ans):
        """ Ask user what to do if no reference data were found
           :param yS: A list where each element is a dictionary of variable names and simulation
                      results that are to be plotted together.
           :param refFilNam: Name of reference file (used for reporting only).
           :param ans: A previously entered answer, either ``y``, ``Y``, ``n`` or ``N``.
           :return: A triple ``(updateReferenceData, foundError, ans)`` where ``updateReferenceData``
                    and ``foundError`` are booleans, and ``ans`` is ``y``, ``Y``, ``n`` or ``N``.

        """
        updateReferenceData = False
        foundError = False

        # For OCT verification, always write new reference results

        if self._OCT_VERIFICATION:
            return (True, foundError, True)

        if len(yS) > 0:
            sys.stdout.write(
                "*** Warning: The old reference data had no results, but the new simulation produced results\n")
            sys.stdout.write("             for %s\n" % refFilNam)
            sys.stdout.write("             Accept new results?\n")
            while not (ans == "n" or ans == "y" or ans == "Y" or ans == "N"):
                ans = input("             Enter: y(yes), n(no), Y(yes for all), N(no for all): ")
            if ans == "y" or ans == "Y":
                # update the flag
                updateReferenceData = True
        return (updateReferenceData, foundError, ans)

    def _check_statistics(self, old_res, y_tra, stage, foundError, newStatistics, model_name):
        """ Checks the simulation or translation statistics and return
            `True` if there is a new statistics, or a statistics is no longer present, or if `newStatistics == True`.
        """
        import os

        def _compare_statistics(stage, key, model_name):
            """ Function that returns true if model should be compared.
                This is a fix for Dymola 2022 because for some models, the initialization statistics
                changes from one translation to another due to a linear system switching from one to two.
                """
            if stage != 'initialization' or key != 'nonlinear':
                return True
            # If BUILDINGSPY_SKIP_STATISTICS_VERIFICATION is present, skip verification of the models
            # that are listed in this environment variable
            if 'BUILDINGSPY_SKIP_STATISTICS_VERIFICATION' in os.environ:
                if model_name in os.environ['BUILDINGSPY_SKIP_STATISTICS_VERIFICATION']:
                    print(
                        f"Excluding {model_name} from comparison of initialization statistics and result comparison on Travis CI.")
                    return False
            return True

        r = newStatistics
        if 'statistics-%s' % stage in old_res:
            # Found old statistics.
            # Check whether the new results have also such a statistics.
            if stage in y_tra:
                # Check whether it changed.
                for key in old_res['statistics-%s' % stage]:
                    if key in y_tra[stage]:
                        if _compare_statistics(stage, key, model_name) and not self.are_statistics_equal(
                                old_res['statistics-%s' % stage][key], y_tra[stage][key]):
                            if foundError:
                                self._reporter.writeWarning("%s: Translation statistics for %s and results changed for %s.\n Old = %s\n New = %s"
                                                            % (model_name, stage, key, old_res['statistics-%s' % stage][key], y_tra[stage][key]))
                            else:
                                self._reporter.writeWarning("%s: Translation statistics for %s changed for %s, but results are unchanged.\n Old = %s\n New = %s"
                                                            % (model_name, stage, key, old_res['statistics-%s' % stage][key], y_tra[stage][key]))

                            r = True
                    else:
                        self._reporter.writeWarning("%s: Found translation statistics for %s for %s in old but not in new results.\n Old = %s"
                                                    % (model_name, stage, key, old_res['statistics-%s' % stage][key]))
                        r = True
                for key in y_tra[stage]:
                    if key not in old_res['statistics-%s' % stage]:
                        self._reporter.writeWarning(
                            "%s: Found translation statistics for key %s in %s in new but not in old results." %
                            (model_name, key, stage))
                        r = True
            else:
                # The new results have no such statistics.
                self._reporter.writeWarning(
                    "%s: Found translation statistics for %s in old but not in new results." %
                    (model_name, stage))
                r = True
        else:
            # The old results have no such statistics.
            if stage in y_tra:
                # The new results have such statistics, hence the statistics changed.
                self._reporter.writeWarning(
                    "%s: Found translation statistics for %s in new but not in old results." %
                    (model_name, stage))
                r = True
        return r

    def _compareResults(self, data_idx, oldRefFulFilNam, y_sim, y_tra, refFilNam, ans):
        """ Compares the new and the old results.

            :param matFilNam: Matlab file name.
            :param oldRefFilFilNam: File name including path of old reference files.
            :param y_sim: A list where each element is a dictionary of variable names and simulation
                           results that are to be plotted together.
            :param y_tra: A dictionary with the translation statistics.
            :param refFilNam: Name of the file with reference results (used for reporting only).
            :param ans: A previously entered answer, either ``y``, ``Y``, ``n`` or ``N``.
            :param model_name: Model name, used for reporting.
            :return: A triple ``(updateReferenceData, foundError, ans)`` where ``updateReferenceData``
                     and ``foundError`` are booleans, and ``ans`` is ``y``, ``Y``, ``n`` or ``N``.

        """
        matFilNam = self._data[data_idx]['ResultFile']
        model_name = self._data[data_idx]['model_name']

        # Reset answer, unless it is set to Y or N
        if not (ans == "Y" or ans == "N"):
            ans = "-"
        updateReferenceData = False
        # If previously the user chose to update all reference data, then
        # we set updateReferenceData = True
        if ans == "Y":
            updateReferenceData = True
        newTrajectories = False

        # Load the old data (in dictionary format)
        old_results = self._readReferenceResults(oldRefFulFilNam)
        # Numerical results of the simulation
        y_ref = old_results['results']

        if len(y_ref) == 0:
            return self._askNoReferenceResultsFound(y_sim, refFilNam, ans)

        # The old data contains results
        t_ref = y_ref.get('time')

        # If a simulation was requested, compare the results.
        if self._data[data_idx][self._modelica_tool]['simulate']:
            # Iterate over the pairs of data that are to be plotted together
            timOfMaxErr = dict()
            noOldResults = []  # List of variables for which no old results have been found

            list_var_ref = [el for el in y_ref.keys() if not re.search('time', el, re.I)]
            list_var_sim = [
                el for gr in y_sim for el in gr.keys() if not re.search(
                    'time', el, re.I)]
            for var in list_var_ref:  # reference variables not available in simulation results
                if var not in list_var_sim:
                    idx = self._init_comp_info(model_name, matFilNam)
                    # We skip warning considering it is only the case for x variables against which y variables
                    # are plotted.
                    self._update_comp_info(idx, var, None, False, 0, 'skip', data_idx)

            # List that collects errors for this case. This allows to report only one error if multiple trajectories
            # are not matching from a single simulation.
            errors = []
            for pai in y_sim:
                t_sim = pai['time']

                # The time interval is the same for the stored and the current data.
                # Check the accuracy of the simulation.
                for varNam in list(pai.keys()):
                    # Iterate over the variable names that are to be plotted together
                    if varNam != 'time':
                        if varNam in y_ref:
                            # Check results
                            if self._isParameter(pai[varNam]):
                                t = [min(t_sim), max(t_sim)]
                            else:
                                t = t_sim

                            # Compare times series.
                            (res, timMaxErr, error) = self.areResultsEqual(
                                t_ref, y_ref[varNam], t, pai[varNam], varNam, data_idx
                            )

                            if error:
                                errors.append(error)
                            if not res:
                                newTrajectories = True
                                timOfMaxErr[varNam] = timMaxErr
                        else:
                            # There is no old data series for this variable name
                            errors.append(f"Did not find variable {varNam} in old results.")
                            newTrajectories = True
                            noOldResults.append(varNam)
            if len(errors) > 0:
                self._reporter.writeError(
                    "{}: Errors during result verification.\n           {}".format(
                        refFilNam, '\n           '.join(errors)))
        # Compare the simulation statistics
        # There are these cases:
        # 1. The old reference results have no statistics, in which case new results may be written.
        # 2. The old reference results have statistics, and they are the same or different.
        # Statistics of the simulation model
        newStatistics = False
        if self._modelica_tool == 'dymola':
            for stage in ['initialization', 'simulation']:
                # Updated newStatistics if there is a new statistic. The other
                # arguments remain unchanged.
                newStatistics = self._check_statistics(
                    old_results, y_tra, stage, newTrajectories, newStatistics, model_name)

        # If the users selected "Y" or "N" (to not accept or reject any new results) in previous tests,
        # or if the script is run in batch mode, then don't plot the results.
        # If we found an error, plot the results, and ask the user to accept or
        # reject the new values.
        if (newTrajectories or newStatistics) and (not self._batch) and (
                not ans == "N") and (not ans == "Y"):
            if newTrajectories and newStatistics:
                print(f"{self._color_ERROR}             For {refFilNam},")
                print(
                    f"             update reference files with new {self._color_BOLD}statistics and trajectories{self._color_ERROR}?{self._color_ENDC}")
            elif newStatistics:
                print(f"{self._color_WARNING}             For {refFilNam},")
                print(
                    f"             update reference files with new {self._color_BOLD}statistics{self._color_WARNING}?{self._color_ENDC}")
            else:
                print(f"{self._color_ERROR}             For {refFilNam},")
                print(
                    f"             update reference files with new {self._color_BOLD}trajectories{self._color_ERROR}?{self._color_ENDC}")

            if newTrajectories:
                if self._comp_tool == 'legacy':
                    print("(Close plot window to continue.)")
                    self._legacy_plot(y_sim, t_ref, y_ref, noOldResults, timOfMaxErr, matFilNam)
                else:
                    self._funnel_plot(model_name)

            while not (ans == "n" or ans == "y" or ans == "Y" or ans == "N"):
                ans = input("             Enter: y(yes), n(no), Y(yes for all), N(no for all): ")

            if ans == "y" or ans == "Y":
                # update the flag
                updateReferenceData = True

        return (updateReferenceData, (newTrajectories or newStatistics), ans)

    def _funnel_plot(self, model_name, browser=None):
        """Plot comparison results generated by pyfunnel."""

        idx = next(i for i, el in enumerate(self._comp_info) if el['model'] == model_name)
        comp_data = self._comp_info[idx]['comparison']
        dict_var_info = defaultdict(list)
        for iv, v in enumerate(comp_data['variables']):
            dict_var_info[v].append({'group': comp_data['var_groups'][iv],
                                     'dir': comp_data['funnel_dirs'][iv]})
        # Build a list of files to use for testing server request in pyfunnel.
        # We check whether these files are available in the file system.
        list_files = []
        for d in dict_var_info.values():
            if d[0]['dir'] is not None:
                for el in ['reference.csv', 'test.csv', 'errors.csv']:
                    file_path = os.path.join(d[0]['dir'], el)
                    if os.path.isfile(file_path):
                        list_files.append(file_path)
        # If no comparison results available in the file system, no plot.
        if len(list_files) == 0:
            return
        # Customize the plot.
        plot_title = comp_data['file_name']
        max_plot_per100 = 4
        height = 100 * \
            (1 + max(0, max(comp_data['var_groups']) - max_plot_per100) / max_plot_per100)
        err_plot_height = 0.18 * 100 / height
        # Populate the plot template.
        with open(self._PLOT_TEMPLATE, 'r') as f:
            template = f.read()
        content = re.sub(r'\$PAGE_TITLE', plot_title, template)
        content = re.sub(r'\$TITLE', plot_title, content)
        content = re.sub(r'\$DICT_VAR_INFO', json.dumps(dict_var_info), content)
        content = re.sub(r'\$HEIGHT', '{}%'.format(height), content)
        content = re.sub(r'\$ERR_PLOT_HEIGHT', str(err_plot_height), content)
        # Launch the local server.
        server = pyfunnel.MyHTTPServer(('', 0), pyfunnel.CORSRequestHandler,
                                       str_html=content, url_html='funnel')
        # Start the browser instance.
        server.browse(list_files, browser=browser)

    def _legacy_plot(self, y_sim, t_ref, y_ref, noOldResults, timOfMaxErr, model_name):
        """Plot comparison results generated by legacy comparison algorithm."""

        import matplotlib.pyplot as plt
        nPlo = len(y_sim)
        iPlo = 0
        plt.clf()
        for pai in y_sim:
            iPlo += 1
            plt.subplot(nPlo, 1, iPlo)
            # Iterate over the variable names that are to be plotted together
            color = ['k', 'r', 'b', 'g', 'c', 'm']
            iPai = -1
            t_sim = pai['time']
            for varNam in list(pai.keys()):
                iPai += 1
                if iPai > len(color) - 1:
                    iPai = 0
                if varNam != 'time':
                    if self._isParameter(pai[varNam]):
                        plt.plot([min(t_sim), max(t_sim)], pai[varNam],
                                 color[iPai] + '-', label='New ' + varNam)
                    else:
                        plt.plot(self._getTimeGrid(t_sim[0], t_sim[-1], len(pai[varNam])),
                                 pai[varNam],
                                 color[iPai] + '-', label='New ' + varNam)

                    # Test to make sure that this variable has been found in the old results
                    if varNam in y_ref:
                        if self._isParameter(y_ref[varNam]):
                            # for parameters, don't just draw a dot, as these are hard to see as
                            # they are on the box
                            plt.plot([min(t_ref), max(t_ref)], y_ref[varNam],
                                     color[iPai] + 'x', markersize=10, label='Old ' + varNam)
                        else:
                            plt.plot(self._getTimeGrid(t_ref[0], t_ref[-1], len(y_ref[varNam])),
                                     y_ref[varNam],
                                     color[iPai] + '.', label='Old ' + varNam)
                    # Plot the location of the maximum error
                    if varNam in timOfMaxErr:
                        plt.axvline(x=timOfMaxErr[varNam])

            leg = plt.legend(loc='right', fancybox=True)
            leg.get_frame().set_alpha(0.5)  # transparent legend
            plt.xlabel('time')
            plt.grid(True)
            if iPlo == 1:
                plt.title(model_name)

        # Store the graphic objects.
        # The first plot is shown using the default size.
        # Afterwards, the plot is resized to have the same size as
        # the previous plot.
        gcf = plt.gcf()
        if self._figSize is not None:
            gcf.set_size_inches(self._figSize, forward=True)

        # Display the plot
        plt.show()
        # Store the size for reuse in the next plot.
        self._figSize = gcf.get_size_inches()

    def are_statistics_equal(self, s1, s2):
        """ Compare the simulation statistics `s1` and `s2` and
            return `True` if they are equal, or `False` otherwise.

        """
        x = s1.strip()
        y = s2.strip()
        if x == y:
            return True
        # If they have a comma, such as from 1, 20, 1, 14, then split it,
        # sort it, and compare the entries for equality

        def g(s): return s.replace(" ", "").split(",")
        # Sort and remove 0, as we are not interested in these equations because
        # they are solved explicitely
        sp1 = [x for x in sorted(g(x)) if x != '0']
        sp2 = [x for x in sorted(g(y)) if x != '0']
        # If the list have different lengths, they are not equal
        if len(sp1) != len(sp2):
            return False
        # They are of equal lengths, compare each element
        for i in range(len(sp1)):
            if sp1[i] != sp2[i]:
                return False

        return True

    def _compare_and_rewrite_fmu_dependencies(
            self,
            new_dependencies,
            reference_file_path,
            reference_file_name,
            ans):
        """ Compares whether the ``.fmu`` dependencies have been changed.
            If they are the same, this function does nothing.
            If they do not exist in the reference results, it askes to generate them.
            If they differ from the reference results, it askes whether to accept the new ones.

            :param new_dependencies: A dictionary with the new dependencies.
            :param reference_file_path: Path to the file with reference results.
            :param reference_file_name: Name of the file with reference results.
            :param ans: A previously entered answer, either ``y``, ``Y``, ``n`` or ``N``.
            :return: A tuple consisting of a boolean ``updated_reference_data`` and the value of ``ans``.

        """
        # Absolute path to the reference file
        abs_ref_fil_nam = os.path.join(reference_file_path, reference_file_name)
        # Put dependencies in data format needed to write to the reference result file
        y_tra = dict()
        y_tra['fmu-dependencies'] = new_dependencies

        # Check whether the reference results exist.
        if not os.path.exists(abs_ref_fil_nam):
            if not self._OCT_VERIFICATION:
                print("Warning ***: Reference file {} does not yet exist.".format(reference_file_name))
                while not (ans == "n" or ans == "y" or ans == "Y" or ans == "N"):
                    print("             Create new file?")
                    ans = input("             Enter: y(yes), n(no), Y(yes for all), N(no for all): ")
            else:
                ans = "Y"

            if ans == "y" or ans == "Y":
                self._writeReferenceResults(abs_ref_fil_nam, None, y_tra)
                if not self._OCT_VERIFICATION:
                    # Avoid verbose output during OCT_VERIFICATION
                    self._reporter.writeOutput("Wrote new reference file %s." %
                                               reference_file_name)
            else:
                self._reporter.writeError("Did not write new reference file %s." %
                                          reference_file_name)
            return [True, ans]

        # The file that may contain the reference results exist.
        old_dep = self._readReferenceResults(abs_ref_fil_nam)
        # Check whether it contains a key 'statistics-fmu-dependencies'
        if 'statistics-fmu-dependencies' in old_dep:
            # Compare the statistics for each section
            found_differences = False
            for typ in ['InitialUnknowns', 'Outputs', 'Derivatives']:
                if old_dep['statistics-fmu-dependencies'][typ] != new_dependencies[typ]:
                    print(
                        "*** Warning: Reference file {} has different FMU statistics for '{}'.".format(reference_file_name, typ))
                    found_differences = True
            if found_differences:
                while not (ans == "n" or ans == "y" or ans == "Y" or ans == "N"):
                    print("             Rewrite file?")
                    ans = input("             Enter: y(yes), n(no), Y(yes for all), N(no for all): ")
                if ans == "y" or ans == "Y":
                    self._writeReferenceResults(abs_ref_fil_nam, None, y_tra)
                    self._reporter.writeWarning(
                        "*** Warning: Rewrote reference file %s due to new FMU statistics." %
                        reference_file_name)
            return [found_differences, ans]

        else:
            # The old file has no statistics. Ask to rewrite it.
            print("*** Warning: Reference file {} has no FMU statistics.".format(reference_file_name))
            while not (ans == "n" or ans == "y" or ans == "Y" or ans == "N"):
                print("             Rewrite file?")
                ans = input("             Enter: y(yes), n(no), Y(yes for all), N(no for all): ")
            if ans == "y" or ans == "Y":
                self._writeReferenceResults(abs_ref_fil_nam, None, y_tra)
                self._reporter.writeWarning(
                    "*** Warning: Rewrote reference file %s as the old one had no FMU statistics." %
                    reference_file_name)
            return [True, ans]

    def _check_fmu_statistics(self, ans):
        """ Check the fmu statistics from each regression test and compare it with the previously
            saved statistics stored in the library home folder.
            If the statistics differs,
            show a warning message containing the file name and path.
            If there is no statistics stored in the reference results in the library home folder,
            ask the user whether it should be generated.

            This function returns 1 if the statistics differ, or if the ``.fmu`` file
            is not found. The function returns 0 if there were no problems.
        """
        import buildingspy.fmi as fmi

        retVal = 0
        # Check if the directory
        # "self._libHome\\Resources\\ReferenceResults\\Dymola" exists, if not
        # create it.
        refDir = os.path.join(self._libHome, 'Resources', 'ReferenceResults', 'Dymola')
        if not os.path.exists(refDir):
            os.makedirs(refDir)

        for data in self._data:
            # Name of the reference file, which is the same as that matlab file name but with another extension.
            # Only check data for FMU exort.
            if data['dymola']['exportFMU']:
                # Convert 'aa/bb.mos' to 'aa_bb.txt'
                mosFulFilNam = os.path.join(self.getLibraryName(), data['ScriptFile'])
                mosFulFilNam = mosFulFilNam.replace(os.sep, '_')
                refFilNam = os.path.splitext(mosFulFilNam)[0] + ".txt"
                fmu_fil = os.path.join(data['ResultDirectory'],
                                       self.getLibraryName(), data['dymola']['FMUName'])
                try:
                    # Get the new dependency
                    dep_new = fmi.get_dependencies(fmu_fil)
                    # Compare it with the stored results, and update the stored results if
                    # needed and requested by the user.
                    [updated_reference_data, ans] = self._compare_and_rewrite_fmu_dependencies(
                        dep_new, refDir, refFilNam, ans)
                    # Reset answer, unless it is set to Y or N
                    if not (ans == "Y" or ans == "N"):
                        ans = "-"
                    if updated_reference_data:
                        retVal = 1

                except UnicodeDecodeError as e:
                    em = "UnicodeDecodeError: {}.\n".format(e)
                    em += "Output file of " + data['ScriptFile'] + " is excluded from unit tests.\n"
                    em += "The model appears to contain a non-asci character\n"
                    em += "in the comment of a variable, parameter or constant.\n"
                    em += "Check " + data['ScriptFile'] + " and the classes it instantiates.\n"
                    self._reporter.writeError(em)
                except IOError as e:
                    em = "IOError({0}): {1}.\n".format(e.errno, e)
                    em += "Output file of " + data['ScriptFile'] + \
                        " is excluded from unit tests because\n"
                    em += "the file " + fmu_fil + " does not exist\n."
                    self._reporter.writeError(em)
        return retVal

    def _get_optimica_warnings(self, error_text, model):
        """ Return a list with all OPTIMICA warnings
        """
        import re

        def _search_in_string(lin, lis, k, v):
            # JModelica/ThirdParty/MSL/Modelica/Media/package.mo has errorneous each
            # which we skip in our testing
            if ("Ignoring erroneous 'each' for the modification ' = reference_X'" in lin) or \
                    ("Ignoring erroneous 'each' for the modification ' = fill(0,0)'" in lin) or \
                    ("""Ignoring erroneous 'each' for the modification ' = {","}'""" in lin):
                return
            # Ignore warnings of the form Iteration variable "der(xxx)" is missing start value!
#            if re.search(r"""Iteration variable "der\(\S|.\)" is missing start value!""", lin):
#                break
            if v['tool_message'] in lin:
                # Found a warning. Report it to the reporter, and add it to the list that will be written to
                # the json file.
                #                  self._reporter.writeWarning(v["model_message"].format(model))
                msg = lin.strip(' \n')
                self._reporter.writeWarning("{}: {}".format(model, msg))
                lis.append(msg)
                self._error_dict.increment_counter(k)
            return

        lis = list()
        # Search for all warnings
        for k, v in list(self._error_dict.get_dictionary().items()):
            # Search in each line of the error file
            if self._modelica_tool == 'openmodelica':
                for lin in error_text.split('\n'):
                    _search_in_string(lin, lis, k, v)
            else:
                for lin in error_text:
                    _search_in_string(lin, lis, k, v)
        # Return a dictionary with all warnings
        return lis

    def _get_openmodelica_simulation_record(self, simulation_text):
        """ Return total number of Jacobian evaluations, state events, and elapsed cpu time
            when unit tests are run with OpenModelica
        """
        struct = [
            {"key": 'jacobians',
             'pattern': r"(\d+) evaluations of jacobian",
             'val': 0},
            {"key": 'state_events',
             'pattern': r"(\d+) state events",
             'val': 0},
            {"key": 'elapsed_time',
             'pattern': r"(\S+)s \[100.0%\] total",
             'val': 0}
        ]
        for ele in struct:
            r = re.search(ele['pattern'], simulation_text)
            if r is not None:
                ele['val'] = float(r.group(1)) if ele['key'] == 'elapsed_time' else r.group(1)
        res = {}
        for ele in struct:
            res[ele['key']] = ele['val']

        return res

    def _get_optimica_simulation_record(self, simulation_text):
        """ Return total number of Jacobian evaluations, state events, and elapsed cpu time
            when unit tests are run with OPTIMICA.
        """
        jacobianNumber = 0
        stateEvents = 0
        elapsedTime = 0
        for lin in simulation_text:
            if ("Number of Jacobian evaluations" in lin):
                temp = lin.split(":")
                jacobianNumber = int(temp[1].strip())
            if ("Number of state events" in lin):
                temp = lin.split(":")
                stateEvents = int(temp[1].strip())
            if ("Elapsed simulation time" in lin):
                temp = lin.split(":")
                temp1 = temp[1].split()
                elapsedTime = float(temp1[0])
        res = {'jacobians': jacobianNumber,
               'state_events': stateEvents,
               'elapsed_time': elapsedTime}
        return res

    def _verify_non_dymola_runs(self):
        """ Check the results of the OPTIMICA tests.

            This function returns 0 if no errors occurred,
            or a positive non-zero number otherwise.
        """
        iTra = 0
        iSim = 0
        iOmiSim = 0
        # Iterate over directories
        all_res = []
        for d in self._temDir:
            # Iterate over json files
            # The python file have names such as class_class_class.py
            for fil in glob.glob("{}{}*_*.py".format(d, os.path.sep)):
                # Check if there is a corresponding json file
                json_name = fil.replace(".py", "_buildingspy.json")
                if not os.path.exists(json_name):
                    em = "Did not find {}. Is the program properly installed?".format(json_name)
                    stdOutFil = os.path.abspath('stdout')
                    if os.path.exists(stdOutFil):
                        with open(stdOutFil, 'r', encoding="utf-8-sig") as tem:
                            for lin in tem:
                                em = em + "**** stdout file: {}\n".format(lin)
                            em = em + "**** end of stdout file\n"
                    self._reporter.writeError(em)
                    iTra = iTra + 1
                else:
                    with open(json_name, 'r', encoding="utf-8-sig") as json_file:
                        res = json.load(json_file)
                        # Get warnings from stdout that was captured from the compilation
                        if 'stdout' in res['translation']:
                            warnings = self._get_optimica_warnings(
                                error_text=res['translation']['stdout'],
                                model=res['model'])
                            res['translation']['warnings'] = warnings
                            # We don't need the stdout anymore, which can be long.
                            del res['translation']['stdout']

                        # Get number of Jacobian evaluations from stdout that was captured from
                        # the simulation
                        if 'stdout' in res['simulation']:
                            if self._modelica_tool == 'openmodelica':
                                jmRecord = self._get_openmodelica_simulation_record(
                                    simulation_text=res['simulation']['stdout'])
                            else:
                                jmRecord = self._get_optimica_simulation_record(
                                    simulation_text=res['simulation']['stdout'])
                            res['simulation']['jacobians'] = jmRecord['jacobians']
                            res['simulation']['state_events'] = jmRecord['state_events']
                            res['simulation']['elapsed_time'] = jmRecord['elapsed_time']
                            # We don't need the stdout anymore, which can be long.
                            del res['simulation']['stdout']
                        # Set the working_directory in the dictionary, which is used for error
                        # reporting
                        res['working_directory'] = d

                        all_res.append(res)
                        if not res['translation']['success']:
                            em = f"Translation of {res['model']} failed: '{res['translation']['exception']}'. Directory is '{res['working_directory']}'."
                            self._reporter.writeError(em)
                            iTra = iTra + 1
                        elif not res['simulation']['success']:
                            # Check if simulation was omitted based configuration.
                            if 'message' in res['simulation'] and \
                               res['simulation']['message'] == 'No simulation requested.':
                                # Write a message, except if this model is for FMU export only
                                # Get the info from the data structure that has the experiment
                                # specification.
                                mustExportFMU = False
                                model_name = res['model']
                                for ele in self._data:
                                    if ele['model_name'] == model_name:
                                        if ele['dymola']['exportFMU']:
                                            mustExportFMU = True
                                            break
#                               The models that are not simulated are already reported.
#                                if not mustExportFMU:
#                                    # This is a model that usually should be simulated,
#                                    # and not only a model that need to be exported as an FMU
#                                    print("*** Did not simulate {}".format(res['model']))
#                                    iOmiSim = iOmiSim + 1
                            else:
                                em = f"Simulation of {res['model']} failed: '{res['simulation']['exception']}'. Directory is '{res['working_directory']}'."
                                self._reporter.writeError(em)
                                iSim = iSim + 1

        # Merge all_res, which has the messages from the translation and simulation, with self._data
        # This allows to check when processing self._data whether the simulation was successful
        for res in all_res:
            model_name = res['model']
            for dat in self._data:
                if dat['model_name'] == model_name:
                    dat[self._modelica_tool]['translation'] = res['translation']
                    dat[self._modelica_tool]['simulation'] = res['simulation']
                    break

        # Write all results to simulator log file
        with open(self._simulator_log_file, 'w', encoding="utf-8-sig") as sim_log:
            sim_log.write("{}\n".format(json.dumps(all_res, indent=2, sort_keys=True)))

        retVal = self._writeSummaryMessages()

        if iTra > 0:
            print("\nNumber of models that failed translation                     : {}".format(iTra))
        if iSim > 0:
            print("\nNumber of models that translated but failed simulation       : {}".format(iSim))
        if iOmiSim > 0:
            print("\nNumber of models that configuration excluded from simulation : {}".format(iOmiSim))

        return retVal

    def _get_size_dir(self, start_path):
        total_size = 0
        for dirpath, dirnames, filenames in os.walk(start_path):
            for f in filenames:
                fp = os.path.join(dirpath, f)
                total_size += os.path.getsize(fp)
        return total_size

    def _checkReferencePoints(self, ans):
        """ Check reference points from each regression test and compare it with the previously
            saved reference points of the same test stored in the library home folder.
            If all the reference points are not within a certain tolerance with the previous results,
            show a warning message containing the file name and path.
            If there is no ``.mat`` file of the reference points in the library home folder,
            ask the user whether it should be generated.

            This function returns ``1`` if reading reference results or reading the translation
            statistics failed. In this case, the calling method should not attempt to do
            further processing. The function returns ``0`` if there were no problems. In
            case of wrong simulation results, this function also returns ``0``, as this is
            not considered an error in executing this function.
        """
        # Check if the directory
        # "self._libHome\\Resources\\ReferenceResults\\Dymola" exists, if not
        # create it.
        refDir = os.path.join(self._libHome, 'Resources', 'ReferenceResults', 'Dymola')
        if not os.path.exists(refDir):
            os.makedirs(refDir)

        updateReferenceData = False
        ret_val = 0
        for data_idx, data in enumerate(self._data):
            # Index to self._comp_info
            # Models that only export an FMU have no field data['ResultFile']
            if 'ResultFile' in data:
                idx = self._init_comp_info(data['model_name'], data['ResultFile'])
            else:
                idx = self._init_comp_info(data['model_name'], None)
            # Only check data that need to be translated, simulated or exported as an FMU
            check_condition = \
                (self._isPresentAndTrue('translate', data[self._modelica_tool]) or
                    self._isPresentAndTrue('simulate', data[self._modelica_tool]) or
                    self._isPresentAndTrue('exportFMU', data[self._modelica_tool]))
            # Only if the simulation was successful are we reading the results.
            # (Simulation errors are reported earlier already.)

            if 'simulation' in data[self._modelica_tool]:
                check_condition = check_condition and data[self._modelica_tool]['simulation']['success']

            if check_condition:
                get_user_prompt = True
                # Convert 'aa/bb.mos' to 'aa_bb.txt'
                mosFulFilNam = os.path.join(self.getLibraryName(), data['ScriptFile'])
                mosFulFilNam = mosFulFilNam.replace(os.sep, '_')
                refFilNam = os.path.splitext(mosFulFilNam)[0] + ".txt"
                try:
                    # extract simulation results from the ".mat" file corresponding to "filNam"
                    warnings = []
                    errors = []
                    # Get the simulation results if a simulation was requested
                    y_sim = self._getSimulationResults(
                        data, warnings, errors) if data[self._modelica_tool]['simulate'] else None
                    # Get the translation statistics
                    if self._modelica_tool == 'dymola':
                        y_tra = self._getDymolaTranslationStatistics(data, warnings, errors)
                    else:
                        y_tra = None
                    for entry in warnings:
                        self._reporter.writeWarning(entry)
                    for entry in errors:
                        self._reporter.writeError(entry)
                    if len(errors) > 0:
                        # If there were errors when getting the results or translation statistics
                        # update self._comp_info to log errors and turn flags to return
                        list_var_ref = [el for gr in data['ResultVariables'] for el in gr]
                        for iv, var_ref in enumerate(list_var_ref):
                            if iv == 0:
                                self._update_comp_info(
                                    idx,
                                    var_ref,
                                    None,
                                    False,
                                    0,
                                    'Translation, simulation or extracting simulation results failed. {}'.format(
                                        '\n'.join(errors)),
                                    data_idx)
                            else:
                                self._update_comp_info(idx, var_ref, None, False, 0, '', data_idx)
                        # flags to return
                        ret_val = 1
                        get_user_prompt = False

                except UnicodeDecodeError as e:
                    em = "UnicodeDecodeError: {0}".format(e)
                    em += "Output file of " + data['ScriptFile'] + " is excluded from unit tests.\n"
                    em += "The model appears to contain a non-asci character\n"
                    em += "in the comment of a variable, parameter or constant.\n"
                    em += "Check " + data['ScriptFile'] + " and the classes it instantiates.\n"
                    self._reporter.writeError(em)
                else:
                    # if there was no error for this test case, check user feedback for result
                    if (get_user_prompt or self._OCT_VERIFICATION) and data[self._modelica_tool]['simulate']:
                        # Reset answer, unless it is set to Y or N, or
                        # unless the tests run in batch mode
                        if not (self._batch or ans == "Y" or ans == "N"):
                            ans = "-"
                            updateReferenceData = False
                        # check if reference results already exist in library
                        oldRefFulFilNam = os.path.join(refDir, refFilNam)
                        # If the reference file exists, and if the reference file contains
                        # results, compare the results.
                        if os.path.exists(oldRefFulFilNam):
                            # print('Found results for ' + oldRefFulFilNam)
                            # Note that y_sim is None if a model was requested to be not simulated.
                            [updateReferenceData, _, ans] = self._compareResults(
                                data_idx, oldRefFulFilNam, y_sim, y_tra, refFilNam, ans,
                            )
                        else:
                            # Reference file does not exist
                            if data[self._modelica_tool]['simulate']:
                                noOldResults = []
                                # add all names since we do not have any reference results yet
                                for pai in y_sim:
                                    t_ref = pai["time"]
<<<<<<< HEAD
                                noOldResults = noOldResults + list(pai.keys())

                                if not self._OCT_VERIFICATION and not (self._batch or ans == "Y" or ans == "N"):
=======
                                    noOldResults = noOldResults + list(pai.keys())

                                if not (self._batch or ans == "Y" or ans == "N"):
>>>>>>> 50ac74d8
                                    if t_ref is None:
                                        self._reporter.writeError(
                                            f"Test case {refFilNam} has no simulation output to compare. You need to add at least one variable to compare.")
                                    else:
                                        self._legacy_plot(y_sim, t_ref, {}, noOldResults, dict(),
                                                          "New results: " + data['ScriptFile'])
                                        # Reference file does not exist
                                        print(
                                            "*** Warning: Reference file {} does not yet exist.".format(refFilNam))
                                        while not (
                                                ans == "n" or ans == "y" or ans == "Y" or ans == "N"):
                                            print("             Create new file?")
                                            ans = input(
                                                "             Enter: y(yes), n(no), Y(yes for all), N(no for all): ")
                                        if ans == "y" or ans == "Y":
                                            updateReferenceData = True
                                        else:
                                            self._reporter.writeError(
                                                "Did not write new reference file %s." % oldRefFulFilNam)
                        if updateReferenceData:    # If the reference data of any variable was updated
                            # Make dictionary to save the results
                            self._writeReferenceResults(oldRefFulFilNam, y_sim, y_tra)
                            if not self._OCT_VERIFICATION:
                                # Avoid verbose output during OCT_VERIFICATION
                                self._reporter.writeOutput("Wrote new reference file %s." %
                                                           oldRefFulFilNam)

            else:
                # Tests that export FMUs do not have an output file. Hence, we do not warn
                # about these cases. Also, if the simulation failed, there is no need to report,
                # because simulation failures were already reported as an error earlier.
                if (self._modelica_tool == 'dymola' and not data['dymola']['exportFMU']):
                    # data['dymola']['simulation'] is not present for tests that are on the
                    # exclude list.
                    if 'simulation' in data['dymola']:
                        if self._isPresentAndTrue('success', data['dymola']['simulation']):
                            self._reporter.writeWarning(
                                "Output file of " +
                                data['ScriptFile'] +
                                " is excluded from result test.")

        # Write all results to comparison log file and inform user.
        with open(self._comp_log_file, 'w', encoding="utf-8-sig") as comp_log:
            comp_log.write("{}\n".format(json.dumps(self._comp_info, indent=2, sort_keys=True)))

        if self._comp_tool == 'funnel':
            s = """Comparison files output by funnel are stored in the directory '{}' of size {:.1f} MB.
Run 'python -c "import buildingspy.development.regressiontest as t; t.Tester(tool=\\\"{}\\\").report()"'
to access a summary of the comparison results.\n""".format(
                self._comp_dir, self._get_size_dir(self._comp_dir) * 1e-6, self._modelica_tool)
            self._reporter.writeOutput(s)

        return ret_val

    def _performTranslationErrorChecks(self, logFil, stat):
        with open(logFil, mode="rt", encoding="utf-8-sig") as fil:
            lines = fil.readlines()

        for k, v in list(self._error_dict.get_dictionary().items()):
            stat[k] = 0
            for line in lines:
                # use regex to extract first group and sum them in stat
                if 'is_regex' in v and v['is_regex']:
                    import re
                    m = re.search(v["tool_message"], line)
                    if m is not None:
                        stat[k] = stat[k] + int(m.group(1))
                # otherwise, default: count the number of line occurrences
                else:
                    if v["tool_message"] in line:
                        stat[k] = stat[k] + 1

        return stat

    def _checkSimulationError(self, errorFile):
        """ Check whether the simulation had any errors, and
            write the error messages to ``self._reporter``.
        """
        import json

        # Read the json file with the statistics
        if not os.path.isfile(self._statistics_log):
            raise IOError(
                "Statistics file {} does not exist.".format(
                    os.path.abspath(
                        self._statistics_log)))

        with open(self._statistics_log, mode="rt", encoding="utf-8-sig") as fil:
            try:
                stat = json.load(fil)['testCase']
            except ValueError as e:
                raise ValueError("Failed to parse {}.\n{}".format(self._statistics_log, str(e)))

        # Error counters
        iChe = 0
        iCom = 0
        iSim = 0
        iFMU = 0

        # Header for dump file
        with open(self._failed_simulator_log_file, "w") as f:
            f.write("Automatically generated BuildingsPy dump file for failed translations.\n\n")

        # Check for errors
        hasTranslationErrors = False
        for ele in stat:
            hasTranslationError = False
            if 'check' in ele and ele['check']['result'] is False:
                hasTranslationError = True
                iChe = iChe + 1
                self._reporter.writeError("Model check failed for '%s'." % ele["model"])
            if 'simulate' in ele and ele['simulate']['result'] is False:
                hasTranslationError = True
                iSim = iSim + 1
                self._reporter.writeError("Simulation failed for '%s'." %
                                          ele["simulate"]["command"])
            elif 'FMUExport' in ele and ele['FMUExport']['result'] is False:
                iFMU = iFMU + 1
                self._reporter.writeError("FMU export failed for '%s'." %
                                          ele["FMUExport"]["command"])

            # Check for problems.
            # First, determine whether we had a simulation or an FMU export
            if 'simulate' in ele:
                key = 'simulate'
            else:
                key = 'FMUExport'

            logFil = None
            if key in ele:
                if "translationLog" in ele[key]:
                    logFil = ele[key]["translationLog"]
                    ele[key] = self._performTranslationErrorChecks(logFil, ele[key])
                    for k, v in list(self._error_dict.get_dictionary().items()):
                        # For OPTIMICA, we neither have simulate nor FMUExport
                        if ele[key][k] > 0:
                            self._reporter.writeWarning(
                                v["model_message"].format(ele[key]["command"]))
                            self._error_dict.increment_counter(k)

            if hasTranslationError and logFil is not None:
                with open(self._failed_simulator_log_file, "a") as f:
                    f.write("===============================\n")
                    f.write("=====START OF NEW LOG FILE=====\n")
                    f.write("===============================\n")
                    if os.path.exists(logFil):
                        with open(logFil, "r") as f2:
                            f.write(f2.read())
                    else:
                        # Logfile does not exists, which may be because simulation was terminated
                        # due to time out
                        f.write(
                            f"Log file {logFil} does not exist, this can happen if the process was terminated due to time out.")
                    f.write("\n\n\n")

        if iChe > 0:
            print("Number of models that failed check                           : {}".format(iChe))
        if iSim > 0:
            print("Number of models that failed to simulate                     : {}".format(iSim))
        if iFMU > 0:
            print("Number of models that failed to export as an FMU             : {}".format(iFMU))
        if hasTranslationErrors:
            print(
                "Check or simulation failed, see {} for more details about the failed models.".format(
                    self._failed_simulator_log_file))
        return self._writeSummaryMessages()

    def _writeSummaryMessages(self, silent=True):
        """Write summary messages"""

        for _, v in list(self._error_dict.get_dictionary().items()):
            counter = v['counter']
            if counter > 0 and not silent:
                print(v['summary_message'].format(counter))

        if not silent:
            # Change console to color output
            nWar = self._reporter.getNumberOfWarnings()
            nErr = self._reporter.getNumberOfErrors()
            if nWar > 0 or nErr > 0:
                print(self._color_ERROR, end='')
            self._reporter.writeOutput(
                f"Script that runs unit tests had {nWar} warnings and {nErr} errors.\n")
            if nWar > 0 or nErr > 0:
                print(self._color_ENDC, end='')
            sys.stdout.write("See '{}' for details.\n".format(self._simulator_log_file))

        if self._reporter.getNumberOfErrors() > 0:
            retval = 1
        elif self._reporter.getNumberOfWarnings() > 0:
            retval = 2
        else:
            retval = 0
            if not silent:
                # Change console to color output
                print(self._color_OK, end='')
                self._reporter.writeOutput("Unit tests completed successfully.\n")
                print(self._color_ENDC, end='')
        sys.stdout.flush()

        return retval

    def get_number_of_tests(self):
        """ Returns the number of regression tests that will be run for the current library and configuration.

            Note: Needs to be run within the run method (where elements of self._data requiring no simulation
            are first removed).
        """
        return len(self._data)

    def printNumberOfClasses(self):
        """ Print the number of models, blocks and functions to the
            standard output stream
        """

        iMod = 0
        iBlo = 0
        iFun = 0
        for root, _, files in os.walk(self._libHome):
            pos = root.find('.svn' or '.git')
            # skip .svn folders
            if pos == -1:
                for filNam in files:
                    # find .mo files
                    pos = filNam.find('.mo')
                    if pos > -1 and (root.find('Examples') == -1 or root.find('Validation') == -1):
                        # find classes that are not partial
                        filFulNam = os.path.join(root, filNam)
                        iMod = self._checkKey("model", filFulNam, iMod)
                        iBlo = self._checkKey("block", filFulNam, iBlo)
                        iFun = self._checkKey("function", filFulNam, iFun)
        print("Number of models   : {!s}".format(iMod))
        print("          blocks   : {!s}".format(iBlo))
        print("          functions: {!s}".format(iFun))

    def _getModelCheckCommand(self, mosFilNam):
        """ Return lines that conduct a model check in pedantic mode.

        :param mosFilNam: The name of the ``*.mos`` file

        This function return a command of the form
        ``checkModel("Buildings.Controls.Continuous.Examples.LimPID")``
        """

        def get_model_name(mosFil, line):
            try:
                iSta = line.index('\"') + 1
                iEnd = line.index('\"', iSta)
                return line[iSta:iEnd]
            except ValueError as e:
                em = str(e) + "\n"
                em += "Did not find model name in '%s'\n" % mosFil
                self._reporter.writeError(em)
                raise ValueError(em)

        retVal = None
        with open(mosFilNam, mode="r+", encoding="utf-8-sig") as fil:
            for lin in fil:
                if "simulateModel" in lin or "modelToOpen" in lin:
                    if self._modelica_tool == 'dymola':
                        retVal = 'checkModel("{}")'.format(get_model_name(mosFilNam, lin))
                    elif self._modelica_tool == 'openmodelica':
                        retVal = "checkModel({})".format(get_model_name(mosFilNam, lin))
                    break
        return retVal

    def _removePlotCommands(self, mosFilNam):
        """Remove all plot commands from the mos file.

        :param mosFilNam: The name of the ``*.mos`` file

        This function removes all plot commands from the file ``mosFilNam``.
        This allows to work around a bug in Dymola 2012 which can cause an exception
        from the Windows operating system, or which can cause Dymola to hang on Linux.
        """
        with open(mosFilNam, mode="r+", encoding="utf-8-sig") as fil:
            lines = fil.readlines()
        linWri = []
        goToPlotEnd = False
        for i in range(len(lines)):
            if not goToPlotEnd:
                if (lines[i].count("removePlots(") == 0) and (lines[i].count("createPlot(") == 0):
                    linWri.append(i)
                elif (lines[i].count("createPlot(")) > 0:
                    goToPlotEnd = True
            else:
                if (lines[i].count(";") > 0):
                    goToPlotEnd = False
        # Write file
        with open(mosFilNam, mode="w", encoding="utf-8") as filWri:
            for i in range(len(linWri)):
                filWri.write(lines[linWri[i]])

    def _updateResultFile(self, mosFilNam, modelName):
        """
        Update the mos script to use ``matFilNam`` as the name of the result file.

        :param mosFilNam: The name of the ``*.mos`` file
        :param modelName: The name of the model

        This function updates in the ``mosFilNam`` the simulate command
        to use `modelName.mat` as the result file name.
        This ensures that each result file name is unique.
        """
        import re
        with open(mosFilNam, mode="r+", encoding="utf-8-sig") as fil:
            con = fil.read()
        count = 0
        (conNew, count) = re.subn(r"resultFile\s*=\s*\"(.+)\"",
                                  f"resultFile=\"{modelName}\"", con, count=count, flags=re.M)
        # Models with translateModelFMU have no result file. So these files are not written to disk
        if count > 0:
            with open(mosFilNam, mode="w", encoding="utf-8-sig") as fil:
                fil.write(conNew)

    @staticmethod
    def _isPresentAndTrue(key, dic):
        return key in dic and dic[key]

    def _write_runscript_dymola(self, iPro, tra_data_pro):
        """Create the run_modelName.mos scripts for the current processor iPro and for Dymola,
           and return the number of generated regression tests.

           :param iPro: The number of the processor.
           :param tra_data_pro: A list with the data for the experiments that require translation, for processor number iPro only.
        """
        import platform

        for tra_data in tra_data_pro:
            self._write_dymola_script(iPro, tra_data)

    def _write_dymola_script(self, iPro, tra_data):
        """Create the run_modelName.mos script for the current model and for Dymola,
           and return the number of generated regression tests.

           :param iPro: The number of the processor.
           :param tra_data: Data for the experiment that requires translation, for processor number iPro only.
        """
        import platform

        ##################################################################
        # Internal functions
        def _write_translation_stats(runFil, values):

            # Close the bracket for the JSON object
            runFil.write("""Modelica.Utilities.Streams.print("      }", """
                         + '"' + values['statisticsLog'] + '"' + ");\n")

        def _print_end_of_json(isLastItem, fileHandle, logFileName):
            if isLastItem:
                fileHandle.write(
                    "Modelica.Utilities.Streams.print(\"    }\", \"%s\")\n" % logFileName)
                fileHandle.write(
                    "Modelica.Utilities.Streams.print(\"  ]\", \"%s\")\n" % logFileName)
                fileHandle.write("Modelica.Utilities.Streams.print(\"}\", \"%s\")\n" % logFileName)
            else:
                fileHandle.write(
                    "Modelica.Utilities.Streams.print(\"  },\", \"%s\")\n" % logFileName)

        ##################################################################
        # Count the number of experiments that need to be simulated or exported as an FMU.
        # This is needed to properly close the json brackets.
#        nItem = 0
        # Count how many tests need to be simulated.
#        nTes = len(tra_data_pro)
        # Number of generated unit tests
#        nUniTes = 0

        statistics_log = f"{tra_data['model_name']}.statistics.log"
        runFil = open(os.path.join(self._temDir[iPro], self.getLibraryName(),
                                   f"run_{tra_data['model_name']}.mos"), mode="w", encoding="utf-8")
        runFil.write(
            f"""// File autogenerated for process {iPro + 1} of {self._nPro}
// File created for execution by {self._modelica_tool}. Do not edit.
// Disable parallel computing as this can give slightly different results.
Advanced.ParallelizeCode = false;
// Default values for options that can give slightly different results.
Evaluate=false;
Advanced.CompileWith64=2;
Advanced.EfficientMinorEvents=false;
// Set the pedantic Modelica mode
Advanced.PedanticModelica = {str(self._pedanticModelica).lower()};
orig_Advanced_GenerateVariableDependencies = Advanced.GenerateVariableDependencies;
Advanced.GenerateVariableDependencies = false;
""")
        # Deactivate DDE
        if platform.system() == "Windows":
            posDDE = "9"  # At position 9 DDE settings should be stored.
            runFil.write(f"""
// Deactivate DDE
(comp, sett) = GetDymolaCompiler();
DDE_orig = sett[{posDDE}];
sett[{posDDE}] = \"DDE=0\"; // Disable DDE
SetDymolaCompiler(comp, sett);
""")
        runFil.write('cd(\"{}/{}\");\n'.format(
            (self._temDir[iPro]).replace("\\", "/"),
            self.getLibraryName()))
        runFil.write(f"""
openModel("package.mo")
// Add a flag so that translation info appears in console output.
// This allows checking for numerical derivatives.
// Dymola will write this output to a file when savelog(filename) is called.
// However, the runtime log will be in dslog.txt.
Advanced.TranslationInCommandLog := true;
// Set flag to support string parameters, which is required for the weather
// data file.
//Modelica.Utilities.Files.remove(\"{self._simulator_log_file}\");
Modelica.Utilities.Files.remove(\"{statistics_log}\");
""")
        runFil.write(r"""
Modelica.Utilities.Streams.print("{\"testCase\" : [", "%s");
""" % statistics_log)

        # if self._isPresentAndTrue(
        #        'translate',
        #        tra_data['dymola']) or self._isPresentAndTrue(
        #        'exportFMU',
        #        tra_data['dymola']):
        #nItem = nItem + 1

#        iItem = 0
# Write unit tests for this process
# Check if this mos file should be simulated
        if self._isPresentAndTrue(
                'translate',
                tra_data['dymola']) or self._isPresentAndTrue(
                'exportFMU',
                tra_data['dymola']):
            isLastItem = True  # (iItem == nItem - 1)
            mosFilNam = os.path.join(self.getLibraryName(),
                                     "Resources", "Scripts", "Dymola",
                                     tra_data['ScriptFile'])
            absMosFilNam = os.path.join(self._temDir[iPro], mosFilNam)
            values = {
                "libraryName": self.getLibraryName(),
                "mosWithPath": mosFilNam.replace(
                    "\\",
                    "/"),
                "checkCommand": self._getModelCheckCommand(absMosFilNam).replace(
                    "\\",
                    "/"),
                "checkCommandString": self._getModelCheckCommand(absMosFilNam).replace(
                    '\"',
                    r'\\\"'),
                "scriptFile": tra_data['ScriptFile'].replace(
                    "\\",
                    "/"),
                "model_name": tra_data['model_name'].replace(
                    "\\",
                    "/"),
                "model_name_underscore": tra_data['model_name'].replace(
                    ".",
                    "_"),
                "start_time": tra_data['startTime'] if 'startTime' in tra_data else 0,
                "final_time": tra_data['stopTime'] if 'stopTime' in tra_data else 0,
                "statisticsLog": statistics_log,
                "translationLog": os.path.join(
                    self._temDir[iPro],
                    self.getLibraryName(),
                    tra_data['model_name'] +
                    ".translation.log").replace(
                    "\\",
                    "/"),
                "simulatorLog": self._simulator_log_file.replace(
                    "\\",
                    "/")}
            if 'FMUName' in tra_data['dymola']:
                values["FMUName"] = tra_data['dymola']['FMUName']
         # Delete command log, model_name.simulation.log and dslog.txt
            runFil.write(f"""
Modelica.Utilities.Files.remove(\"{values["model_name"]}.translation.log\");
Modelica.Utilities.Files.remove(\"dslog.txt\");
clearlog();
""")
        ########################################################################
        # Write line for model check
        model_name = values["model_name"]
        if model_name.startswith("Obsolete.", model_name.find(".") + 1):
            # This model is in IBPSA.Obsolete, or Buildings.Obsolete etc.
            values["set_non_pedantic"] = "Advanced.PedanticModelica = false;\n"
            values["set_pedantic"] = "Advanced.PedanticModelica = true;\n"
        else:  # Set to empty string as for non-obsolete models, we don't switch to non-pedantic mode
            values["set_non_pedantic"] = ""
            values["set_pedantic"] = ""
        template = r"""
{set_non_pedantic}
rCheck = {checkCommand};
{set_pedantic}
Modelica.Utilities.Streams.print("    {{ \"file\" :  \"{mosWithPath}\",", "{statisticsLog}");
Modelica.Utilities.Streams.print("      \"model\" : \"{model_name}\",", "{statisticsLog}");
Modelica.Utilities.Streams.print("      \"check\" : {{", "{statisticsLog}");
Modelica.Utilities.Streams.print("        \"command\" : \"{checkCommandString};\",", "{statisticsLog}");
Modelica.Utilities.Streams.print("        \"result\"  : " + String(rCheck), "{statisticsLog}");
Modelica.Utilities.Streams.print("      }},", "{statisticsLog}");
"""
        runFil.write(template.format(**values))
        ##########################################################################
        # Write commands for checking translation and simulation results.
        # Only translation requested, but no simulation.
        ##########################################################################
        if self._isPresentAndTrue(
                'translate',
                tra_data['dymola']) and not self._isPresentAndTrue(
                'simulate',
                tra_data['dymola']):
            template = r"""
{set_non_pedantic}
retVal = translateModel("{model_name}");
Modelica.Utilities.Streams.print("Translated {model_name} successfully: " + String(retVal));
{set_pedantic}
savelog("{model_name}.translation.log");
if Modelica.Utilities.Files.exist("dslog.txt") then
  Modelica.Utilities.Files.move("dslog.txt", "{model_name}.dslog.log");
end if;
iSuc=0;
if Modelica.Utilities.Files.exist("{model_name}.dslog.log") then
  iLin=1;
  endOfFile=false;
  while (not endOfFile) loop
    (_line, endOfFile)=Modelica.Utilities.Streams.readLine("{model_name}.dslog.log", iLin);
    iLin=iLin+1;
    iSuc=iSuc+Modelica.Utilities.Strings.count(_line, "Translated {model_name} successfully: true.");
  end while;
  Modelica.Utilities.Streams.close("{model_name}.dslog.log");
else
  Modelica.Utilities.Streams.print("{model_name}.dslog.log was not generated.", "{model_name}.log");
end if;
"""
            runFil.write(template.format(**values))
            template = r"""
Modelica.Utilities.Streams.print("      \"translate\" : {{", "{statisticsLog}");
Modelica.Utilities.Streams.print("        \"command\" :\"translateModel(\\\"{model_name}\\\");\",", "{statisticsLog}");
Modelica.Utilities.Streams.print("        \"translationLog\"  : \"{translationLog}\",", "{statisticsLog}");
Modelica.Utilities.Streams.print("        \"result\"  : " + String(iSuc > 0), "{statisticsLog}");
"""
            runFil.write(template.format(**values))
            _write_translation_stats(runFil, values)
            _print_end_of_json(isLastItem,
                               runFil,
                               statistics_log)
        # Simulation requested
        if self._isPresentAndTrue('simulate', tra_data['dymola']):
            # Remove dslog.txt, run a simulation, rename dslog.txt, and
            # scan this log file for errors.
            # This is needed as RunScript returns true even if the simulation failed.
            # We read to dslog file line by line as very long files can lead to
            # Out of memory for strings
            # It could due to too large matrices, infinite recursion, or uninitialized variables.
            # You can increase the size of 'Stringbuffer' in dymola/source/matrixop.h.
            # The stack of functions is:
            # Modelica.Utilities.Streams.readFile
            template = r"""
{set_non_pedantic}
rScript=RunScript("modelica://{libraryName}/Resources/Scripts/Dymola/{scriptFile}");
{set_pedantic}
savelog("{model_name}.translation.log");
if Modelica.Utilities.Files.exist("dslog.txt") then
  Modelica.Utilities.Files.move("dslog.txt", "{model_name}.dslog.log");
end if;
iSuc=0;
intTimRec="temp";
timRecCol=0;
timRecSpa=0;
intTim="0";
jacRec="temp";
jacRecCol=0;
jacRecLen=0;
numJac="0";
staRec="temp";
staRecCol=0;
staRecLen=0;
numSta="0";
if Modelica.Utilities.Files.exist("{model_name}.dslog.log") then
  iLin=1;
  endOfFile=false;
  while (not endOfFile) loop
    (_line, endOfFile)=Modelica.Utilities.Streams.readLine("{model_name}.dslog.log", iLin);
    iLin=iLin+1;
    iSuc=iSuc+Modelica.Utilities.Strings.count(_line, "Integration terminated successfully");
    if (Modelica.Utilities.Strings.find(_line, "CPU-time for integration") > 0) then
        intTimRec = _line;
    end if;
    if (Modelica.Utilities.Strings.find(_line, "Number of Jacobian-evaluations") > 0) then
        jacRec = _line;
    end if;
    if (Modelica.Utilities.Strings.find(_line, "Number of state events") > 0) then
        staRec = _line;
        break;
    end if;
  end while;
  if iSuc > 0 then
    if not Modelica.Utilities.Strings.isEqual(intTimRec,"temp") then
        timRecCol = Modelica.Utilities.Strings.find(intTimRec, ":");
        timRecSpa = Modelica.Utilities.Strings.findLast(intTimRec, " ");
        intTim = Modelica.Utilities.Strings.substring(intTimRec, timRecCol+1, timRecSpa-1);
    end if;
    if not Modelica.Utilities.Strings.isEqual(jacRec,"temp") then
        jacRecCol = Modelica.Utilities.Strings.find(jacRec, ":");
        jacRecLen = Modelica.Utilities.Strings.length(jacRec);
        numJac = Modelica.Utilities.Strings.substring(jacRec, jacRecCol+1, jacRecLen);
    end if;
    if not Modelica.Utilities.Strings.isEqual(staRec,"temp") then
        staRecCol = Modelica.Utilities.Strings.find(staRec, ":");
        staRecLen = Modelica.Utilities.Strings.length(staRec);
        numSta = Modelica.Utilities.Strings.substring(staRec, staRecCol+1, staRecLen);
    end if;
  end if;
  Modelica.Utilities.Streams.close("{model_name}.dslog.log");
else
  Modelica.Utilities.Streams.print("{model_name}.dslog.log was not generated.", "{model_name}.log");
end if;
"""
            runFil.write(template.format(**values))
            template = r"""
Modelica.Utilities.Streams.print("      \"simulate\" : {{", "{statisticsLog}");
Modelica.Utilities.Streams.print("        \"command\" : \"RunScript(\\\"modelica://{libraryName}/Resources/Scripts/Dymola/{scriptFile}\\\");\",", "{statisticsLog}");
Modelica.Utilities.Streams.print("        \"translationLog\"  : \"{translationLog}\",", "{statisticsLog}");
Modelica.Utilities.Streams.print("        \"elapsed_time\"  :" + intTim + ",", "{statisticsLog}");
Modelica.Utilities.Streams.print("        \"jacobians\"  :" + numJac + ",", "{statisticsLog}");
Modelica.Utilities.Streams.print("        \"state_events\"  :" + numSta + ",", "{statisticsLog}");
Modelica.Utilities.Streams.print("        \"start_time\"  :" + String({start_time}) + ",", "{statisticsLog}");
Modelica.Utilities.Streams.print("        \"final_time\"  :" + String({final_time}) + ",", "{statisticsLog}");
Modelica.Utilities.Streams.print("        \"result\"  : " + String(iSuc > 0), "{statisticsLog}");
"""
            runFil.write(template.format(**values))
            _write_translation_stats(runFil, values)
            _print_end_of_json(isLastItem,
                               runFil,
                               statistics_log)
            ##########################################################################
            # FMU export
        if tra_data['dymola']['exportFMU']:
            template = r"""
Modelica.Utilities.Files.removeFile("{FMUName}");
RunScript("modelica://{libraryName}/Resources/Scripts/Dymola/{scriptFile}");
savelog("{model_name}.translation.log");
if Modelica.Utilities.Files.exist("dslog.txt") then
  Modelica.Utilities.Files.move("dslog.txt", "{model_name}.dslog.log");
end if;
iSuc=0;
if Modelica.Utilities.Files.exist("{model_name}.dslog.log") then
  iLin=1;
  endOfFile=false;
  while (not endOfFile) loop
    (_line, endOfFile)=Modelica.Utilities.Streams.readLine("{model_name}.dslog.log", iLin);
    iLin=iLin+1;
    iSuc=iSuc+Modelica.Utilities.Strings.count(_line, "Created {FMUName}");
  end while;
  Modelica.Utilities.Streams.close("{model_name}.dslog.log");
else
  Modelica.Utilities.Streams.print("{model_name}.dslog.log was not generated.", "{model_name}.log");
end if;
"""
            runFil.write(template.format(**values))
            template = r"""
Modelica.Utilities.Streams.print("      \"FMUExport\" : {{", "{statisticsLog}");
Modelica.Utilities.Streams.print("        \"command\" :\"RunScript(\\\"modelica://{libraryName}/Resources/Scripts/Dymola/{scriptFile}\\\");\",", "{statisticsLog}");
Modelica.Utilities.Streams.print("        \"translationLog\"  : \"{translationLog}\",", "{statisticsLog}");
Modelica.Utilities.Streams.print("        \"result\"  : " + String(iSuc > 0), "{statisticsLog}");
"""
            runFil.write(template.format(**values))
            _write_translation_stats(runFil, values)
            _print_end_of_json(isLastItem,
                               runFil,
                               statistics_log)

        if not (tra_data['dymola']['exportFMU']
                or tra_data['dymola']['translate']):
            print(
                "****** {} neither requires a simulation nor an FMU export.".format(tra_data['ScriptFile']))
        self._removePlotCommands(absMosFilNam)
        self._updateResultFile(absMosFilNam, tra_data['model_name'])
#        nUniTes = nUniTes + 1
#        iItem = iItem + 1

        if platform.system() == 'Windows':
            # Reset DDE to original settings
            runFil.write(f"""
// Reset DDE settings like before
    sett[{posDDE}] = DDE_orig;
    SetDymolaCompiler(comp, sett)
""")
        # Reset Advanced flag
        runFil.write("""
Advanced.GenerateVariableDependencies = orig_Advanced_GenerateVariableDependencies;
exit();
""")
        runFil.close()
        return

    def _write_runscripts(self):
        """Create the run_modelName.mos scripts, one per model.

        The commands in the script depend on the tool: 'openmodelica', 'dymola' or 'optimica'
        """
        nUniTes = 0

        # Build array of models that need to be translated, simulated, or exported as an FMU
        tra_data = []
        if self._modelica_tool == 'dymola':
            for dat in self._data:
                if self._isPresentAndTrue('translate', dat[self._modelica_tool]) or self._isPresentAndTrue(
                        'exportFMU', dat[self._modelica_tool]):
                    tra_data.append(dat)
        elif self._modelica_tool != 'dymola':
            for dat in self._data:
                if self._isPresentAndTrue('translate', dat[self._modelica_tool]):
                    tra_data.append(dat)
        else:
            raise RuntimeError("Tool is not supported.")

        # Count how many tests need to be translated.
        nTes = len(tra_data)
        # Reduced the number of processors if there are fewer examples than processors
        if nTes < self._nPro:
            self.setNumberOfThreads(nTes)

        # Print number of processors
        print(
            f"Using {self._nPro} of {multiprocessing.cpu_count()} processors to run unit tests for {self._modelica_tool}.")

        # Create temporary directories. This must be called after setNumberOfThreads.
        if not self._useExistingResults:
            self._setTemporaryDirectories()

        for iPro in range(self._nPro):
            for i in range(iPro, nTes, self._nPro):
                # Store ResultDirectory into data dict.
                tra_data[i]['ResultDirectory'] = self._temDir[iPro]
                # This directory must also be copied into the original data structure.
                found = False
                for k in range(len(self._data)):
                    if self._data[k]['ScriptFile'] == tra_data[i]['ScriptFile']:
                        self._data[k]['ResultDirectory'] = tra_data[i]['ResultDirectory']
                        found = True
                        break
                if not found:
                    raise RuntimeError(
                        f"Failed to find the original data for {tra_data[i]['ScriptFile']}")

        for iPro in range(self._nPro):

            tra_data_pro = []
            for i in range(iPro, nTes, self._nPro):
                # Copy data used for this process only.
                tra_data_pro.append(tra_data[i])

            if self._modelica_tool == 'dymola':
                # Case for dymola
                self._write_runscript_dymola(iPro, tra_data_pro)

            nUniTes = nUniTes + self._write_python_runscripts(iPro, tra_data_pro)
            self._write_run_all_script(iPro, tra_data_pro)

        if nUniTes == 0:
            raise RuntimeError(f"Wrong invocation, generated {nUniTes} unit tests.")

        print("Generated {} regression tests.\n".format(nUniTes))

    @staticmethod
    def _get_set_of_result_variables(list_of_result_variables):
        s = set()
        for ent in list_of_result_variables:
            for ele in ent:
                s.add(ele)
        return s

    def _write_run_all_script(self, iPro, tra_data_pro):
        """ Write the OpenModelica or OPTIMICA top-level runfile for all experiments in tra_data_pro.

        :param iPro: The number of the processor.
        :param tra_data_pro: A list with the data for the experiments that require translation, for this processor only.
        """
        import inspect
        import buildingspy.development.regressiontest as r
        import jinja2

        directory = self._temDir[iPro]

        path_to_template = os.path.dirname(inspect.getfile(r))
        env = jinja2.Environment(loader=jinja2.FileSystemLoader(path_to_template))
        with open(os.path.join(directory, "run.py"), mode="w", encoding="utf-8") as fil:
            models_underscore = []
            for dat in tra_data_pro:
                models_underscore.append(dat['model_name'].replace(".", "_"))
            template = env.get_template("run_all.template")
            txt = template.render(models_underscore=sorted(models_underscore))
            # for the special case that no models need to be translated (for this process)
            # we need to add a python command. Otherwise the python file is not valid.
            if (len(tra_data_pro) == 0):
                txt += "   import os;\n"
            fil.write(txt)

    def _write_python_runscripts(self, iPro, tra_data_pro):
        """ Write the Python runfiles for all experiments in tra_data_pro.

        :param iPro: The number of the processor.
        :param tra_data_pro: A list with the data for the experiments that require translation, for this processor only.
        """
        import inspect
        import buildingspy.development.regressiontest as r
        import jinja2

        directory = self._temDir[iPro]

        path_to_template = os.path.dirname(inspect.getfile(r))
        env = jinja2.Environment(loader=jinja2.FileSystemLoader(path_to_template))

        tem_mod = env.get_template("{}_run.template".format(self._modelica_tool))

        for dat in tra_data_pro:
            model = dat['model_name']
            # Filter the result variables
            if 'ResultVariables' in dat:
                result_variables = list(self._get_set_of_result_variables(dat['ResultVariables']))
            else:
                result_variables = list()
            # Set relative tolerance
            if 'rtol' not in dat[self._modelica_tool]:
                # User did not set tolerance, use the one from the .mo file
                if 'tolerance' in dat:
                    dat[self._modelica_tool]['rtol'] = dat['tolerance']
                else:
                    dat[self._modelica_tool]['rtol'] = 1E-6
            # Note that if dat[self._modelica_tool]['simulate'] == false, then only the FMU export is tested, but no
            # simulation should be done.
            # filter argument must respect glob syntax ([ is escaped with []]) + OPTIMICA mat file
            # stores matrix variables with no space e.g. [1,1].
            if self._modelica_tool == 'openmodelica':
                filter = '(' + '|'.join([re.sub(r'\[|\]',
                                                lambda m: '[{}]'.format(m.group()),
                                                re.sub(' ', '', x)) for x in result_variables]) + ')'
                txt = tem_mod.render(
                    library_name=self.getLibraryName(),
                    model=model,
                    working_directory=directory,
                    ncp=dat[self._modelica_tool]['ncp'],
                    rtol=dat[self._modelica_tool]['rtol'],
                    solver=dat[self._modelica_tool]['solver'],
                    simulate=dat[self._modelica_tool]['simulate'],
                    time_out=dat[self._modelica_tool]['time_out'],
                    filter=filter
                )
            elif self._modelica_tool == 'optimica':
                txt = tem_mod.render(
                    model=model,
                    ncp=dat[self._modelica_tool]['ncp'],
                    rtol=dat[self._modelica_tool]['rtol'],
                    solver=dat[self._modelica_tool]['solver'],
                    start_time='mod.get_default_experiment_start_time()',
                    final_time='mod.get_default_experiment_stop_time()',
                    simulate=dat[self._modelica_tool]['simulate'],
                    time_out=dat[self._modelica_tool]['time_out'],
                    generate_html_diagnostics=False,
                    debug_solver=False,
                    debug_solver_interactive_mode=False,
                    filter=[re.sub(r'\[|\]',
                                   lambda m: '[{}]'.format(m.group()),
                                   re.sub(' ', '', x)) for x in result_variables]
                )
            else:  # dymola
                # assemble command
                cmd = list()
                cmd.append(f"{self.getModelicaCommand()}")
                cmd.append(f"run_{model}.mos")
                if not self._showGUI:
                    cmd.append("/nowindow")

                txt = tem_mod.render(
                    model=model,
                    working_directory=os.path.join(directory, self.getLibraryName()),
                    library_name=self.getLibraryName(),
                    # ncp=dat[self._modelica_tool]['ncp'],
                    # rtol=dat[self._modelica_tool]['rtol'],
                    # solver=dat[self._modelica_tool]['solver'],
                    # start_time='mod.get_default_experiment_start_time()',
                    # final_time='mod.get_default_experiment_stop_time()',
                    # simulate=dat[self._modelica_tool]['simulate'],
                    time_out=dat[self._modelica_tool]['time_out'],
                    cmd=cmd
                )

            file_name = os.path.join(directory, "{}.py".format(model.replace(".", "_")))
            with open(file_name, mode="w", encoding="utf-8") as fil:
                fil.write(txt)

        # Copy python file that grabs the console output
        if self._modelica_tool == 'optimica':
            shutil.copyfile(
                os.path.join(
                    os.path.dirname(__file__),
                    "..",
                    "simulate",
                    "OutputGrabber.py"),
                os.path.join(
                    directory,
                    "OutputGrabber.py"))

        return len(tra_data_pro)

    def deleteTemporaryDirectories(self, delete):
        """ Flag, if set to ``False``, then the temporary directories will not be deleted
        after the regression tests are run.

        :param delete: Flag, set to ``False`` to avoid the temporary directories to be deleted.

        Unless this method is called prior to running the regression tests with ``delete=False``,
        all temporary directories will be deleted after the regression tests.
        """
        self._deleteTemporaryDirectories = delete

    # Create the list of temporary directories that will be used to run the unit tests
    def _setTemporaryDirectories(self):
        self._temDir = []

        # Make temporary directory, copy library into the directory and
        # write run scripts to directory
        for iPro in range(self._nPro):
            # print("Calling parallel loop for iPro={}, self._nPro={}".format(iPro, self._nPro))
            dirNam = tempfile.mkdtemp(
                prefix='tmp-' + self.getLibraryName() + '-' + str(iPro) + "-")
            self._temDir.append(dirNam)
            # Directory that contains the library as a sub directory
            libDir = self._libHome

            shutil.copytree(
                libDir,
                os.path.join(
                    dirNam,
                    self.getLibraryName()),
                symlinks=True,
                ignore=shutil.ignore_patterns(
                    '.svn',
                    '.git',
                    '*.mat',
                    '*.log',
                    'request.',
                    'status.',
                    'dsmodel.c',
                    'dymosim',
                    'tmp-*',
                    'funnel-comp',
                    'fmi-library',  # Not all of src is excluded as some .mo models link to files from src
                    'Documentation',
                    'ReferenceResults',
                    'help',
                    'compareVars',
                    '__pychache__'))
        return

    def _run_simulation_info(self):
        """ Extract simulation data from statistics.json when run unit test with dymola
        """

        def _get(model, key, data):
            for ent in data:
                if ent['model_name'] == model:
                    return ent[key]
            return 0

        with open(self._statistics_log, 'r') as f:
            staVal = simplejson.loads(f.read())
        data = []
        for case in staVal['testCase']:
            if 'translate' in case:
                temp = {}
                temp['model'] = case['model']
                temp['translation'] = {}
                temp['translation']['success'] = case['translate']['result']
                data.append(temp)
            if 'simulate' in case:
                temp = {}
                temp['model'] = case['model']
                temp['simulation'] = {}
                temp['simulation']['elapsed_time'] = case['simulate']['elapsed_time'] if 'elapsed_time' in case['simulate'] else 0
                temp['simulation']['start_time'] = case['simulate']['start_time'] if 'start_time' in case['simulate'] else _get(
                    case['model'], 'startTime', self._data)
                temp['simulation']['final_time'] = case['simulate']['final_time'] if 'final_time' in case['simulate'] else _get(
                    case['model'], 'stopTime', self._data)
                temp['simulation']['jacobians'] = case['simulate']['jacobians'] if 'jacobians' in case['simulate'] else 0
                temp['simulation']['state_events'] = case['simulate']['state_events'] if 'state_events' in case['simulate'] else 0
                temp['simulation']['success'] = case['simulate']['result']
                data.append(temp)
        dataJson = simplejson.dumps(data)
        return dataJson

    def run(self):
        """ Run all regression tests and checks the results.

        :return: 0 if no errors and no warnings occurred during the regression tests,
                 otherwise a non-zero value.

        This method

        - creates temporary directories for each processors,
        - copies the directory ``CURRENT_DIRECTORY`` into these
          temporary directories,
        - creates run scripts that run all regression tests,
        - runs these regression tests,
        - collects the dymola log files from each process,
        - writes the combined log file ``unitTests-x.log``
          to the current directory, where `x` is the name of the
          Modelica tool,
        - for Dymola, compares the results of the new simulations with
          reference results that are stored in ``Resources/ReferenceResults``,
        - writes the message `Regression tests completed successfully.`
          if no error occurred,
        - returns 0 if no errors and no warnings occurred, or non-zero otherwise.

        """
        from sys import platform

        self.checkPythonModuleAvailability()

        if self.get_number_of_tests() == 0:
            self.setDataDictionary(self._rootPackage)

        # (Delete and) Create directory for storing funnel data.
        if self._comp_tool == 'funnel':
            shutil.rmtree(self._comp_dir, ignore_errors=True)
            os.makedirs(self._comp_dir)

        # Print number of classes
        self.printNumberOfClasses()

        # Reset the number of processors to use no more processors than there are
        # examples to be run
        self.setNumberOfThreads(min(multiprocessing.cpu_count(),
                                    self.get_number_of_tests(), self._nPro))

        retVal = 0
        # Start timer
        startTime = time.time()
        # Process command line arguments

        # Check if executable is on the path
        if not self._useExistingResults:
            exe_com = self.getModelicaCommand()
            if not self.isExecutable(exe_com):
                print("Error: Did not find executable '{}'".format(exe_com))
                return 3

        # Check current working directory
        if not self.isValidLibrary(self._libHome):
            print("*** {} is not a valid Modelica library.".format(self._libHome))
            print("*** The current directory is {}".format(os.getcwd()))
            print(
                "*** Expected directory {} ".format(
                    os.path.abspath(
                        os.path.join(
                            self._libHome,
                            "Resources",
                            "Scripts"))))
            print("*** Exit with error. Did not do anything.")
            return 2

        # Initialize data structure to check results
        self._initialize_error_dict()

        # Inform the user if regression tests are skipped
        if self._skip_verification:
            self._reporter.writeOutput(
                "Time series of simulation results will not be verified.")

        # Write the run scripts
        self._write_runscripts()

        # Run simulations
        tem_dir = []
        libNam = self.getLibraryName()
        for di in self._temDir:
            # if self._modelica_tool == 'dymola':
            #    tem_dir.append(os.path.join(di, libNam))
            # else:
            #    tem_dir.append(di)
            tem_dir.append(di)

        if not self._useExistingResults:
            if self._modelica_tool == 'dymola' or self._modelica_tool == 'openmodelica':
                # OS X invokes python 2.7 if the command below is python, despite of having
                # alias python=python3 in .bashrc.
                # Hence, we invoke python3 for OS X.
                # (The unit tests would fail with
                # invalid syntax for f"'{' '.join(cmd)}' caused '{msg}'.")
                if platform == "darwin":
                    cmd = ["python3", "./run.py"]
                else:
                    cmd = ["python", "./run.py"]
            else:
                cmd = [self.getModelicaCommand(), "run.py"]

            if self._nPro > 1:
                po = multiprocessing.Pool(self._nPro)
                po.map(functools.partial(runSimulation,
                                         cmd=cmd),
                       [x for x in tem_dir])
                po.close()
                po.join()
            else:
                if len(self._data) > 0:
                    runSimulation(tem_dir[0], cmd)

        # Concatenate simulator output files into one file
        with open(self._simulator_log_file, mode="w", encoding="utf-8") as logFil:
            for d in self._temDir:
                for temLogFilNam in glob.glob(
                    os.path.join(
                        d,
                        self.getLibraryName(),
                        '*.translation.log')):
                    if os.path.exists(temLogFilNam):
                        with open(temLogFilNam, mode="r", encoding="utf-8-sig") as fil:
                            data = fil.read()
                        logFil.write(data)
                    else:
                        self._reporter.writeError(
                            "Log file '" + temLogFilNam + "' does not exist.\n")
                        retVal = 1

        # Concatenate simulator statistics into one file
        if self._modelica_tool == 'dymola':
            with open(self._statistics_log, mode="w", encoding="utf-8") as logFil:
                stat = list()
                for d in self._temDir:
                    for temLogFilNam in glob.glob(
                            os.path.join(d, self.getLibraryName(), '*.statistics.log')):
                        if os.path.exists(temLogFilNam):
                            with open(temLogFilNam.replace('Temp\tmp', 'Temp\\tmp'), mode="r", encoding="utf-8-sig") as temSta:
                                try:
                                    jsonLog = json.load(temSta)
                                    cas = jsonLog["testCase"]
                                    # Iterate over all test cases of this output file
                                    for ele in cas:
                                        stat.append(ele)
                                except json.decoder.JSONDecodeError as e:
                                    # If a run timed out, then temLogFilNam is not a valid json file
                                    # because the file is written on the fly, and dymola did not finish
                                    # writing all of it, which results in an invalid file.
                                    # Check if /tmp/tmp-Buildings-1-o_m7nj7p/Buildings_Examples_VAVReheat_ASHRAE2006_buildingspy.json
                                    # exists
                                    modelName = os.path.split(temLogFilNam)[
                                        1].replace('.statistics.log', '')
                                    buiLogNam = os.path.join(
                                        d,
                                        f"{modelName.replace('.', '_')}_buildingspy.json")
                                    if os.path.exists(buiLogNam):
                                        # Read the log file of the python script that invoked dymola
                                        with open(buiLogNam, mode="r", encoding="utf-8-sig") as buiLog:
                                            jsonBui = json.load(buiLog)
                                            # Build up the entry for reporting the case
                                            if "simulation" in jsonBui and "exception" in jsonBui["simulation"]:
                                                exception = ''.join(
                                                    jsonBui['simulation']['exception'])
                                            else:
                                                exception = f"JSONDecodeError in {temLogFilNam}: {str(e)}"
                                            ele = {
                                                "model": modelName,
                                                "simulate": {
                                                    "command": ''.join(
                                                        jsonBui['simulation']['cmd']),
                                                    "result": False,
                                                    "exception": exception}}
                                            self._reporter.writeError(
                                                f"Model '{modelName}' failed: {exception}")
                                            stat.append(ele)
                                            # Add the failure also to self._data so that
                                            # _checkReferencePoints is not trying to read the
                                            # output.
                                            for ele in self._data:
                                                if ele['model_name'] == modelName:
                                                    if "simulation" in ele[self._modelica_tool]:
                                                        ele[self._modelica_tool]['simulation']['success'] = False
                                                    else:
                                                        ele[self._modelica_tool]['simulation'] = {
                                                            'success': False}
                                    else:
                                        self._reporter.writeError(
                                            f"Decoding '{temLogFilNam}' failed and '{buiLogNam}' does not exist: {e}")
                                        raise
                                except ValueError as e:
                                    self._reporter.writeError(
                                        "Loading '%s' failed: %s" % (temLogFilNam, e))
                                    raise
                        else:
                            self._reporter.writeError(
                                "Log file '" + temLogFilNam + "' does not exist.\n")
                            retVal = 1
                # Dump an array of testCase objects
                # dump to a string first using json.dumps instead of json.dump
                json_string = json.dumps({"testCase": stat},
                                         ensure_ascii=False,
                                         indent=4,
                                         separators=(',', ': '),
                                         sort_keys=True)
                logFil.write(json_string)

        # Check reference results
        if self._batch:
            ans = "N"
        elif self._OCT_VERIFICATION:
            ans = "Y"
        else:
            ans = "-"

        if self._modelica_tool == 'dymola':
            retVal = self._check_fmu_statistics(ans) if not self._OCT_VERIFICATION else 0
            if retVal != 0:
                retVal = 4

            if retVal == 0:
                retVal = self._checkSimulationError(self._simulator_log_file)
            else:
                self._checkSimulationError(self._simulator_log_file)

            if not self._skip_verification:
                # For Dymola: store available simulation info into
                # self._comp_info used for reporting.
                val = self._run_simulation_info()
                self._comp_info = simplejson.loads(val)

                r = self._checkReferencePoints(ans)
                if r != 0:  # In case of comparison error. Comparison warnings are handled
                    if retVal != 0:  # We keep the translation or simulation error code.
                        pass
                    else:
                        retVal = 4

        if self._modelica_tool != 'dymola':
            temp = self._verify_non_dymola_runs()

            if retVal == 0:
                retVal = temp

            if not self._skip_verification:
                # For OpenModelica and OPTIMICA: store available translation and simulation info
                # into self._comp_info used for reporting.
                with open(self._simulator_log_file, 'r') as f:
                    self._comp_info = simplejson.loads(f.read())

                r = self._checkReferencePoints(ans='N')
                if r != 0:
                    if retVal != 0:  # We keep the translation or simulation error code.
                        pass
                    else:
                        retVal = 4

        # Update exit code after comparing with reference points
        # and print summary messages.
        if retVal == 0:
            retVal = self._writeSummaryMessages(silent=False)
        else:  # We keep the translation or simulation error code.
            self._writeSummaryMessages(silent=False)

        # Delete temporary directories, or write message that they are not deleted
        for d in self._temDir:
            if self._deleteTemporaryDirectories:
                shutil.rmtree(d)
            else:
                print("Did not delete temporary directory {}".format(d))

        # Print time
        elapsedTime = time.time() - startTime
        print("Execution time = {:.3f} s".format(elapsedTime))

        # Delete statistics file
        if self._modelica_tool == 'dymola':
            os.remove(self._statistics_log)

        return retVal

    def _model_from_mo(self, mo_file):
        """Return the model name from a .mo file"""
        # split the path of the mo_file
        splt = mo_file.split(os.sep)
        # find the root of the library name
        root = splt.index(self.getLibraryName())
        # recompose but with '.' instead of path separators
        model = '.'.join(splt[root:])
        # remove the '.mo' at the end
        return model[:-3]<|MERGE_RESOLUTION|>--- conflicted
+++ resolved
@@ -2818,15 +2818,9 @@
                                 # add all names since we do not have any reference results yet
                                 for pai in y_sim:
                                     t_ref = pai["time"]
-<<<<<<< HEAD
-                                noOldResults = noOldResults + list(pai.keys())
-
-                                if not self._OCT_VERIFICATION and not (self._batch or ans == "Y" or ans == "N"):
-=======
                                     noOldResults = noOldResults + list(pai.keys())
 
-                                if not (self._batch or ans == "Y" or ans == "N"):
->>>>>>> 50ac74d8
+                                if not (self._batch or ans == "Y" or ans == "N" or self._OCT_VERIFICATION):
                                     if t_ref is None:
                                         self._reporter.writeError(
                                             f"Test case {refFilNam} has no simulation output to compare. You need to add at least one variable to compare.")
