#!/usr/bin/env python
# -*- coding: utf-8 -*-
#######################################################
# Script that runs all regression tests.
#
#
# MWetter@lbl.gov                            2011-02-23
#######################################################
#
from collections import defaultdict
from contextlib import contextmanager
import difflib
import fnmatch
import functools
import glob
import io
import json
import multiprocessing
import numbers
import os
import re
import shutil
import subprocess
import sys
import tempfile
import time
import webbrowser
# Third-party module or package imports.
import matplotlib.pyplot as plt
import numpy as np
import simplejson
# Code repository sub-package imports.
import pyfunnel
from buildingspy.development import error_dictionary_jmodelica
from buildingspy.development import error_dictionary_optimica
from buildingspy.development import error_dictionary_dymola
from buildingspy.io.outputfile import Reader
from buildingspy.io.postprocess import Plotter
import buildingspy.io.outputfile as of
import buildingspy.io.reporter as rep


def runSimulation(worDir, cmd):
    """ Run the simulation.

    :param worDir: The working directory.
    :param cmd: An array which is passed to the `args` argument of
                :mod:`subprocess.Popen`

    .. note:: This method is outside the class definition to
              allow parallel computing.
    """
    # JModelica requires the working directory to be part of MODELICAPATH
    env = os.environ.copy()  # will be passed to the subprocess.Popen call
    if 'MODELICAPATH' in os.environ:
        env['MODELICAPATH'] = "{}:{}".format(worDir, os.environ['MODELICAPATH'])
    else:
        env['MODELICAPATH'] = worDir

    logFilNam = os.path.join(worDir, 'stdout.log')
#
    with open(logFilNam, mode="w", encoding="utf-8") as logFil:
        # Here we add worDir to cmd[1], see https://github.com/lbl-srg/BuildingsPy/issues/303
        pro = subprocess.Popen(args=[cmd[0], worDir + "/" + cmd[1]] + cmd[2:],
                               stdout=logFil,
                               stderr=logFil,
                               shell=False,
                               env=env,
                               cwd=worDir)
        try:
            retcode = pro.wait()
            if retcode != 0:
                print("*** Execution of command '{}' failed".format(cmd))
                print("*** Working directory is {}".format(worDir))
                print("*** Files in directory {} are\n".format(worDir))
                for fil in os.listdir(worDir):
                    print("     {}".format(fil))
                print("*** The command returned the following output: \n")
                if os.path.isfile(logFilNam):
                    with open(logFilNam, 'r') as f:
                        print(f.read())
                else:
                    print("The file {} does not exist.\n".format(logFilNam))
                print("*** end of command output\n")

                print("Child was terminated by signal {}".format(retcode))
                return retcode
            else:
                return 0
        except OSError as e:
            sys.stderr.write("Execution of '" + " ".join(map(str, cmd)) + " failed.\n"
                             + "Working directory is '" + worDir + "'.")
            raise(e)
        except KeyboardInterrupt as e:
            pro.kill()
            sys.stderr.write("Users stopped simulation in %s.\n" % worDir)


def _print_dictionary(msg, dic, exit=False):
    import sys
    import pprint
    pp = pprint.PrettyPrinter(indent=4)
    print(f"*************** {msg} **************************")
    pp.pprint(dic)
    print(f"*****************************************")
    if exit:
        sys.exit(1)


@contextmanager
def _stdout_redirector(stream):
    """ Redirects sys.stdout to stream."""
    old_stdout = sys.stdout
    sys.stdout = stream
    try:
        yield
    finally:
        sys.stdout = old_stdout


class Tester(object):
    """ Class that runs regression tests of the Modelica library.

    Initiate with the following optional arguments:

    :param check_html: Boolean (default ``True``). Specify whether to load tidylib and
            perform validation of html documentation.
    :param tool: string {``'dymola'``, ``'omc'``, ``'optimica'``, ``'jmodelica'``}.
            Default is ``'dymola'``, specifies the
            tool to use for running the regression test with :func:`~buildingspy.development.Tester.run`.
    :param cleanup: Boolean (default ``True``). Specify whether to delete temporary directories.
    :param tol: float or dict (default=1E-3). Comparison tolerance
            If a float is provided, it is assigned to the absolute tolerance along x axis and to the
            absolute and relative tolerance along y axis.
            (If ``comp_tool='legacy'``, only the absolute tolerance in y is used.)
            If a dict is provided, keys must conform with ``pyfunnel.compareAndReport`` arguments.
    :param skip_verification: Boolean (default ``False``).
            If ``True``, unit test results are not verified against reference points.
    :param color: Boolean (default ``False``).
            If ``True``, command line output will be in color.

    This class can be used to run all regression tests.

    *Regression testing using Dymola*

    For Dymola, this module searches the directory
    ``CURRENT_DIRECTORY/Resources/Scripts/Dymola`` for
    all ``*.mos`` files that contain the string ``simulate``,
    where ``CURRENT_DIRECTORY`` is the name of the directory in which the Python
    script is started, as returned by the function :func:`getLibraryName`.
    All these files will be executed as part of the regression tests.
    Any variables or parameters that are plotted by these ``*.mos`` files
    will be compared to previous results that are stored in
    ``CURRENT_DIRECTORY/Resources/ReferenceResults/Dymola``.
    If no reference results exist, then they will be created.
    Otherwise, the accuracy of the new results is compared to the
    reference results. If they differ by more than a prescibed
    tolerance, a plot such as the one below is shown.

    .. figure:: img/unitTestPlot.png
       :width: 560 px

       Plot that compares the new results (solid line) of the regression test with the old results (dotted line).
       The blue line indicates the time where the largest error occurs.

    In this plot, the vertical line indicates the time where the biggest error
    occurs.
    The user is then asked to accept or reject the new results.

    For Dymola, the regression tests also store and compare the following statistics
    for the initialization problem and the time domain simulation:

     #. The number and the size of the linear system of equations,
     #. the number and the size of the nonlinear system of equations, and
     #. the number of the numerical Jacobians.

    To run the regression tests, type

       >>> import os
       >>> import buildingspy.development.regressiontest as r
       >>> rt = r.Tester(tool="dymola")
       >>> myMoLib = os.path.join("buildingspy", "tests", "MyModelicaLibrary")
       >>> rt.setLibraryRoot(myMoLib)
       >>> rt.run()                    # doctest: +ELLIPSIS
       Number of models   : 10
                 blocks   : 2
                 functions: 0
       Using ... of ... processors to run unit tests for dymola.
       Generated 6 regression tests.
       <BLANKLINE>
       Comparison files output by funnel are stored in the directory 'funnel_comp' of size ... MB.
       Run 'report' method of class 'Tester' to access a summary of the comparison results.
       <BLANKLINE>
       Script that runs unit tests had 0 warnings and 0 errors.
       <BLANKLINE>
       See 'simulator-dymola.log' for details.
       Unit tests completed successfully.
       <BLANKLINE>
       Execution time = ...

    To run regression tests only for a single package, call :func:`setSinglePackage`
    prior to :func:`run`.

    *Regression testing using OPTIMICA or JModelica*

    For OPTIMICA and JModelica, the selection of test cases is done the same
    way as for Dymola. However, the solver tolerance is obtained
    from the `.mo` file by reading the annotation
    `Tolerance="value"`.

    For OPTIMICA and JModelica, a JSON file stored as
    ``Resources/Scripts/BuildingsPy/conf.json`` can be used
    to further configure tests. The file has the syntax below,
    where ``optimica`` or ``jmodelica`` specifies the tool.

    .. code-block:: javascript

       [
         {
           "optimica": {
             "ncp": 500,
             "rtol": 1E-6,
             "solver": "CVode",
             "simulate": True,
             "translate": True,
             "time_out": 600
           },
           "model_name": "Buildings.Fluid.Examples.FlowSystem.Simplified2"
         }
       ]

    For Dymola, this file can be used with these settings:

    .. code-block:: javascript

       [
         {
           "dymola": {
             "simulate": True,
             "translate": True,
           },
           "model_name": "Buildings.Fluid.Examples.FlowSystem.Simplified2"
         }
       ]

    Any JSON elements are optional, and the entries shown above
    are the default values, except for the relative tolerance `rtol`
    which is read from the `.mo` file. However, with `rtol`, this
    value can be overwritten.
    Note that this syntax is still experimental and may be changed.

    """

    def __init__(
        self,
        check_html=True,
        tool="dymola",
        cleanup=True,
        comp_tool='funnel',
        tol=1E-3,
        skip_verification=False,
        color=False
    ):
        """ Constructor."""
        if tool == 'optimica':
            e = error_dictionary_optimica
        elif tool == 'jmodelica':
            e = error_dictionary_jmodelica
        else:
            e = error_dictionary_dymola
        # --------------------------
        # Class variables
        self._checkHtml = check_html
        # Set the default directory for the library.
        # We are not calling setLibraryRoot because the
        # function checks for the argument to be a valid
        # library directory. This is also checked in run(),
        # hence for the default value in this constructor,
        # we do not verify whether the directory contains
        # a valid library.
        self._libHome = os.path.abspath(".")
        self._rootPackage = os.path.join(self._libHome, 'Resources', 'Scripts', 'Dymola')

        # Set the tool
        if tool in ['dymola', 'omc', 'optimica', 'jmodelica']:
            self._modelica_tool = tool
        else:
            raise ValueError(
                "Value of 'tool' of constructor 'Tester' must be 'dymola', 'omc', 'optimica' or 'jmodelica'. Received '{}'.".format(tool))
        # File to which the console output of the simulator is written
        self._simulator_log_file = "simulator-{}.log".format(tool)
        #  File to which the console output of the simulator of failed simulations is written
        self._failed_simulator_log_file = "failed-simulator-{}.log".format(tool)
        # File to which statistics is written to
        self._statistics_log = "statistics.json"
        self._nPro = multiprocessing.cpu_count()
        self._batch = False
        self._pedanticModelica = False

        # List of scripts that should be excluded from the regression tests
        # self._exclude_tests=['Resources/Scripts/Dymola/Airflow/Multizone/Examples/OneOpenDoor.mos']
        self._exclude_tests = []

        # Number of data points that are used
        self._OCT_VERIFICATION = True
        self._nPoi = 501 if self._OCT_VERIFICATION else 101

        # List of temporary directories that are used to run the simulations.
        self._temDir = []

        # Flag to delete temporary directories.
        self._deleteTemporaryDirectories = cleanup

        # Flag to use existing results instead of running a simulation.
        self._useExistingResults = False

        # Flag to compare results against reference points for OPTIMICA and JModelica.
        self._skip_verification = skip_verification
        #self._skip_verification = True

        # Comparison tool.
        self._comp_tool = comp_tool

        # Absolute (a) or relative (r) tolerance in x and y.
        self._tol = {}  # Keys: 'ax', 'ay', 'lx', 'ly', 'rx', 'ry'. Values: defaulting to 0.
        if isinstance(tol, numbers.Real):
            self._tol['ax'] = tol
            self._tol['ay'] = tol
            self._tol['ly'] = tol
        elif isinstance(tol, dict):
            self._tol = tol
        else:
            raise TypeError('Parameter `tol` must be a number or a dict.')
        for k in ['ax', 'ay', 'lx', 'ly', 'rx', 'ry']:
            try:
                self._tol[k]
            except KeyError:
                self._tol[k] = 0

        # Data structures for storing comparison data.
        self._comp_info = []
        self._comp_log_file = "comparison-{}.log".format(tool)
        self._comp_dir = "funnel_comp"

        # (Delete and) Create directory for storing funnel data.
        # Done by run method to allow for runing report method without having to rerun simulations.

        # Path of templates for HTML report and plot.
        self._REPORT_TEMPLATE = os.path.join(
            os.path.dirname(__file__), os.path.pardir, 'templates', 'datatable.html')
        self._PLOT_TEMPLATE = os.path.join(
            os.path.dirname(__file__), os.path.pardir, 'templates', 'plot.html')

        # Write result dictionary that is used by OpenModelica's regression testing
#        self.writeOpenModelicaResultDictionary()
        '''
        List of dicts, each dict with all meta-information about a single model to be tested.
        keys equal to the ``*.mos`` file name, and values
                 containing a dictionary with keys ``matFil`` and ``y``.

                 The values of ``y`` are a list of the
                 form `[[a.x, a.y], [b.x, b.y1, b.y2]]` if the
                 mos file plots `a.x` versus `a.y` and `b.x` versus `(b.y1, b.y2)`.
        '''
        self._data = []
        self._reporter = rep.Reporter(os.path.join(os.getcwd(), "unitTests-{}.log".format(tool)))

        # By default, include export of FMUs.
        self._include_fmu_test = True

        # Variable that contains the figure size in inches.
        # This variable is set after the first plot has been rendered.
        # If a user resizes the plot, then the next plot will be displayed with
        # the same size.
        self._figSize = None

        # Dictionary with error messages, error counter and messages written to the user
        self._error_dict = e.ErrorDictionary()

        # By default, do not show the GUI of the simulator
        self._showGUI = False

        # Enable or disable colored output
        if color:
            self._color_BOLD = '\033[1m'
            self._color_OK = '\033[1;32m'
            self._color_ERROR = '\033[91m'
            self._color_ENDC = '\033[0m'
        else:
            self._color_BOLD = ''
            self._color_OK = ''
            self._color_ERROR = ''
            self._color_ENDC = ''

    def report(self, timeout=600, browser=None, autoraise=True, comp_file=None):
        """Builds and displays HTML report.

        Serves until timeout (s) or KeyboardInterrupt.
        """
        if self._comp_tool != 'funnel':
            raise ValueError('Report is only available with comp_tool="funnel".')

        report_file = 'report.html'
        plot_file = os.path.join(self._comp_dir, 'plot.html')

        with open(self._REPORT_TEMPLATE, 'r') as f:
            template = f.read()
        content = re.sub(r'\$SIMULATOR_LOG', self._comp_log_file, template)
        content = re.sub(r'\$COMP_DIR', self._comp_dir, content)
        server = pyfunnel.MyHTTPServer(
            ('',
             0),
            pyfunnel.CORSRequestHandler,
            str_html=content,
            url_html='funnel',
            browse_dir=os.getcwd())

        # Pre-build HTML plot file.
        with open(self._PLOT_TEMPLATE, 'r') as f:
            template = f.read()
        content = re.sub(r'\$SERVER_PORT', str(server.server_port), template)
        with open(plot_file, 'w') as f:
            f.write(content)

        server.browse(browser=browser, timeout=60 * 15)

    def get_unit_test_log_file(self):
        """ Return the name of the log file of the unit tests,
            such as ``unitTests-optimica.log``, ``unitTests-jmodelica.log`` or ``unitTests-dymola.log``.
        """
        return "unitTests-{}.log".format(self._modelica_tool)

    def _initialize_error_dict(self):
        """ Initialize the error dictionary.

        """
        if self._modelica_tool == 'optimica':
            import buildingspy.development.error_dictionary_optimica as e
        elif self._modelica_tool == 'jmodelica':
            import buildingspy.development.error_dictionary_jmodelica as e
        else:
            import buildingspy.development.error_dictionary_dymola as e

        self._error_dict = e.ErrorDictionary()

    def setLibraryRoot(self, rootDir):
        """ Set the root directory of the library.

        :param rootDir: The top-most directory of the library.

        The root directory is the directory that contains the ``Resources`` folder
        and the top-level ``package.mo`` file.

        Usage: Type
           >>> import os
           >>> import buildingspy.development.regressiontest as r
           >>> rt = r.Tester()
           >>> myMoLib = os.path.join("buildingspy", "tests", "MyModelicaLibrary")
           >>> rt.setLibraryRoot(myMoLib)
        """
        self._libHome = os.path.abspath(rootDir)
        self._rootPackage = os.path.join(self._libHome, 'Resources', 'Scripts', 'Dymola')
        self.isValidLibrary(self._libHome)

    def useExistingResults(self, dirs):
        """ This function allows to use existing results, as opposed to running a simulation.

        :param dirs: A non-empty list of directories that contain existing results.

        This method can be used for testing and debugging. If called, then no simulation is
        run.
        If the directories
        ``['/tmp/tmp-Buildings-0-zABC44', '/tmp/tmp-Buildings-0-zQNS41']``
        contain previous results, then this method can be used as

        >>> import buildingspy.development.regressiontest as r
        >>> l=['/tmp/tmp-Buildings-0-zABC44', '/tmp/tmp-Buildings-0-zQNS41']
        >>> rt = r.Tester()
        >>> rt.useExistingResults(l)
        >>> rt.run() # doctest: +SKIP

        """
        if len(dirs) == 0:
            raise ValueError(
                "Argument 'dirs' of function 'useExistingResults(dirs)' must have at least one element.")

        self.setNumberOfThreads(len(dirs))
        self._temDir = dirs
        self.deleteTemporaryDirectories(False)
        self._useExistingResults = True

    def setNumberOfThreads(self, number):
        """ Set the number of parallel threads that are used to run the regression tests.

        :param number: The number of parallel threads that are used to run the regression tests.

        By default, the number of parallel threads are set to be equal to the number of
        processors of the computer.
        """
        self._nPro = number

    def showGUI(self, show=True):
        """ Call this function to show the GUI of the simulator.

        By default, the simulator runs without GUI
        """
        self._showGUI = show
        return

    def batchMode(self, batchMode):
        """ Set the batch mode flag.

        :param batchMode: Set to ``True`` to run without interactive prompts
                          and without plot windows.

        By default, the regression tests require the user to respond if results differ from previous simulations.
        This method can be used to run the script in batch mode, suppressing all prompts that require
        the user to enter a response. If run in batch mode, no new results will be stored.
        To run the regression tests in batch mode, enter

        >>> import os
        >>> import buildingspy.development.regressiontest as r
        >>> r = r.Tester()
        >>> r.batchMode(True)
        >>> r.run() # doctest: +SKIP

        """
        self._batch = batchMode

    def pedanticModelica(self, pedanticModelica):
        """ Set the pedantic Modelica mode flag.

        :param pedanticModelica: Set to ``True`` to run the unit tests in the pedantic Modelica mode.

        By default, regression tests are run in non-pedantic Modelica mode.
        This however will be changed in the near future.

        >>> import os
        >>> import buildingspy.development.regressiontest as r
        >>> r = r.Tester()
        >>> r.pedanticModelica(True)
        >>> r.run() # doctest: +SKIP

        """
        self._pedanticModelica = pedanticModelica

    def include_fmu_tests(self, fmu_export):
        """ Sets a flag that, if ``False``, does not test the export of FMUs.

        :param fmu_export: Set to ``True`` to test the export of FMUs (default), or ``False``
                           to not test the FMU export.

        To run the unit tests but do not test the export of FMUs, type

        >>> import os
        >>> import buildingspy.development.regressiontest as r
        >>> r = r.Tester()
        >>> r.include_fmu_tests(False)
        >>> r.run() # doctest: +SKIP

        """
        self._include_fmu_test = fmu_export

    def getModelicaCommand(self):
        """ Return the name of the modelica executable.

        :return: The name of the modelica executable.

        """
        if self._modelica_tool == 'optimica' or self._modelica_tool == 'jmodelica':
            return 'jm_ipython.sh'
        else:
            return self._modelica_tool

    def isExecutable(self, program):
        """ Return ``True`` if the ``program`` is an executable
        """
        import platform

        def is_exe(fpath):
            return os.path.exists(fpath) and os.access(fpath, os.X_OK)

        # Add .exe, which is needed on Windows 7 to test existence
        # of the program
        if platform.system() == "Windows":
            program = program + ".exe"

        if is_exe(program):
            return True
        else:
            for path in os.environ["PATH"].split(os.pathsep):
                exe_file = os.path.join(path, program)
                if is_exe(exe_file):
                    return True
        return False

    @staticmethod
    def isValidLibrary(library_home):
        """ Returns true if the regression tester points to a valid library
            that implements the scripts for the regression tests.

        :param library_home: top-level directory of the library, such as ``Buildings``.
        :return: ``True`` if the library implements regression tests, ``False`` otherwise.
        """
        topPackage = os.path.abspath(os.path.join(library_home, "package.mo"))
        if not os.path.isfile(topPackage):
            raise ValueError("Directory %s is not a Modelica library.\n    Expected file '%s'."
                             % (library_home, topPackage))
        srcDir = os.path.join(library_home, "Resources", "Scripts")
        if not os.path.exists(srcDir):
            raise ValueError(
                "Directory %s is not a Modelica library.\n    Expected directories '%s'." %
                (library_home, srcDir))

        return os.path.exists(os.path.join(library_home, "Resources", "Scripts"))

    def getLibraryName(self):
        """ Return the name of the library that will be run by this regression test.

        :return: The name of the library that will be run by this regression test.
        """
        return os.path.basename(self._libHome)

    def checkPythonModuleAvailability(self):
        """ Check whether all required python modules are installed.

            If some modules are missing, then an `ImportError` is raised.
        """
        requiredModules = ['buildingspy', 'matplotlib.pyplot', 'numpy', 'scipy.io']
        if self._checkHtml:
            requiredModules.append('tidylib')
        missingModules = []
        for module in requiredModules:
            try:
                __import__(module)
            except ImportError:
                missingModules.append(module)

        if len(missingModules) > 0:
            msg = "The following python module(s) are required but failed to load:\n"
            for mod in missingModules:
                msg += "  " + mod + "\n"
            msg += "You need to install these python modules to use this script.\n"
            raise ImportError(msg)

    def _checkKey(self, key, fileName, counter):
        """ Checks whether ``key`` is contained in the header of the file ``fileName``
            If the first line starts with ``within``
            and the second line starts with ``key``
            the counter is increased by one.
        """

        with open(fileName, mode="rt", encoding="utf-8-sig") as filObj:
            # filObj is an iterable object, so we can use next(filObj)
            line0 = next(filObj).strip()
            if line0.startswith("within"):
                line1 = next(filObj).strip()
                if line1.startswith(key):
                    counter += 1
        return counter

    def setExcludeTest(self, excludeFile):
        """ Exclude from the regression tests all tests specified in ``excludeFile``.

        :param excludeFile: The text file with files that shall be excluded from regression tests
        """
        self._reporter.writeWarning(
            "The function setExcludeTest will be removed in future releases.")

        if os.path.isfile(excludeFile):
            with open(excludeFile, mode="r", encoding="utf-8-sig") as f:
                for line in f:
                    if line.rstrip().endswith('.mos') and not line.startswith('#'):
                        filNamTup = line.rpartition(self.getLibraryName())
                        filNam = filNamTup[2].rstrip().replace('\\', '/').lstrip('/')
                        self._exclude_tests.append(filNam)
        else:
            self._reporter.writeError("Could not find file {!s}".format(excludeFile))

    def _includeFile(self, fileName):
        """ Returns true if the file need to be included in the list of scripts to run

        :param fileName: The name of the ``*.mos`` file.

        The parameter ``fileName`` need to be of the form
        ``Resources/Scripts/Dymola/Fluid/Actuators/Examples/Damper.mos``
        or ``Resources/Scripts/someOtherFile.ext``.
        This function checks if ``fileName`` exists in the global list
        ``self._exclude_tests``. For checking, ``fileName`` will be normalized (strip
        whitespace, convert backslash to slash, strip path).
        """
        if fileName.rstrip().endswith('.mos'):
            # This is a mos file, normalize the name
            filNamTup = fileName.rpartition(self.getLibraryName())
            filNam = filNamTup[2].rstrip().replace('\\', '/').lstrip('/')
            # Check whether the file is in the exclude list
            if filNam in self._exclude_tests:
                self._reporter.writeWarning(
                    "Excluded file {} from the regression tests.".format(filNam))
                return False
            else:
                return True
        else:
            # This is not a mos file, do not include it
            return False

    @staticmethod
    def expand_packages(packages):
        """
        Expand the ``packages`` from the form
        ``A.{B,C}`` and return ``A.B,A.C``
        :param: packages: A list of packages
        """
        ids = packages.find('{')
        if ids < 0:
            # This has no curly bracket notation
            return packages

        ide = packages.find('}')

        # Make some simple test for checking the string format
        if ide - 1 <= ids:
            raise ValueError("String '{}' is wrong formatted".format(packages))

        # Get text before the curly brackets
        pre = packages[0:ids]
        # Get text inside the curly brackets
        in_bra = packages[ids + 1:ide]
        entries = in_bra.split(',')
        # Add the start to the entries
        pac = []
        for ele in entries:
            pac.append("{}{}".format(pre, ele))
        ret = ",".join(pac)
        return ret.replace(' ', '')

    def _remove_duplicate_packages(self, packages):
        """ Remove duplicate packages in the list of packages.

            For example, if packages = [A.B.C, A.B, A.F], or packages = [A.B, A.B.C, A.F],
            then this function returns [A.B, A.F] because A.B.C is already contained in A.B
        """
        sor = sorted(packages)  # This sets sor = [A.B, A.B.C, A.F]
        ret = list()
        for i in range(len(sor)):
            add = True
            for j in range(len(ret)):
                if sor[i].startswith(ret[j]):
                    # The parent package is already in the list
                    add = False
                    self._reporter.writeWarning(
                        "Found package that is contained in other package in test configuration '{}' and '{}'".format(
                            sor[i], ret[j]))
            if add:
                ret.append(sor[i])
        return ret

    def setSinglePackage(self, packageName):
        """
        Set the name of one or multiple Modelica package(s) to be tested.

        :param packageName: The name of the package(s) to be tested.

        Calling this method will cause the regression tests to run
        only for the examples in the package ``packageName``, and in
        all its sub-packages.

        For example:

        * If ``packageName = Annex60.Controls.Continous.Examples``,
          then a test of the ``Annex60`` library will run all examples in
          ``Annex60.Controls.Continous.Examples``.
        * If ``packageName = Annex60.Controls.Continous.Examples,Annex60.Controls.Continous.Validation``,
          then a test of the ``Annex60`` library will run all examples in
          ``Annex60.Controls.Continous.Examples`` and in ``Annex60.Controls.Continous.Validation``.

        """

        # Create a list of packages, unless packageName is already a list
        packages = list()
        if ',' in packageName:
            # First, split packages in case they are of the form Building.{Examples, Fluid}
            expanded_packages = self.expand_packages(packageName)
            packages = expanded_packages.split(',')
        else:
            packages.append(packageName)
        packages = self._remove_duplicate_packages(packages)
        # Inform the user that not all tests are run, but don't add to warnings
        # as this would flag the test to have failed
        self._reporter.writeOutput(
            """Regression tests are only run for the following package{}:""".format(
                '' if len(packages) == 1 else 's'))
        for pac in packages:
            self._reporter.writeOutput("""  {}""".format(pac))
        # Remove the top-level package name as the unit test directory does not
        # contain the name of the library.

        # Set data dictionary as it may have been generated earlier for the whole library.
        self._data = []

        for pac in packages:
            pacSep = pac.find('.')
            pacPat = pac[pacSep + 1:]
            pacPat = pacPat.replace('.', os.sep)
            rooPat = os.path.join(self._libHome, 'Resources', 'Scripts', 'Dymola', pacPat)
            # Verify that the directory indeed exists
            if not os.path.isdir(rooPat):
                msg = """Requested to test only package '%s', but directory
'%s' does not exist.""" % (pac, rooPat)
                raise ValueError(msg)
            self.setDataDictionary(rooPat)

    def writeOpenModelicaResultDictionary(self):
        """ Write in ``Resources/Scripts/OpenModelica/compareVars`` files whose
        name are the name of the example model, and whose content is::

            compareVars :=
              {
                "controler.y",
                "sensor.T",
                "heater.Q_flow"
              };

        These files are then used in the regression testing that is done by the
        OpenModelica development team.

        """
        # Create the data dictionary.
        if len(self._data) == 0:
            self.setDataDictionary(self._rootPackage)

        # Directory where files will be stored
        desDir = os.path.join(self._libHome, "Resources", "Scripts", "OpenModelica", "compareVars")
        if not os.path.exists(desDir):
            os.makedirs(desDir)
        # Loop over all experiments and write the files.
        for experiment in self._data:
            if 'model_name' in experiment:
                if 'ResultVariables' in experiment:
                    # For OpenModelica, don't group variables into those
                    # who should be plotted together, as all are plotted in
                    # the same plot.
                    res = []
                    for pair in experiment['ResultVariables']:
                        for var in pair:
                            res.append(var)
                    # Content of the file.
                    filCon = "compareVars :=\n  {\n    \"%s\"\n  };\n" % ("\",\n    \"".join(res))
                    # File name.
                    filNam = os.path.join(desDir, experiment['model_name'] + ".mos")
                    # Write the file
                    with open(filNam, mode="w", encoding="utf-8") as fil:
                        fil.write(filCon)

    @staticmethod
    def get_plot_variables(line):
        """ For a string of the form `*y={aa,bb,cc}*`, optionally with whitespace characters,
        return the list `[aa, bb, cc]`.
        If the string does not contain `y = ...`, return `None`.

        A usage may be as follows. Note that the second call returns `None` as
        it has a different format.

          >>> import buildingspy.development.regressiontest as r
          >>> r.Tester.get_plot_variables('y = {"a", "b", "c"}')
          ['a', 'b', 'c']
          >>> r.Tester.get_plot_variables('... x}, y = {"a", "b", "c"}, z = {...')
          ['a', 'b', 'c']
          >>> r.Tester.get_plot_variables("y=abc") is None
          True

        """
        import re
        import shlex

        # Make sure line has no "y = {..." that is not closed, e.g., it spans multiple lines
        incomplete = re.search(r"y\s*=\s*{.*\n", line)
        # This evaluates for example
        #   re.search("y.*=.*{.*}", "aay = {aa, bb, cc}aa").group()
        #   'y = {aa, bb, cc}'
        var = re.search(r"y\s*=\s*{.*}", line)
        if var is None and incomplete is None:
            return None
        if var is None and incomplete is not None:
            msg = "Malformed line '{}'".format(line)
            raise ValueError(msg)

        s = var.group()
        s = re.search('{.*?}', s).group()
        s = s.strip('{}')
        # Use the lexer module as simply splitting by "," won't work because arrays have
        # commas in the form "a[1, 1]", "a[1, 2]"
        lexer = shlex.shlex(s)
        lexer.quotes = '"'
        lexer.whitespace = ", \t"  # Skip commas, otherwise they are also returned as a token
        y = list(lexer)

        for i in range(len(y)):
            # Remove quotes as we deal with a string already
            y[i] = y[i].replace('"', '')
            # Strip whitespace characters
            y[i] = y[i].strip()
            # Replace a[1,1] by a[1, 1], which is required for the
            # Reader to be able to read the result.
            # Also, replace multiple white spaces with a single white space as
            # reading .mat is picky. For example, it refused to read a[1,1] or a[1,  1]
            y[i] = re.sub(r',\W*', ', ', y[i])
        return y

    @staticmethod
    def get_tolerance(library_home, model_name):
        """ Return the tolerance as read from the `.mo` file.

            :param library_home: Home directory of the library.
            :param model_name: Name of the model.
        """
        import os
        import re
        import io

        file_name = os.path.join(library_home, '..', model_name.replace('.', os.path.sep) + ".mo")
        if not os.path.exists(file_name):
            raise IOError("Failed to find file '{}' for model '{}'".format(file_name, model_name))

        p_number = re.compile(r'Tolerance\s*=\s*(-?\ *[0-9]+\.?[0-9]*(?:[Ee]\ *-?\ *[0-9]+)?)')
        tols = list()
        with open(file_name, 'r') as fil:
            for lin in fil:
                tol = re.findall(p_number, lin)
                if len(tol) > 0:
                    tols.append(tol)

        # Make sure we found exactly one entry
        if len(tols) == 0:
            raise RuntimeError("Failed to find Tolerance in '{}'.".format(file_name))

        if len(tols) > 1:
            raise RuntimeError(
                "Found multiple entries for Tolerance in '{}', but require exactly one entry.".format(file_name))
        return tols[0][0]

    def setDataDictionary(self, root_package=None):
        """ Build the data structures that are needed to parse the output files.

           :param: root_package The name of the top-level package for which the files need to be parsed.
                                Separate package names with a period.

        """
        def _set_attribute_value(line, keyword, dat):
            """ Set the value of an attribute from the `.mos` file.

                This function will remove leading and ending quotes.

                :param line: The line that contains the keyword and the value.
                :param keyword: The keyword
                :param dat: The data dictionary to which dat[keyword] = value will be written.

            """
            line = re.sub(' ', '', line)
            pos = line.find(keyword)
            if pos > -1:
                posEq = line.find('=', pos)
                posComma = line.find(',', pos)
                posBracket = line.find(')', pos)
                posEnd = min(posComma, posBracket)
                if posEnd < 0:
                    posEnd = max(posComma, posBracket)
                # Ensure that keyword is directly located before the next = sign
                if posEq == pos + len(keyword):
                    entry = line[posEq + 1:posEnd]
                    dat[keyword] = re.sub(r'^"|"$', '', entry)
            return

        # Check if the data dictionary has already been set, in
        # which case we return doing nothing.
        # This is needed because methods append to the dictionary, which
        # can lead to double entries.
        roo_pac = root_package if root_package is not None else os.path.join(
            self._libHome, 'Resources', 'Scripts', 'Dymola')
        for root, _, files in os.walk(roo_pac):
            for mosFil in files:
                # Exclude the conversion scripts and also backup copies
                # which have the extensions .mos~ if they are generated from emacs
                if mosFil.endswith('.mos') and (
                    not mosFil.startswith(
                        "Convert" + self.getLibraryName())):
                    matFil = ""
                    dat = {'ScriptFile': os.path.join(
                        root[len(os.path.join(self._libHome, 'Resources', 'Scripts', 'Dymola')) + 1:], mosFil)}
                    # ScriptFile is something like Controls/Continuous/Examples/LimPIDWithReset.mos
                    # JModelica CI testing needs files below 140 characters, which includes Buildings.
                    # Hence, write warning if a file is equal or longer than 140-9=131 characters.
                    if len(dat['ScriptFile']) >= 131:
                        self._reporter.writeError(
                            """File {} is {}-character long. Reduce it to maximum of 130 characters.""".format(
                                dat['ScriptFile'], len(
                                    dat['ScriptFile'])))
                    # _check_reference_result_file_name(dat['ScriptFile'])
                    # open the mos file and read its content.
                    # Path and name of mos file without 'Resources/Scripts/Dymola'
                    with open(os.path.join(root, mosFil), mode="r", encoding="utf-8-sig") as fMOS:
                        Lines = fMOS.readlines()

                    # Remove white spaces
                    for i in range(len(Lines)):
                        Lines[i] = Lines[i].replace(' ', '')

                    # Set some attributes in the Data object
                    if self._includeFile(os.path.join(root, mosFil)):
                        if self._modelica_tool == 'dymola':
                            dat['dymola'] = {'exportFMU': False}  # May be switched to True below

                        for lin in Lines:
                            # Add the model name to the dictionary.
                            # This is needed to export the model as an FMU.
                            # Also, set the flag mustSimulate to True.
                            simCom = re.search(r'simulateModel\(\s*".*"', lin)
                            if simCom is not None:
                                modNam = re.sub(r'simulateModel\(\s*"', '', simCom.string)
                                modNam = modNam[0:modNam.index('"')]
                                dat['model_name'] = modNam
                                dat['TranslationLogFile'] = modNam + ".translation.log"
                            # parse startTime and stopTime, if any
                            for attr in ["startTime", "stopTime"]:
                                _set_attribute_value(lin, attr, dat)

                            if self._modelica_tool == 'dymola' and 'stopTime' in dat and (
                                    'simulate' not in dat['dymola']):
                                dat['dymola']['translate'] = 'stopTime' in dat
                                dat['dymola']['simulate'] = 'stopTime' in dat

                            # Check if this model need to be translated as an FMU.
                            if self._include_fmu_test and self._modelica_tool == 'dymola' and \
                                    (not dat['dymola']['exportFMU']) and "translateModelFMU" in lin:
                                dat['dymola']['exportFMU'] = True
                            if self._modelica_tool == 'dymola' and dat['dymola']['exportFMU']:
                                for attr in ["modelToOpen", "modelName"]:
                                    _set_attribute_value(lin, attr, dat['dymola'])

                        # We are finished iterating over all lines of the .mos

                        # Dymola uses in translateModelFMU the syntax
                        # modelName=... but our dictionary uses model_name
                        if self._modelica_tool == 'dymola':
                            if "modelName" in dat['dymola'] and not (
                                    dat['dymola']["modelName"] == ""):
                                dat["model_name"] = dat['dymola']["modelName"]
                            # The .mos script allows modelName="", hence
                            # we set the model name to be the entry of modelToOpen
                            elif "model_name" not in dat['dymola'] and "modelToOpen" in dat['dymola']:
                                dat['model_name'] = dat['dymola']['modelToOpen']

                            if 'modelName' in dat['dymola']:
                                # This is not needed anymore
                                del dat['dymola']["modelName"]

                        # We are finished iterating over all lines of the .mos
#                        # Make sure model_name is set
#                        if 'model_name' not in dat or dat['model_name'] == '':
#                            msg = f"Failed to set model_name for {os.path.join(root, mosFil)}"
#                            raise ValueError(msg)

                        # Get tolerance from mo file. This is used to set the tolerance
                        # for OPTIMICA and JModelica.
                        # Only get the tolerance for the models that need to be simulated,
                        # because those that are only exported as FMU don't need this setting.
                        if "stopTime" in dat:
                            try:
                                dat['tolerance'] = self.get_tolerance(
                                    self._libHome, dat['model_name'])
                            except Exception as e:
                                self._reporter.writeError(str(e))
                                dat['tolerance'] = None

                        # For FMU export, if model_name="", then Dymola uses the
                        # Modelica class name, with "." replaced by "_".
                        # If the Modelica class name consists of "_", then they
                        # are replaced by "_0".
                        # Hence, we update dat['model_name'] if needed.
                        if self._modelica_tool == 'dymola' and dat['dymola']['exportFMU']:
                            # Strip quotes from model_name and modelToOpen
                            dat['dymola']['FMUName'] = dat['model_name'].strip('"')
                            dat['dymola']['modelToOpen'] = dat['dymola']['modelToOpen'].strip('"')

                            # Update the name of the FMU if model_name is "" in .mos file.
                            if len(dat['dymola']['FMUName']) == 0:
                                dat['dymola']['FMUName'] = dat['dymola']['modelToOpen']
                            # Update the FMU name, for example to change
                            # Buildings.Fluid.FMI.Examples.FMUs.IdealSource_m_flow to
                            # Buildings_Fluid_FMI_Examples_FMUs_IdealSource_0m_0flow
                            dat['dymola']['FMUName'] = dat['dymola']['FMUName'].replace(
                                "_", "_0").replace(".", "_")
                            dat['dymola']['FMUName'] = dat['dymola']['FMUName'] + ".fmu"

                        # Plot variables are only used for those models that need to be simulated.
                        # For JModelica, if dat['jmodelica']['simulate'] == False:
                        #   dat['ResultVariables'] is reset to [] in _add_experiment_specifications
                        if "stopTime" in dat:
                            plotVars = []
                            iLin = 0
                            for lin in Lines:
                                iLin = iLin + 1
                                try:
                                    y = self.get_plot_variables(lin)
                                    if y is not None:
                                        plotVars.append(y)
                                except (AttributeError, ValueError) as e:
                                    s = "%s, line %s, could not be parsed.\n" % (mosFil, iLin)
                                    s += "The problem occurred at the line below:\n"
                                    s += "%s\n" % lin
                                    s += "Make sure that each assignment of the plot command is on one line.\n"
                                    self._reporter.writeError(s)
                                    # Store the error, but keep going to check other lines and files
                                    pass

                            if len(plotVars) == 0:
                                s = "%s does not contain any plot command.\n" % mosFil
                                s += "You need to add a plot command to include its\n"
                                s += "results in the regression tests.\n"
                                self._reporter.writeError(s)

                            # Store grouped plot variables without duplicates.
                            # (Duplicates happen when the same y variables are plotted against
                            # different x variables.)
                            dat['ResultVariables'] = []
                            for v_i in plotVars:
                                if v_i not in dat['ResultVariables']:
                                    dat['ResultVariables'].append(v_i)

                            # Create the result file name.
                            if self._modelica_tool == 'dymola':
                                # For Dymola, this is not the name in the .mos file (as these may not be unique).
                                # Rather, we set the result file name to be the mos file name with
                                # .mat extension
                                matFil = f"{dat['model_name']}.mat"
                            else:
                                matFil = '{}_result.mat'.format(
                                    re.sub(r'\.', '_', dat['model_name']))

                            # Some *.mos file only contain plot commands, but no simulation.
                            # Hence, if 'resultFile=' could not be found, try to get the file that
                            # is used for plotting.
                            # cf. BUG
                            if len(matFil) == 0:
                                for lin in Lines:
                                    if 'filename=\"' in lin:
                                        # Note that the filename entry already has the .mat
                                        # extension.
                                        matFil = re.search(
                                            r'(?<=filename=\")[a-zA-Z0-9_\.]+', lin).group()
                                        break
                            if len(matFil) == 0:
                                raise ValueError('Did not find *.mat file in ' + mosFil)

                            dat['ResultFile'] = matFil

                        # Some files like plotFan.mos has neither a simulateModel
                        # nor a translateModelFMU command.
                        # These there must not be added to the data array.
                        if "stopTime" in dat or (
                                self._modelica_tool == 'dymola' and dat['dymola']['exportFMU']):
                            self._data.append(dat)

        # Make sure we found at least one unit test.
        if self.get_number_of_tests() == 0:
            msg = """Did not find any regression tests in '%s'.""" % root_package
            self._reporter.writeError(msg)

        self._checkDataDictionary()
        # Raise an error if there was any error reported.
        if self._reporter.getNumberOfErrors() > 0:
            raise ValueError("Error when setting up unit tests.")

        # Add the experiment specifications to the data.
        self._add_experiment_specifications()

        return

    def _add_experiment_specifications(self):
        """ Add the experiment specification to the data structure.

            This method reads the `Resources/Scripts/BuildingsPy/conf.json` file
            and adds it to the data structure.
        """
        import copy
        import json

        def_dic = {}
        def_dic[self._modelica_tool] = {}

        if self._modelica_tool == 'optimica' or self._modelica_tool == 'jmodelica':
            def_dic[self._modelica_tool] = {
                'translate': True,
                'simulate': True,
                'solver': 'CVode',
                'ncp': 500,
                'time_out': 300
            }

        for all_dat in self._data:
            # Add default data
            for key in def_dic[self._modelica_tool].keys():
                # all_dat only exists for Dymola, not for the other tools
                if self._modelica_tool not in all_dat:
                    all_dat[self._modelica_tool] = {}
                all_dat[self._modelica_tool][key] = copy.deepcopy(def_dic[self._modelica_tool][key])

        # Get configuration data from file, if present
        conf_dir = os.path.join(self._libHome, 'Resources', 'Scripts', 'BuildingsPy')
        conf_file = os.path.join(conf_dir, 'conf.json')

        if os.path.exists(conf_file):
            with open(conf_file, 'r') as f:
                conf_data = json.load(f)

            # Add model specific data
            for con_dat in conf_data:
                for all_dat in self._data:
                    if con_dat['model_name'] == all_dat['model_name']:
                        # Add all elements of the configuration data
                        for key in con_dat.keys():
                            # Have dictionary in dictionary
                            if key == self._modelica_tool:
                                for k in con_dat[self._modelica_tool]:
                                    val = con_dat[self._modelica_tool][k]

                                    if k == 'translate':
                                        all_dat[self._modelica_tool][k] = val
                                        # Write a warning if a model is not translated
                                        if not val:
                                            # Set simulate to false as well as it can't be simulated
                                            # if not translated
                                            all_dat[self._modelica_tool]['simulate'] = False
                                    else:
                                        all_dat[self._modelica_tool][k] = val
                            else:
                                all_dat[key] = con_dat[key]
                        # Write warning if this model should not be translated or simulated.
                        msg = None
                        if all_dat[self._modelica_tool]['translate'] is False:
                            msg = f"{all_dat['model_name']}: Requested to be excluded from translation."
                        elif all_dat[self._modelica_tool]['simulate'] is False:
                            msg = f"{all_dat['model_name']}: Requested to be excluded from simulation."
                        if msg is not None:
                            if 'comment' in all_dat[self._modelica_tool]:
                                msg = f"{msg} {all_dat[self._modelica_tool]['comment']}"
                            self._reporter.writeOutput(msg)

    def _checkDataDictionary(self):
        """ Check if the data used to run the regression tests do not have duplicate ``*.fmu`` files
            and ``*.mat`` names.

            Since Dymola writes all ``*.fmu`` and ``*.mat`` files to the current working directory,
            duplicate file names would cause a translation or simulation to overwrite the files
            of a previous test. This would make it impossible to check the FMU export
            and to compare the results to previously obtained results.

            If there are duplicate ``.fmu`` and ``*.mat`` file names used, then this method raises
            a ``ValueError`` exception.

        """
        s_fmu = set()
        s_mat = set()
        errMes = ""
        for data in self._data:
            if 'ResultFile' in data:
                resFil = data['ResultFile']
                if "stopTime" in data:
                    if resFil in s_mat:
                        errMes += "*** Error: Result file %s is generated by more than one script.\n" \
                            "           You need to make sure that all scripts use unique result file names.\n" % resFil
                    else:
                        s_mat.add(resFil)
        if self._modelica_tool == 'dymola':
            for data in self._data:
                if 'FMUName' in data['dymola']:
                    fmuFil = data['dymola']['FMUName']
                    if fmuFil in s_fmu:
                        errMes += "*** Error: FMU file {} is generated by more than one script.\n" \
                            "           You need to make sure that all scripts use unique result file names.\n".format(
                                fmuFil)
                    else:
                        s_fmu.add(fmuFil)
        if len(errMes) > 0:
            raise ValueError(errMes)

    def _getTimeGrid(self, tMin, tMax, nPoi):
        """
        Return the time grid for the output result interpolation

        :param tMin: Minimum time of the results.
        :param tMax: Maximum time of the results.
        :param nPoi: Number of result points.
        """
        return [tMin + float(i) / (nPoi - 1) * (tMax - tMin) for i in range(nPoi)]

    def _getSimulationResults(self, data, warnings, errors):
        """Get the simulation results for a single unit test.

        :param data: The class that contains the data structure for the simulation results.
        :param warning: A list to which all warnings will be appended.
        :param errors: A list to which all errors will be appended.

        Extracts and returns the simulation results from the `*.mat` file as
        a list of dictionaries. Each element of the list contains a dictionary
        of results that need to be printed together.
        """
        def extractData(y, step):
            # Replace the last element with the last element in time,
            # [::step] may not extract the last time stamp, in which case
            # the final time changes when the number of event changes.
            r = y[::step]
            r[len(r) - 1] = y[len(y) - 1]
            return r

        def _getTimeGridFromSimulationResults(pairs):
            nCt=0
            timeGrid=[]
            # Loop over all variables to find maximum length of time grid
            for pai in pairs: # pairs of variables that are plotted together
                for var in pai:
                    time = []
                    (time, val) = r.values(var)
                    if(len(time==2) and nCt < 1):
                        timeGrid=time
                        nCt=nCt+1
                    elif(len(time) > 2):
                        timeGrid=time
                        nCt=nCt+1
            return timeGrid


        # Get the working directory that contains the ".mat" file
        fulFilNam = os.path.join(data['ResultDirectory'], self.getLibraryName(), data['ResultFile'])
        if self._modelica_tool == 'optimica' or self._modelica_tool == 'jmodelica':
            fulFilNam = os.path.join(data['ResultDirectory'], data['ResultFile'])
        ret = []
        try:
            r = Reader(fulFilNam, self._modelica_tool)
        except IOError as e:
            errors.append("Failed to read %s generated by %s.\n%s\n" %
                          (fulFilNam, data['ScriptFile'], e))
            return ret
        except ValueError as e:  # BUG #9
            errors.append("Error while reading %s generated by %s.\n%s\n" %
                          (fulFilNam, data['ScriptFile'], e))
            return ret

        timeGrid = _getTimeGridFromSimulationResults(data['ResultVariables'])


        for pai in data['ResultVariables']:  # pairs of variables that are plotted together
            dat = dict()
            for var in pai:
                time = []
                val = []
                try:
                    var_mat = var
                    # Matrix variables in OPTIMICA and JModelica are stored in mat file with
                    # no space e.g. [1,1].
                    if self._modelica_tool == 'optimica' or self._modelica_tool == 'jmodelica':
                        var_mat = re.sub(' ', '', var_mat)
                    (time, val) = r.values(var_mat)
                    # Make time grid to which simulation results
                    # will be interpolated.
                    # This reduces the data that need to be stored.
                    # It also makes it easier to compare accuracy
                    # in case that a slight change in the location of
                    # state events triggered a different output interval grid.
                    tMin = float(min(time))
                    tMax = float(max(time))
                    nPoi = min(self._nPoi, len(val))
                    ti = self._getTimeGrid(tMin, tMax, nPoi)
                except ZeroDivisionError as e:
                    s = "When processing " + fulFilNam + " generated by " + \
                        data['ScriptFile'] + ", caught division by zero.\n"
                    s += "   len(val)  = " + str(len(val)) + "\n"
                    s += "   tMax-tMin = " + str(tMax - tMin) + "\n"
                    warnings.append(s)
                    break

                except KeyError:
                    warnings.append("%s uses %s which does not exist in %s.\n" %
                                    (data['ScriptFile'], var, data['ResultFile']))
                else:
                    # Store time grid.
                    if self._OCT_VERIFICATION:
                        dat['time']=timeGrid
                        if (self._isParameter(val)):
                            import numpy as np
                            dat[var]=np.ones(len(timeGrid))*val[0]
                        else:
                            dat[var] = val
                    else:
                        if ('time' not in dat):
                            dat['time'] = [tMin, tMax]
                        if self._isParameter(val):
                            dat[var] = val
                        else:
                            try:
                                dat[var] = Plotter.interpolate(ti, time, val)
                            except ValueError as e:
                                msg = "Failed to process {} generated by {}.\n{}\n".format(
                                    fulFilNam, data['ScriptFile'], e)
                                errors.append(msg)
                                return ret

            if len(dat) > 0:
                ret.append(dat)
        return ret

    def _getTranslationStatistics(self, data, warnings, errors):
        """
        Get the translation statistics for a single unit test.

        :param data: The class that contains the data structure for the simulation results.
        :param warning: A list to which all warnings will be appended.
        :param errors: A list to which all errors will be appended.
        :return: The translation log from the `*.translation.log` file as
        a list of dictionaries.

        Extracts and returns the translation log from the `*.translation.log` file as
        a list of dictionaries.
        In case of an error, this method returns `None`.
        """
        # Get the working directory that contains the ".log" file
        fulFilNam = os.path.join(data['ResultDirectory'],
                                 self.getLibraryName(), data['TranslationLogFile'])
        return of.get_model_statistics(fulFilNam, self._modelica_tool)

    def _legacy_comp(self, tOld, yOld, tNew, yNew, tGriOld, tGriNew, varNam, filNam, tol):
        # Interpolate the new variables to the old time stamps
        #
        if len(yNew) > 2:
            try:
                yInt = Plotter.interpolate(tGriOld, tGriNew, yNew)
            except (IndexError, ValueError):
                em = (
                    "Data series have different length:\n"
                    "File=%s\n"
                    "variable=%s\n"
                    "len(tGriOld) = %d\n"
                    "len(tGriNew) = %d\n"
                    "len(yNew)    = %d\n") % (filNam,
                                              varNam,
                                              len(tGriOld),
                                              len(tGriNew),
                                              len(yNew))
                self._reporter.writeError(em)
                raise ValueError(em)
        else:
            yInt = [yNew[0], yNew[0]]

        # If the variable is heatPort.T or heatPort.Q_flow, with length=2, then
        # it has been evaluated as a parameter in the Buildings library. In the Annex60
        # library, this may be a variable as the Buildings library uses a more efficient
        # implementation of the heatPort. Hence, we test for this special case, and
        # store the parameter as if it were a variable so that the reference result are not
        # going to be changed.
        # (Not needed for funnel: can deal with len(yNew) != len(yOld))
        if (varNam.endswith("heatPort.T") or varNam.endswith("heatPort.Q_flow")) and (
                len(yInt) == 2) and len(yOld) != len(yInt):
            yInt = np.ones(len(yOld)) * yInt[0]

        # Compute error for the variable with name varNam
        if len(yOld) != len(yInt):
            # If yOld has two points, but yInt has more points, then
            # extrapolate yOld to nPoi
            t = self._getTimeGrid(tOld[0], tOld[-1], self._nPoi)
            if len(yOld) == 2 and len(yInt) == self._nPoi:
                t = self._getTimeGrid(t[0], t[-1], self._nPoi)
                yOld = Plotter.interpolate(t, tOld, yOld)
            # If yInt has only two data points, but yOld has more, then interpolate yInt
            elif len(yInt) == 2 and len(yOld) == self._nPoi:
                yInt = Plotter.interpolate(t, [tOld[0], tOld[-1]], yInt)
            else:
                raise ValueError((
                    "Program error, yOld and yInt have different lengths.\n"
                    "Result file : %s\n"
                    "Variable    : %s\n"
                    "len(yOld)=%d\n"
                    "len(yInt)=%d\n"
                    "Stop processing.\n") % (filNam, varNam, len(yOld), len(yInt))
                )

        errAbs = np.zeros(len(yInt))
        errRel = np.zeros(len(yInt))
        errFun = np.zeros(len(yInt))

        for i in range(len(yInt)):
            errAbs[i] = abs(yOld[i] - yInt[i])
            if np.isnan(errAbs[i]):
                raise ValueError('NaN in errAbs ' + varNam + " " + str(yOld[i])
                                 + "  " + str(yInt[i]) + " i, N " + str(i) +
                                 " --:" + str(yInt[i - 1])
                                 + " ++:", str(yInt[i + 1]))
            if (abs(yOld[i]) > 10 * tol):
                errRel[i] = errAbs[i] / abs(yOld[i])
            else:
                errRel[i] = 0
            errFun[i] = errAbs[i] + errRel[i]

        t_err_max, warning = 0, None

        if max(errFun) > tol:
            iMax = 0
            eMax = 0
            for i in range(len(errFun)):
                if errFun[i] > eMax:
                    eMax = errFun[i]
                    iMax = i
            tGri = self._getTimeGrid(tOld[0], tOld[-1], self._nPoi)
            t_err_max = tGri[iMax]
            warning = filNam + ": " + varNam + " has absolute and relative error = " + \
                ("%0.3e" % max(errAbs)) + ", " + ("%0.3e" % max(errRel)) + ".\n"
            if self._isParameter(yInt):
                warning += "             %s is a parameter.\n" % varNam
            else:
                warning += "             Maximum error is at t = %s\n" % str(t_err_max)

        return (t_err_max, warning)

    def _funnel_comp(
            self,
            tOld,
            yOld,
            tNew,
            yNew,
            varNam,
            filNam,
            model_name,
            tol,
            data_idx,
            keep_dir=True):
        """Method calling funnel comparison tool."""

        t_err_max, warning = 0, None
        tmp_dir = tempfile.mkdtemp()
        log_stdout = io.StringIO()
        with _stdout_redirector(log_stdout):
            exitcode = pyfunnel.compareAndReport(
                xReference=tOld,
                yReference=yOld,
                xTest=tNew,
                yTest=yNew,
                outputDirectory=tmp_dir,
                atolx=tol['ax'],
                atoly=tol['ay'],
                ltolx=tol['lx'],
                ltoly=tol['ly'],
                rtolx=tol['rx'],
                rtoly=tol['ry'],
            )
        log_content = log_stdout.getvalue()
        log_content = re.sub(r'(^.*Warning:\s+)|(Error:\s+)', '', log_content)
        log_stdout.close()

        if exitcode != 0:
            warning = "While processing file {} for variable {}: {}".format(
                filNam, varNam, log_content)
            test_passed = False
            funnel_success = False
        else:
            err_path = os.path.join(tmp_dir, 'errors.csv')
            err_arr = np.genfromtxt(err_path, delimiter=',', skip_header=1).transpose()
            err_max = np.max(err_arr[1])  # difference between y test value and funnel bounds
            idx_err_max = np.where(err_arr[1] == err_max)[0][0]
            t_err_max = err_arr[0][idx_err_max]
            test_passed = (err_max == 0)
            if err_max > 0:
                warning = (
                    "{}: {} exceeds funnel tolerance with absolute error = {:.3e}. "
                ).format(filNam, varNam, err_max)
                if self._isParameter(yOld):
                    warning += "{} is a parameter.\n".format(varNam)
                else:
                    warning += "Maximum error is at t = {}\n".format(t_err_max)
            funnel_success = True

        if keep_dir and funnel_success:
            target_path = os.path.join(self._comp_dir, '{}_{}'.format(filNam, varNam))
            shutil.move(tmp_dir, target_path)
        else:
            target_path = None
            shutil.rmtree(tmp_dir)

        idx = self._init_comp_info(model_name, filNam)
        self._update_comp_info(idx, varNam, target_path, test_passed, t_err_max, warning, data_idx)

        return (t_err_max, warning)

    def _init_comp_info(self, model_name, file_name):
        """Update self._comp_info with dict to store comparison results for model_name.

        Returns: index of dict storing results for model_name.
        """
        try:
            idx = next(i for i, el in enumerate(self._comp_info) if el['model'] == model_name)
        except StopIteration:  # no model_name found in self._comp_info (case dymola): create
            self._comp_info.append({
                "model": model_name,
            })
            idx = len(self._comp_info) - 1
        try:
            self._comp_info[idx]["comparison"]
        except KeyError:  # no comparison data stored for model_name: create
            self._comp_info[idx]["comparison"] = {
                "variables": [],
                "funnel_dirs": [],
                "test_passed": [],
                "file_name": file_name,
                "success_rate": 0,
                "var_groups": [],  # index of the group of variables belonging to the same subplot
                "warnings": [],
                "t_err_max": [],
            }

        return idx

    def _update_comp_info(
            self,
            idx,
            var_name,
            funnel_dir,
            test_passed,
            t_err_max,
            warning,
            data_idx,
            var_group=None):
        """Store comparison info for var_name in self._comp_info."""

        # NOTE: data_idx can differ from idx if simulation failed or variable not available.

        should_update = True

        if var_group is None:
            try:
                var_group = next(
                    iv for iv, vl in enumerate(
                        self._data[data_idx]["ResultVariables"]) if var_name in vl)
            except StopIteration:
                if warning == 'skip':
                    should_update = False
                else:
                    warning = ("Variable {} not found in ResultVariables for model {}. "
                               "However it was found in reference results file.\n").format(
                        var_name, self._comp_info[idx]['model'])
                    self._reporter.writeWarning(warning)

        if should_update:
            self._comp_info[idx]["comparison"]["variables"].append(var_name)
            self._comp_info[idx]["comparison"]["funnel_dirs"].append(funnel_dir)
            self._comp_info[idx]["comparison"]["test_passed"].append(
                int(test_passed))  # Boolean not JSON serializable
            self._comp_info[idx]["comparison"]["t_err_max"].append(t_err_max)
            self._comp_info[idx]["comparison"]["warnings"].append(warning)
            self._comp_info[idx]["comparison"]["var_groups"].append(var_group)
            self._comp_info[idx]["comparison"]["success_rate"] = sum(
                self._comp_info[idx]["comparison"]["test_passed"]) / len(self._comp_info[idx]["comparison"]["variables"])

        return None

    def areResultsEqual(self, tOld, yOld, tNew, yNew, varNam, data_idx):
        """ Return `True` if the data series are equal within a tolerance.

        :param tOld: List of old time values.
        :param yOld: Old simulation results.
        :param tNew: Time stamps of new results.
        :param yNew: New simulation results.
        :param varNam: Variable name, used for reporting.
        :param filNam: File name, used for reporting.
        :param model_name: Model name, used for reporting.
        :return: A list with ``False`` if the results are not equal, and the time
                 of the maximum error, and an error message or `None`.
                 In case of errors, the time of the maximum error may by `None`.
        """
        try:
            filNam = self._data[data_idx]['ResultFile']
            model_name = self._data[data_idx]['model_name']
        except BaseException:
            filNam = 'Undefined file name'
            model_name = 'Undefined model name'

        def getTimeGrid(t, nPoi=self._nPoi):
            if len(t) == 2:
                return self._getTimeGrid(t[0], t[-1], nPoi)
            elif len(t) == nPoi:
                return t
            else:
                s = ("While processing file {} for variable {}: The new time grid has {} points "
                     "but it must have 2 or {} points.\n"
                     "Stop processing.\n").format(
                    filNam,
                    varNam,
                    len(tNew),
                    nPoi)
                raise ValueError(s)

        # Check if the first and last time stamp are equal
        def test_equal_time(t1, t2, tol=1E-6):
            """Test if time values are equal within a given tolerance.

            t1, t2 and tol are floats.

            Returns Boolean value equal to test result.
            If t1 is close to 0, the tolerance is considered as absolute.
            Otherwise, the tolerance is considered as relative to abs(t1).
            """
            if abs(t1) <= tol:
                res = abs(t1 - t2) <= tol
            else:
                res = abs(t1 - t2) <= tol * abs(t1)
            return res

        if not test_equal_time(tOld[0], tNew[0]):
            error = (
                "While processing file {} for variable {}: Different start time between "
                "reference and test data.\n"
                "Old reference points are for {} <= t <= {}\n"
                "New reference points are for {} <= t <= {}\n").format(
                    filNam, varNam, tOld[0], tOld[len(tOld) - 1], tNew[0], tNew[len(tNew) - 1])
            test_passed = False
            t_err_max = min(tOld[0], tNew[0])
        else:  # Overwrite tOld with tNew to prevent any exception raised by the comparison tool.
            tOld[0] = tNew[0]

        if not test_equal_time(tOld[-1], tNew[-1]):
            error = (
                "While processing file {} for variable {}: Different end time between "
                "reference and test data.\n"
                "tNew = [{}, {}]\n"
                "tOld = [{}, {}]\n").format(filNam, varNam, tNew[0], tNew[-1], tOld[0], tOld[-1])
            test_passed = False
            t_err_max = min(tOld[-1], tNew[-1])
        else:  # Overwrite tOld with tNew to prevent any exception raised by the comparison tool.
            tOld[-1] = tNew[-1]

        # The next test may be true if a simulation stopped with an error prior to
        # producing sufficient data points
        if len(yNew) < len(yOld) and len(yNew) > 2:
            error = (
                "While processing file {} for variable {}: Fewer data points than reference results.\n"
                "len(yOld) = {}\n"
                "len(yNew) = {}\n"
                "Skipping error checking for this variable.\n").format(
                filNam, varNam, len(yOld), len(yNew))
            test_passed = False
            t_err_max = None

        if self._comp_tool == 'legacy':
            if len(yNew) > 2:
                # Some reference results contain already a time grid,
                # whereas others only contain the first and last time stamp.
                # Hence, we make sure to have the right time grid before we
                # call the interpolation.
                tGriOld = getTimeGrid(tOld, len(yNew))
                tGriNew = getTimeGrid(tNew, min(len(yNew), self._nPoi))
            else:
                tGriOld = tOld
                tGriNew = tNew
        elif self._comp_tool == 'funnel':
            # funnel_comp only needs len(t) = len(y) for Old and New time series
            if len(yNew) > 2:
                tNew = getTimeGrid(tNew, len(yNew))
            if len(yOld) > 2:
                tOld = getTimeGrid(tOld, len(yOld))

        if self._comp_tool == 'legacy':
            try:  # In case an error has been raised before: no comparison performed.
                error
            except NameError:
                t_err_max, error = self._legacy_comp(
                    tOld, yOld, tNew, yNew, tGriOld, tGriNew, varNam, filNam, self._tol['ay'])
        else:
            idx = self._init_comp_info(model_name, filNam)
            comp_tmp = self._comp_info[idx]['comparison']
            try:
                # Check if the variable has already been tested.
                # (This might happen if the variable is used in different plots.)
                # In this case we do not want to perform the comparison again but we still want the variable to be
                # plotted several times as it was originally intended: update _comp_info
                # with stored data.
                var_idx = comp_tmp['variables'].index(varNam)
                fun_dir = comp_tmp['funnel_dirs'][var_idx]
                test_passed = comp_tmp['test_passed'][var_idx]
                # variable group already stored for this variable
                var_group_str = comp_tmp['var_groups'][var_idx]
                # Now looking for the new variable group to be stored.
                var_group = var_group_str + 1 + next(iv for iv, vl in enumerate(
                    self._data[data_idx]["ResultVariables"][(var_group_str + 1):]) if varNam in vl)
                error = comp_tmp['warnings'][var_idx]
                t_err_max = comp_tmp['t_err_max'][var_idx]
                self._update_comp_info(
                    idx,
                    varNam,
                    fun_dir,
                    test_passed,
                    t_err_max,
                    error,
                    data_idx,
                    var_group)
            except (ValueError, StopIteration):
                try:  # In case an error has been raised before: no comparison performed.
                    self._update_comp_info(
                        idx, varNam, None, test_passed, t_err_max, error, data_idx)
                except NameError:
                    t_err_max, error = self._funnel_comp(
                        tOld, yOld, tNew, yNew, varNam, filNam, model_name, self._tol, data_idx)

        test_passed = True
        if error is not None:
            test_passed = False

        return (test_passed, t_err_max, error)

    def _isParameter(self, dataSeries):
        """ Return `True` if `dataSeries` is from a parameter.
        """
        import numpy as np
        if not (isinstance(dataSeries, np.ndarray) or isinstance(dataSeries, list)):
            raise TypeError("Program error: dataSeries must be a numpy.ndarr or a list. Received type "
                            + str(type(dataSeries)) + ".\n")
        return (len(dataSeries) == 2)

    def format_float(self, value):
        """ Return the argument in exponential notation, with
            non-significant zeros removed.
        """
        import re
        return re.sub(re.compile(r'\.e'), 'e',
                      re.sub(re.compile('0*e'), 'e', "{0:.15e}".format(value)))

    def _writeReferenceResults(self, refFilNam, y_sim, y_tra):
        """ Write the reference results.

        :param refFilNam: The name of the reference file.
        :param y_sim: The data points to be written to the file.
        :param y_tra: The dictionary with the translation log.

        This method writes the results in the form ``key=value``, with one line per entry.
        """
        from datetime import date
        import json

        with open(refFilNam, mode="w", encoding="utf-8") as f:
            f.write('last-generated=' + str(date.today()) + '\n')
            for stage in ['initialization', 'simulation', 'fmu-dependencies']:
                if stage in y_tra:
                    # f.write('statistics-%s=\n%s\n' % (stage, _pretty_print(y_tra[stage])))
                    f.write('statistics-%s=\n%s\n' % (stage, json.dumps(y_tra[stage],
                                                                        indent=2,
                                                                        separators=(',', ': '),
                                                                        sort_keys=True)))
            # FMU exports do not have simulation results.
            # Hence, we preclude them if y_sim == None
            if y_sim is not None:
                # Set, used to avoid that data series that are plotted in two plots are
                # written twice to the reference data file.
                s = set()
                for pai in y_sim:
                    for k, v in list(pai.items()):
                        if k not in s:
                            s.add(k)
                            f.write(k + '=')
                            # Use many digits, otherwise truncation errors occur that can be higher
                            # than the required accuracy.
                            formatted = [str(self.format_float(e)) for e in v]
                            f.write(str(formatted).replace("'", ""))
                            f.write('\n')

    def _readReferenceResults(self, refFilNam):
        """ Read the reference results.

        :param refFilNam: The name of the reference file.
        :return: A dictionary with the reference results.

        If the simulation statistics was found in the reference results,
        then the return value also has an entry
        `statistics-simulation={'numerical Jacobians': '0', 'nonlinear': ' ', 'linear': ' '}`,
        where the value is a dictionary. Otherwise, this key is not present.

        """
        import numpy
        import ast

        d = dict()
        with open(refFilNam, mode="r", encoding="utf-8-sig") as f:
            lines = f.readlines()

        # Compute the number of the first line that contains the results
        iSta = 0
        for iLin in range(min(2, len(lines))):
            if "svn-id" in lines[iLin]:
                iSta = iSta + 1
            if "last-generated" in lines[iLin]:
                iSta = iSta + 1

        r = dict()
        iLin = iSta
        while iLin < len(lines):
            lin = lines[iLin].strip('\n')
            try:
                (key, value) = lin.split("=")
                # Check if this is a statistics-* entry.
                if key.startswith("statistics-"):
                    # Call ast.literal_eval as value is a string that needs to be
                    # converted to a dictionary.

                    # The json string was pretty printed over several lines.
                    # Add to value the next line, unless it contains "-" or it does not exist.
                    value = value.strip()
                    while (iLin < len(lines) - 1 and lines[iLin + 1].find('=') == -1):
                        value = value + lines[iLin + 1].strip('\n').strip()
                        iLin += 1
                    d[key] = ast.literal_eval(value)
                else:
                    s = (value[value.find('[') + 1: value.rfind(']')]).strip()
                    numAsStr = s.split(',')
                    val = []
                    for num in numAsStr:
                        # We need to use numpy.float64 here for the comparison to work
                        val.append(numpy.float64(num))
                    r[key] = val
            except ValueError as detail:
                s = "%s could not be parsed.\n" % refFilNam
                self._reporter.writeError(s)
                raise TypeError(detail)
            iLin += 1
        d['results'] = r

        return d

    def _askNoReferenceResultsFound(self, yS, refFilNam, ans):
        """ Ask user what to do if no reference data were found
           :param yS: A list where each element is a dictionary of variable names and simulation
                      results that are to be plotted together.
           :param refFilNam: Name of reference file (used for reporting only).
           :param ans: A previously entered answer, either ``y``, ``Y``, ``n`` or ``N``.
           :return: A triple ``(updateReferenceData, foundError, ans)`` where ``updateReferenceData``
                    and ``foundError`` are booleans, and ``ans`` is ``y``, ``Y``, ``n`` or ``N``.

        """
        updateReferenceData = False
        foundError = False

        # For OCT verification, always write new reference results

        if self._OCT_VERIFICATION:
            return (True, foundError, True)

        if len(yS) > 0:
            sys.stdout.write(
                "*** Warning: The old reference data had no results, but the new simulation produced results\n")
            sys.stdout.write("             for %s\n" % refFilNam)
            sys.stdout.write("             Accept new results?\n")
            while not (ans == "n" or ans == "y" or ans == "Y" or ans == "N"):
                ans = input("             Enter: y(yes), n(no), Y(yes for all), N(no for all): ")
            if ans == "y" or ans == "Y":
                # update the flag
                updateReferenceData = True
        return (updateReferenceData, foundError, ans)

    def _check_statistics(self, old_res, y_tra, stage, foundError, newStatistics, model_name):
        """ Checks the simulation or translation statistics and return
            `True` if there is a new statistics, or a statistics is no longer present, or if `newStatistics == True`.
        """
        import os

        def _compare_statistics(stage, key, model_name):
            """ Function that returns true if model should be compared.
                This is a fix for Dymola 2022 because for some models, the initialization statistics
                changes from one translation to another due to a linear system switching from one to two.
                """
            if stage != 'initialization' or key != 'nonlinear':
                return True
            # If BUILDINGSPY_SKIP_STATISTICS_VERIFICATION is present, skip verification of the models
            # that are listed in this environment variable
            if 'BUILDINGSPY_SKIP_STATISTICS_VERIFICATION' in os.environ:
                if model_name in os.environ['BUILDINGSPY_SKIP_STATISTICS_VERIFICATION']:
                    print(
                        f"Excluding {model_name} from comparison of initialization statistics on Travis CI.")
                    return False
            return True

        r = newStatistics
        if 'statistics-%s' % stage in old_res:
            # Found old statistics.
            # Check whether the new results have also such a statistics.
            if stage in y_tra:
                # Check whether it changed.
                for key in old_res['statistics-%s' % stage]:
                    if key in y_tra[stage]:
                        if _compare_statistics(stage, key, model_name) and not self.are_statistics_equal(
                                old_res['statistics-%s' % stage][key], y_tra[stage][key]):
                            if foundError:
                                self._reporter.writeWarning("%s: Translation statistics for %s and results changed for %s.\n Old = %s\n New = %s"
                                                            % (model_name, stage, key, old_res['statistics-%s' % stage][key], y_tra[stage][key]))
                            else:
                                self._reporter.writeWarning("%s: Translation statistics for %s changed for %s, but results are unchanged.\n Old = %s\n New = %s"
                                                            % (model_name, stage, key, old_res['statistics-%s' % stage][key], y_tra[stage][key]))

                            r = True
                    else:
                        self._reporter.writeWarning("%s: Found translation statistics for %s for %s in old but not in new results.\n Old = %s"
                                                    % (model_name, stage, key, old_res['statistics-%s' % stage][key]))
                        r = True
                for key in y_tra[stage]:
                    if key not in old_res['statistics-%s' % stage]:
                        self._reporter.writeWarning(
                            "%s: Found translation statistics for key %s in %s in new but not in old results." %
                            (model_name, key, stage))
                        r = True
            else:
                # The new results have no such statistics.
                self._reporter.writeWarning(
                    "%s: Found translation statistics for %s in old but not in new results." %
                    (model_name, stage))
                r = True
        else:
            # The old results have no such statistics.
            if stage in y_tra:
                # The new results have such statistics, hence the statistics changed.
                self._reporter.writeWarning(
                    "%s: Found translation statistics for %s in new but not in old results." %
                    (model_name, stage))
                r = True
        return r

    def _compareResults(self, data_idx, oldRefFulFilNam, y_sim, y_tra, refFilNam, ans):
        """ Compares the new and the old results.

            :param matFilNam: Matlab file name.
            :param oldRefFilFilNam: File name including path of old reference files.
            :param y_sim: A list where each element is a dictionary of variable names and simulation
                           results that are to be plotted together.
            :param y_tra: A dictionary with the translation statistics.
            :param refFilNam: Name of the file with reference results (used for reporting only).
            :param ans: A previously entered answer, either ``y``, ``Y``, ``n`` or ``N``.
            :param model_name: Model name, used for reporting.
            :return: A triple ``(updateReferenceData, foundError, ans)`` where ``updateReferenceData``
                     and ``foundError`` are booleans, and ``ans`` is ``y``, ``Y``, ``n`` or ``N``.

        """
        matFilNam = self._data[data_idx]['ResultFile']
        model_name = self._data[data_idx]['model_name']

        # Reset answer, unless it is set to Y or N
        if not (ans == "Y" or ans == "N"):
            ans = "-"
        updateReferenceData = False
        # If previously the user chose to update all reference data, then
        # we set updateReferenceData = True
        if ans == "Y":
            updateReferenceData = True
        newTrajectories = False
        verifiedTime = False

        # Load the old data (in dictionary format)
        old_results = self._readReferenceResults(oldRefFulFilNam)
        # Numerical results of the simulation
        y_ref = old_results['results']

        if len(y_ref) == 0:
            return self._askNoReferenceResultsFound(y_sim, refFilNam, ans)

        # The old data contains results
        t_ref = y_ref.get('time')

        # If a simulation was requested, compare the results.
        if self._data[data_idx][self._modelica_tool]['simulate']:
            # Iterate over the pairs of data that are to be plotted together
            timOfMaxErr = dict()
            noOldResults = []  # List of variables for which no old results have been found

            list_var_ref = [el for el in y_ref.keys() if not re.search('time', el, re.I)]
            list_var_sim = [
                el for gr in y_sim for el in gr.keys() if not re.search(
                    'time', el, re.I)]
            for var in list_var_ref:  # reference variables not available in simulation results
                if var not in list_var_sim:
                    idx = self._init_comp_info(model_name, matFilNam)
                    # We skip warning considering it is only the case for x variables against which y variables
                    # are plotted.
                    self._update_comp_info(idx, var, None, False, 0, 'skip', data_idx)

            for pai in y_sim:
                t_sim = pai['time']
                if not verifiedTime:
                    verifiedTime = True

                # The time interval is the same for the stored and the current data.
                # Check the accuracy of the simulation.
                for varNam in list(pai.keys()):
                    # Iterate over the variable names that are to be plotted together
                    if varNam != 'time':
                        if varNam in y_ref:
                            # Check results
                            if self._isParameter(pai[varNam]):
                                t = [min(t_sim), max(t_sim)]
                            else:
                                t = t_sim

                            # Compare times series.
                            (res, timMaxErr, error) = self.areResultsEqual(
                                t_ref, y_ref[varNam], t, pai[varNam], varNam, data_idx
                            )

                            if error:
                                self._reporter.writeError(error)
                            if not res:
                                newTrajectories = True
                                timOfMaxErr[varNam] = timMaxErr
                        else:
                            # There is no old data series for this variable name
                            self._reporter.writeError(
                                "{}: Did not find variable {} in old results.".format(
                                    refFilNam, varNam))
                            newTrajectories = True
                            noOldResults.append(varNam)

        # Compare the simulation statistics
        # There are these cases:
        # 1. The old reference results have no statistics, in which case new results may be written.
        # 2. The old reference results have statistics, and they are the same or different.
        # Statistics of the simulation model
        newStatistics = False
        if self._modelica_tool == 'dymola':
            for stage in ['initialization', 'simulation']:
                # Updated newStatistics if there is a new statistic. The other
                # arguments remain unchanged.
                newStatistics = self._check_statistics(
                    old_results, y_tra, stage, newTrajectories, newStatistics, model_name)

        # If the users selected "Y" or "N" (to not accept or reject any new results) in previous tests,
        # or if the script is run in batch mode, then don't plot the results.
        # If we found an error, plot the results, and ask the user to accept or
        # reject the new values.
        if (newTrajectories or newStatistics) and (not self._batch) and (
                not ans == "N") and (not ans == "Y"):
            print(f"{self._color_ERROR}             For {refFilNam},")
            if newTrajectories and newStatistics:
                print(
                    f"             update reference files with new {self._color_BOLD}statistics and trajectories{self._color_ERROR}?{self._color_ENDC}")
            elif newStatistics:
                print(
                    f"             update reference files with new {self._color_BOLD}statistics{self._color_ERROR}?{self._color_ENDC}")
            else:
                print(
                    f"             update reference files with new {self._color_BOLD}trajectories{self._color_ERROR}?{self._color_ENDC}")

            if newTrajectories:
                if self._comp_tool == 'legacy':
                    print("(Close plot window to continue.)")
                    self._legacy_plot(y_sim, t_ref, y_ref, noOldResults, timOfMaxErr, matFilNam)
                else:
                    self._funnel_plot(model_name)

            while not (ans == "n" or ans == "y" or ans == "Y" or ans == "N"):
                ans = input("             Enter: y(yes), n(no), Y(yes for all), N(no for all): ")

            if ans == "y" or ans == "Y":
                # update the flag
                updateReferenceData = True

        return (updateReferenceData, (newTrajectories or newStatistics), ans)

    def _funnel_plot(self, model_name, browser=None):
        """Plot comparison results generated by pyfunnel."""

        idx = next(i for i, el in enumerate(self._comp_info) if el['model'] == model_name)
        comp_data = self._comp_info[idx]['comparison']
        dict_var_info = defaultdict(list)
        for iv, v in enumerate(comp_data['variables']):
            dict_var_info[v].append({'group': comp_data['var_groups'][iv],
                                     'dir': comp_data['funnel_dirs'][iv]})
        # Build a list of files to use for testing server request in pyfunnel.
        # We check whether these files are available in the file system.
        list_files = []
        for d in dict_var_info.values():
            if d[0]['dir'] is not None:
                for el in ['reference.csv', 'test.csv', 'errors.csv']:
                    file_path = os.path.join(d[0]['dir'], el)
                    if os.path.isfile(file_path):
                        list_files.append(file_path)
        # If no comparison results available in the file system, no plot.
        if len(list_files) == 0:
            return
        # Customize the plot.
        plot_title = comp_data['file_name']
        max_plot_per100 = 4
        height = 100 * \
            (1 + max(0, max(comp_data['var_groups']) - max_plot_per100) / max_plot_per100)
        err_plot_height = 0.18 * 100 / height
        # Populate the plot template.
        with open(self._PLOT_TEMPLATE, 'r') as f:
            template = f.read()
        content = re.sub(r'\$PAGE_TITLE', plot_title, template)
        content = re.sub(r'\$TITLE', plot_title, content)
        content = re.sub(r'\$DICT_VAR_INFO', json.dumps(dict_var_info), content)
        content = re.sub(r'\$HEIGHT', '{}%'.format(height), content)
        content = re.sub(r'\$ERR_PLOT_HEIGHT', str(err_plot_height), content)
        # Launch the local server.
        server = pyfunnel.MyHTTPServer(('', 0), pyfunnel.CORSRequestHandler,
                                       str_html=content, url_html='funnel')
        # Start the browser instance.
        server.browse(list_files, browser=browser)

    def _legacy_plot(self, y_sim, t_ref, y_ref, noOldResults, timOfMaxErr, model_name):
        """Plot comparison results generated by legacy comparison algorithm."""

        nPlo = len(y_sim)
        iPlo = 0
        plt.clf()
        for pai in y_sim:
            iPlo += 1
            plt.subplot(nPlo, 1, iPlo)
            # Iterate over the variable names that are to be plotted together
            color = ['k', 'r', 'b', 'g', 'c', 'm']
            iPai = -1
            t_sim = pai['time']
            for varNam in list(pai.keys()):
                iPai += 1
                if iPai > len(color) - 1:
                    iPai = 0
                if varNam != 'time':
                    if self._isParameter(pai[varNam]):
                        plt.plot([min(t_sim), max(t_sim)], pai[varNam],
                                 color[iPai] + '-', label='New ' + varNam)
                    else:
                        plt.plot(self._getTimeGrid(t_sim[0], t_sim[-1], len(pai[varNam])),
                                 pai[varNam],
                                 color[iPai] + '-', label='New ' + varNam)

                    # Test to make sure that this variable has been found in the old results
                    if noOldResults.count(varNam) == 0:
                        if self._isParameter(y_ref[varNam]):
                            # for parameters, don't just draw a dot, as these are hard to see as
                            # they are on the box
                            plt.plot([min(t_ref), max(t_ref)], y_ref[varNam],
                                     color[iPai] + 'x', markersize=10, label='Old ' + varNam)
                        else:
                            plt.plot(self._getTimeGrid(t_ref[0], t_ref[-1], len(y_ref[varNam])),
                                     y_ref[varNam],
                                     color[iPai] + '.', label='Old ' + varNam)
                    # Plot the location of the maximum error
                    if varNam in timOfMaxErr:
                        plt.axvline(x=timOfMaxErr[varNam])

            leg = plt.legend(loc='right', fancybox=True)
            leg.get_frame().set_alpha(0.5)  # transparent legend
            plt.xlabel('time')
            plt.grid(True)
            if iPlo == 1:
                plt.title(model_name)

        # Store the graphic objects.
        # The first plot is shown using the default size.
        # Afterwards, the plot is resized to have the same size as
        # the previous plot.
        gcf = plt.gcf()
        if self._figSize is not None:
            gcf.set_size_inches(self._figSize, forward=True)

        # Display the plot
        plt.show()
        # Store the size for reuse in the next plot.
        self._figSize = gcf.get_size_inches()

    def are_statistics_equal(self, s1, s2):
        """ Compare the simulation statistics `s1` and `s2` and
            return `True` if they are equal, or `False` otherwise.

        """
        x = s1.strip()
        y = s2.strip()
        if x == y:
            return True
        # If they have a comma, such as from 1, 20, 1, 14, then split it,
        # sort it, and compare the entries for equality

        def g(s): return s.replace(" ", "").split(",")
        # Sort and remove 0, as we are not interested in these equations because
        # they are solved explicitely
        sp1 = [x for x in sorted(g(x)) if x != '0']
        sp2 = [x for x in sorted(g(y)) if x != '0']
        # If the list have different lengths, they are not equal
        if len(sp1) != len(sp2):
            return False
        # They are of equal lengths, compare each element
        for i in range(len(sp1)):
            if sp1[i] != sp2[i]:
                return False

        return True

    def _compare_and_rewrite_fmu_dependencies(
            self,
            new_dependencies,
            reference_file_path,
            reference_file_name,
            ans):
        """ Compares whether the ``.fmu`` dependencies have been changed.
            If they are the same, this function does nothing.
            If they do not exist in the reference results, it askes to generate them.
            If they differ from the reference results, it askes whether to accept the new ones.

            :param new_dependencies: A dictionary with the new dependencies.
            :param reference_file_path: Path to the file with reference results.
            :param reference_file_name: Name of the file with reference results.
            :param ans: A previously entered answer, either ``y``, ``Y``, ``n`` or ``N``.
            :return: A tuple consisting of a boolean ``updated_reference_data`` and the value of ``ans``.

        """
        # Absolute path to the reference file
        abs_ref_fil_nam = os.path.join(reference_file_path, reference_file_name)
        # Put dependencies in data format needed to write to the reference result file
        y_tra = dict()
        y_tra['fmu-dependencies'] = new_dependencies

        # Check whether the reference results exist.
        if not os.path.exists(abs_ref_fil_nam):
            if not self._OCT_VERIFICATION:
                print("Warning ***: Reference file {} does not yet exist.".format(reference_file_name))
                while not (ans == "n" or ans == "y" or ans == "Y" or ans == "N"):
                    print("             Create new file?")
                    ans = input("             Enter: y(yes), n(no), Y(yes for all), N(no for all): ")
            else:
                ans = "Y"

            if ans == "y" or ans == "Y":
                self._writeReferenceResults(abs_ref_fil_nam, None, y_tra)
                if not self._OCT_VERIFICATION:
                    # Avoid verbose output during OCT_VERIFICATION
                    self._reporter.writeOutput("Wrote new reference file %s." %
                                               reference_file_name)
            else:
                self._reporter.writeError("Did not write new reference file %s." %
                                          reference_file_name)
            return [True, ans]

        # The file that may contain the reference results exist.
        old_dep = self._readReferenceResults(abs_ref_fil_nam)
        # Check whether it contains a key 'statistics-fmu-dependencies'
        if 'statistics-fmu-dependencies' in old_dep:
            # Compare the statistics for each section
            found_differences = False
            for typ in ['InitialUnknowns', 'Outputs', 'Derivatives']:
                if old_dep['statistics-fmu-dependencies'][typ] != new_dependencies[typ]:
                    print(
                        "*** Warning: Reference file {} has different FMU statistics for '{}'.".format(reference_file_name, typ))
                    found_differences = True
            if found_differences:
                while not (ans == "n" or ans == "y" or ans == "Y" or ans == "N"):
                    print("             Rewrite file?")
                    ans = input("             Enter: y(yes), n(no), Y(yes for all), N(no for all): ")
                if ans == "y" or ans == "Y":
                    self._writeReferenceResults(abs_ref_fil_nam, None, y_tra)
                    self._reporter.writeWarning(
                        "*** Warning: Rewrote reference file %s due to new FMU statistics." %
                        reference_file_name)
            return [found_differences, ans]

        else:
            # The old file has no statistics. Ask to rewrite it.
            print("*** Warning: Reference file {} has no FMU statistics.".format(reference_file_name))
            while not (ans == "n" or ans == "y" or ans == "Y" or ans == "N"):
                print("             Rewrite file?")
                ans = input("             Enter: y(yes), n(no), Y(yes for all), N(no for all): ")
            if ans == "y" or ans == "Y":
                self._writeReferenceResults(abs_ref_fil_nam, None, y_tra)
                self._reporter.writeWarning(
                    "*** Warning: Rewrote reference file %s as the old one had no FMU statistics." %
                    reference_file_name)
            return [True, ans]

    def _check_fmu_statistics(self, ans):
        """ Check the fmu statistics from each regression test and compare it with the previously
            saved statistics stored in the library home folder.
            If the statistics differs,
            show a warning message containing the file name and path.
            If there is no statistics stored in the reference results in the library home folder,
            ask the user whether it should be generated.

            This function returns 1 if the statistics differ, or if the ``.fmu`` file
            is not found. The function returns 0 if there were no problems.
        """
        import buildingspy.fmi as fmi

        retVal = 0
        # Check if the directory
        # "self._libHome\\Resources\\ReferenceResults\\Dymola" exists, if not
        # create it.
        refDir = os.path.join(self._libHome, 'Resources', 'ReferenceResults', 'Dymola')
        if not os.path.exists(refDir):
            os.makedirs(refDir)

        for data in self._data:
            # Name of the reference file, which is the same as that matlab file name but with another extension.
            # Only check data for FMU exort.
            if self._includeFile(data['ScriptFile']) and data['dymola']['exportFMU']:
                # Convert 'aa/bb.mos' to 'aa_bb.txt'
                mosFulFilNam = os.path.join(self.getLibraryName(), data['ScriptFile'])
                mosFulFilNam = mosFulFilNam.replace(os.sep, '_')
                refFilNam = os.path.splitext(mosFulFilNam)[0] + ".txt"
                fmu_fil = os.path.join(data['ResultDirectory'],
                                       self.getLibraryName(), data['dymola']['FMUName'])
                try:
                    # Get the new dependency
                    dep_new = fmi.get_dependencies(fmu_fil)
                    # Compare it with the stored results, and update the stored results if
                    # needed and requested by the user.
                    [updated_reference_data, ans] = self._compare_and_rewrite_fmu_dependencies(
                        dep_new, refDir, refFilNam, ans)
                    # Reset answer, unless it is set to Y or N
                    if not (ans == "Y" or ans == "N"):
                        ans = "-"
                    if updated_reference_data:
                        retVal = 1

                except UnicodeDecodeError as e:
                    em = "UnicodeDecodeError: {}.\n".format(e)
                    em += "Output file of " + data['ScriptFile'] + " is excluded from unit tests.\n"
                    em += "The model appears to contain a non-asci character\n"
                    em += "in the comment of a variable, parameter or constant.\n"
                    em += "Check " + data['ScriptFile'] + " and the classes it instantiates.\n"
                    self._reporter.writeError(em)
                except IOError as e:
                    em = "IOError({0}): {1}.\n".format(e.errno, e)
                    em += "Output file of " + data['ScriptFile'] + \
                        " is excluded from unit tests because\n"
                    em += "the file " + fmu_fil + " does not exist\n."
                    self._reporter.writeError(em)
        return retVal

    def _get_jmodelica_warnings(self, error_text, model):
        """ Return a list with all JModelica warnings
        """
        import re

        lis = list()
        # Search for all warnings
        for k, v in list(self._error_dict.get_dictionary().items()):
            # Search in each line of the error file
            for lin in error_text:
                # JModelica/ThirdParty/MSL/Modelica/Media/package.mo has errorneous each
                # which we skip in our testing
                if ("Ignoring erroneous 'each' for the modification ' = reference_X'" in lin) or \
                        ("Ignoring erroneous 'each' for the modification ' = fill(0,0)'" in lin) or \
                        ("""Ignoring erroneous 'each' for the modification ' = {","}'""" in lin):
                    break
                # Ignore warnings of the form Iteration variable "der(xxx)" is missing start value!
#                if re.search(r"""Iteration variable "der\(\S|.\)" is missing start value!""", lin):
#                    break
                if v['tool_message'] in lin:
                    # Found a warning. Report it to the reporter, and add it to the list that will be written to
                    # the json file.
                    #                  self._reporter.writeWarning(v["model_message"].format(model))
                    msg = lin.strip(' \n')
                    self._reporter.writeWarning("{}: {}".format(model, msg))
                    lis.append(msg)
                    self._error_dict.increment_counter(k)
        # Return a dictionary with all warnings
        return lis

    def _get_simulation_record(self, simulation_text):
        """ Return total number of Jacobian evaluations, state events, and elapsed cpu time
            when unit tests are run with OPTIMICA or JModelica
        """
        jacobianNumber = 0
        stateEvents = 0
        elapsedTime = 0
        for lin in simulation_text:
            if ("Number of Jacobian evaluations" in lin):
                temp = lin.split(":")
                jacobianNumber = int(temp[1].strip())
            if ("Number of state events" in lin):
                temp = lin.split(":")
                stateEvents = int(temp[1].strip())
            if ("Elapsed simulation time" in lin):
                temp = lin.split(":")
                temp1 = temp[1].split()
                elapsedTime = float(temp1[0])
        res = {'jacobians': jacobianNumber,
               'state_events': stateEvents,
               'elapsed_time': elapsedTime}
        return res

    def _verify_jmodelica_runs(self):
        """ Check the results of the OPTIMICA and JModelica tests.

            This function returns 0 if no errors occurred,
            or a positive non-zero number otherwise.
        """
        iTra = 0
        iSim = 0
        iOmiSim = 0
        # Iterate over directories
        all_res = []
        for d in self._temDir:
            # Iterate over json files
            # The python file have names such as class_class_class.py
            for fil in glob.glob("{}{}*_*.py".format(d, os.path.sep)):
                # Check if there is a corresponding json file
                json_name = fil.replace(".py", "_buildingspy.json")
                if not os.path.exists(json_name):
                    em = "Did not find {}. Is the program properly installed?".format(json_name)
                    stdOutFil = os.path.abspath('stdout')
                    if os.path.exists(stdOutFil):
                        with open(stdOutFil, 'r', encoding="utf-8-sig") as tem:
                            for lin in tem:
                                em = em + "**** stdout file: {}\n".format(lin)
                            em = em + "**** end of stdout file\n"
                    self._reporter.writeError(em)
                    iTra = iTra + 1
                else:
                    with open(json_name, 'r', encoding="utf-8-sig") as json_file:
                        res = json.load(json_file)
                        # Get warnings from stdout that was captured from the compilation
                        if 'stdout' in res['translation']:
                            warnings = self._get_jmodelica_warnings(
                                error_text=res['translation']['stdout'],
                                model=res['model'])
                            res['translation']['warnings'] = warnings
                            # We don't need the stdout anymore, which can be long.
                            del res['translation']['stdout']

                        # Get number of Jacobian evaluations from stdout that was captured from
                        # the simulation
                        if 'stdout' in res['simulation']:
                            jmRecord = self._get_simulation_record(
                                simulation_text=res['simulation']['stdout'])
                            res['simulation']['jacobians'] = jmRecord['jacobians']
                            res['simulation']['state_events'] = jmRecord['state_events']
                            res['simulation']['elapsed_time'] = jmRecord['elapsed_time']
                            # We don't need the stdout anymore, which can be long.
                            del res['simulation']['stdout']

                        all_res.append(res)
                        if not res['translation']['success']:
                            em = f"Translation of {res['model']} failed with '{res['translation']['exception']}'."
                            self._reporter.writeError(em)
                            iTra = iTra + 1
                        elif not res['simulation']['success']:
                            # Check if simulation was omitted based configuration.
                            if 'message' in res['simulation'] and \
                               res['simulation']['message'] == 'No simulation requested.':
                                # Write a message, except if this model is for FMU export only
                                # Get the info from the data structure that has the experiment
                                # specification.
                                mustExportFMU = False
                                model_name = res['model']
                                for ele in self._data:
                                    if ele['model_name'] == model_name:
                                        if self._modelica_tool == 'dymola' and ele['dymola']['exportFMU']:
                                            mustExportFMU = True
                                            break
                                if not mustExportFMU:
                                    # This is a model that usually should be simulated,
                                    # and not only a model that need to be exported as an FMU
                                    print("*** Did not simulate {}".format(res['model']))
                                    iOmiSim = iOmiSim + 1
                            else:
                                em = f"Simulation of {res['model']} failed with '{res['simulation']['exception']}'."
                                self._reporter.writeError(em)
                                iSim = iSim + 1

        if iTra > 0:
            print("\nNumber of models that failed translation                     : {}".format(iTra))
        if iSim > 0:
            print("\nNumber of models that translated but failed simulation       : {}".format(iSim))
        if iOmiSim > 0:
            print("\nNumber of models that configuration excluded from simulation : {}".format(iOmiSim))

        # Write all results to simulator log file
        with open(self._simulator_log_file, 'w', encoding="utf-8-sig") as sim_log:
            sim_log.write("{}\n".format(json.dumps(all_res, indent=2, sort_keys=True)))

        return self._writeSummaryMessages()

    def _get_size_dir(self, start_path):
        total_size = 0
        for dirpath, dirnames, filenames in os.walk(start_path):
            for f in filenames:
                fp = os.path.join(dirpath, f)
                total_size += os.path.getsize(fp)
        return total_size

    def _checkReferencePoints(self, ans):
        """ Check reference points from each regression test and compare it with the previously
            saved reference points of the same test stored in the library home folder.
            If all the reference points are not within a certain tolerance with the previous results,
            show a warning message containing the file name and path.
            If there is no ``.mat`` file of the reference points in the library home folder,
            ask the user whether it should be generated.

            This function returns ``1`` if reading reference results or reading the translation
            statistics failed. In this case, the calling method should not attempt to do
            further processing. The function returns ``0`` if there were no problems. In
            case of wrong simulation results, this function also returns ``0``, as this is
            not considered an error in executing this function.
        """
        # Check if the directory
        # "self._libHome\\Resources\\ReferenceResults\\Dymola" exists, if not
        # create it.
        refDir = os.path.join(self._libHome, 'Resources', 'ReferenceResults', 'Dymola')
        if not os.path.exists(refDir):
            os.makedirs(refDir)

        ret_val = 0
        for data_idx, data in enumerate(self._data):
            # Index to self._comp_info
            # Models that only export an FMU have no field data['ResultFile']
            if 'ResultFile' in data:
                idx = self._init_comp_info(data['model_name'], data['ResultFile'])
            else:
                idx = self._init_comp_info(data['model_name'], None)
            # Only check data that need to be translated, simulated or exported as an FMU
            check_condition = \
                self._includeFile(data['ScriptFile']) and ("stopTime" in data) and \
                (self._isPresentAndTrue('translate', data[self._modelica_tool]) or
                    self._isPresentAndTrue('simulate', data[self._modelica_tool]) or
                    self._isPresentAndTrue('exportFMU', data[self._modelica_tool]))
            # Only if the simulation was successful are we reading the results.
            # (Simulation errors are reported earlier already.)
            if 'simulation' in data:
                check_condition = check_condition and data['simulation']['success']

            if check_condition:
                get_user_prompt = True
                # Convert 'aa/bb.mos' to 'aa_bb.txt'
                mosFulFilNam = os.path.join(self.getLibraryName(), data['ScriptFile'])
                mosFulFilNam = mosFulFilNam.replace(os.sep, '_')
                refFilNam = os.path.splitext(mosFulFilNam)[0] + ".txt"
                try:
                    # extract simulation results from the ".mat" file corresponding to "filNam"
                    warnings = []
                    errors = []
                    # Get the simulation results if a simulation was requested
                    y_sim = self._getSimulationResults(
                        data, warnings, errors) if data[self._modelica_tool]['simulate'] else None
                    # Get the translation statistics
                    if self._modelica_tool == 'dymola':
                        y_tra = self._getTranslationStatistics(data, warnings, errors)
                    else:
                        y_tra = None
                    for entry in warnings:
                        self._reporter.writeWarning(entry)
                    for entry in errors:
                        self._reporter.writeError(entry)
                    if len(errors) > 0:
                        # If there were errors when getting the results or translation statistics
                        # update self._comp_info to log errors and turn flags to return
                        list_var_ref = [el for gr in data['ResultVariables'] for el in gr]
                        for iv, var_ref in enumerate(list_var_ref):
                            if iv == 0:
                                self._update_comp_info(
                                    idx,
                                    var_ref,
                                    None,
                                    False,
                                    0,
                                    'Translation, simulation or extracting simulation results failed. {}'.format(
                                        '\n'.join(errors)),
                                    data_idx)
                            else:
                                self._update_comp_info(idx, var_ref, None, False, 0, '', data_idx)
                        # flags to return
                        ret_val = 1
                        get_user_prompt = False

                except UnicodeDecodeError as e:
                    em = "UnicodeDecodeError: {0}".format(e)
                    em += "Output file of " + data['ScriptFile'] + " is excluded from unit tests.\n"
                    em += "The model appears to contain a non-asci character\n"
                    em += "in the comment of a variable, parameter or constant.\n"
                    em += "Check " + data['ScriptFile'] + " and the classes it instantiates.\n"
                    self._reporter.writeError(em)
                else:
                    # if there was no error for this test case, check user feedback for result
                    if get_user_prompt:
<<<<<<< HEAD
                        if self._OCT_VERIFICATION:
                            ans = "Y"
                        # Reset answer, unless it is set to Y or N
                        if not (ans == "Y" or ans == "N"):
=======
                        # Reset answer, unless it is set to Y or N, or
                        # unless the tests run in batch mode
                        if not (self._batch or ans == "Y" or ans == "N"):
>>>>>>> 133eb0e5
                            ans = "-"
                        updateReferenceData = False
                        # check if reference results already exist in library
                        oldRefFulFilNam = os.path.join(refDir, refFilNam)
                        # If the reference file exists, and if the reference file contains
                        # results, compare the results.
                        if os.path.exists(oldRefFulFilNam):
                            # print('Found results for ' + oldRefFulFilNam)
                            # Note that y_sim is None if a model was requested to be not simulated.
                            [updateReferenceData, _, ans] = self._compareResults(
                                data_idx, oldRefFulFilNam, y_sim, y_tra, refFilNam, ans,
                            )
                        else:
<<<<<<< HEAD
                            # No old reference data found
=======
                            # Reference file does not exist
>>>>>>> 133eb0e5
                            if data[self._modelica_tool]['simulate']:
                                noOldResults = []
                                # add all names since we do not have any reference results yet
                                for pai in y_sim:
                                    t_ref = pai["time"]
                                noOldResults = noOldResults + list(pai.keys())
<<<<<<< HEAD
                            if not self._OCT_VERIFICATION:
                                self._legacy_plot(y_sim, t_ref, {}, noOldResults, dict(),
                                                  "New results: " + data['ScriptFile'])
=======
                                if not self._batch:
                                    self._legacy_plot(y_sim, t_ref, {}, noOldResults, dict(),
                                                      "New results: " + data['ScriptFile'])
>>>>>>> 133eb0e5
                                # Reference file does not exist
                                print(
                                    "*** Warning: Reference file {} does not yet exist.".format(refFilNam))
                                while not (ans == "n" or ans == "y" or ans == "Y" or ans == "N"):
                                    print("             Create new file?")
                                    ans = input(
                                        "             Enter: y(yes), n(no), Y(yes for all), N(no for all): ")
                                if ans == "y" or ans == "Y":
                                    updateReferenceData = True
                                else:
                                    self._reporter.writeError("Did not write new reference file %s." %
                                                              oldRefFulFilNam)
                            else:
                                updateReferenceData = True
                        if updateReferenceData:    # If the reference data of any variable was updated
                            # Make dictionary to save the results and the svn information
                            self._writeReferenceResults(oldRefFulFilNam, y_sim, y_tra)
                            if not self._OCT_VERIFICATION:
                                # Avoid verbose output during OCT_VERIFICATION
                                self._reporter.writeOutput("Wrote new reference file %s." %
                                                           oldRefFulFilNam)

            else:
                # Tests that export FMUs do not have an output file. Hence, we do not warn
                # about these cases. Also, if the simulation failed, there is no need to report,
                # because simulation failures were already reported as an error earlier.
                if (self._modelica_tool == 'dymola' and not data['dymola']['exportFMU']):
                    if 'simulation' in data:
                        if data['simulation']['success']:
                            self._reporter.writeWarning(
                                "Output file of " + data['ScriptFile'] + " is excluded from result test.")

        # Write all results to comparison log file and inform user.
        with open(self._comp_log_file, 'w', encoding="utf-8-sig") as comp_log:
            comp_log.write("{}\n".format(json.dumps(self._comp_info, indent=2, sort_keys=True)))

        if self._comp_tool == 'funnel':
            s = (
                "Comparison files output by funnel are stored in the directory "
                "'{}' of size {:.1f} MB.\nRun 'report' method of class 'Tester' "
                "to access a summary of the comparison results.\n").format(
                self._comp_dir,
                self._get_size_dir(self._comp_dir) * 1e-6)
            self._reporter.writeOutput(s)

        return ret_val

    def _performTranslationErrorChecks(self, logFil, stat):
        with open(logFil, mode="rt", encoding="utf-8-sig") as fil:
            lines = fil.readlines()

        for k, v in list(self._error_dict.get_dictionary().items()):
            stat[k] = 0
            for line in lines:
                # use regex to extract first group and sum them in stat
                if 'is_regex' in v and v['is_regex']:
                    import re
                    m = re.search(v["tool_message"], line)
                    if m is not None:
                        stat[k] = stat[k] + int(m.group(1))
                # otherwise, default: count the number of line occurences
                else:
                    if v["tool_message"] in line:
                        stat[k] = stat[k] + 1

        return stat

    def _checkSimulationError(self, errorFile):
        """ Check whether the simulation had any errors, and
            write the error messages to ``self._reporter``.
        """
        import json

        # Read the json file with the statistics
        if not os.path.isfile(self._statistics_log):
            raise IOError("Statistics file {} does not exist.".format(self._statistics_log))

        with open(self._statistics_log, mode="rt", encoding="utf-8-sig") as fil:
            try:
                stat = json.load(fil)['testCase']
            except ValueError as e:
                raise ValueError("Failed to parse {}.\n{}".format(self._statistics_log, str(e)))

        # Error counters
        iChe = 0
        iCom = 0
        iSim = 0
        iFMU = 0

        # Header for dump file
        with open(self._failed_simulator_log_file, "w") as f:
            f.write("Automatically generated BuildingsPy dump file for failed translations.\n\n")

        # Check for errors
        hasTranslationErrors = False
        for ele in stat:
            hasTranslationError = False
            if 'check' in ele and ele['check']['result'] is False:
                hasTranslationError = True
                iChe = iChe + 1
                self._reporter.writeError("Model check failed for '%s'." % ele["model"])
            if 'simulate' in ele and ele['simulate']['result'] is False:
                hasTranslationError = True
                iSim = iSim + 1
                self._reporter.writeError("Simulation failed for '%s'." %
                                          ele["simulate"]["command"])
            elif 'FMUExport' in ele and ele['FMUExport']['result'] is False:
                iFMU = iFMU + 1
                self._reporter.writeError("FMU export failed for '%s'." %
                                          ele["FMUExport"]["command"])

            # Check for problems.
            # First, determine whether we had a simulation or an FMU export
            if 'simulate' in ele:
                key = 'simulate'
            else:
                key = 'FMUExport'

            if key in ele:
                logFil = ele[key]["translationLog"]
                ele[key] = self._performTranslationErrorChecks(logFil, ele[key])
                for k, v in list(self._error_dict.get_dictionary().items()):
                    # For OPTIMICA and JModelica, we neither have simulate nor FMUExport
                    if ele[key][k] > 0:
                        self._reporter.writeWarning(v["model_message"].format(ele[key]["command"]))
                        self._error_dict.increment_counter(k)

            if hasTranslationError:
                hasTranslationErrors = True
                with open(self._failed_simulator_log_file, "a") as f:
                    f.write("===============================\n")
                    f.write("=====START OF NEW LOG FILE=====\n")
                    f.write("===============================\n")
                    with open(logFil, "r") as f2:
                        f.write(f2.read())
                    f.write("\n\n\n")

        if iChe > 0:
            print("Number of models that failed check                           : {}".format(iChe))
        if iSim > 0:
            print("Number of models that failed to simulate                     : {}".format(iSim))
        if iFMU > 0:
            print("Number of models that failed to export as an FMU             : {}".format(iFMU))
        if hasTranslationErrors:
            print(
                "Check or simulation failed, see {} for more details about the failed models.".format(
                    self._failed_simulator_log_file))
        return self._writeSummaryMessages()

    def _writeSummaryMessages(self, silent=True):
        """Write summary messages"""

        for _, v in list(self._error_dict.get_dictionary().items()):
            counter = v['counter']
            if counter > 0 and not silent:
                print(v['summary_message'].format(counter))

        if not silent:
            # Change console to color output
            nWar = self._reporter.getNumberOfWarnings()
            nErr = self._reporter.getNumberOfErrors()
            if nWar > 0 or nErr > 0:
                print(self._color_ERROR, end='')
            self._reporter.writeOutput(
                f"Script that runs unit tests had {nWar} warnings and {nErr} errors.\n")
            if nWar > 0 or nErr > 0:
                print(self._color_ENDC, end='')
            sys.stdout.write("See '{}' for details.\n".format(self._simulator_log_file))

        if self._reporter.getNumberOfErrors() > 0:
            retval = 1
        elif self._reporter.getNumberOfWarnings() > 0:
            retval = 2
        else:
            retval = 0
            if not silent:
                # Change console to color output
                print(self._color_OK, end='')
                self._reporter.writeOutput("Unit tests completed successfully.\n")
                print(self._color_ENDC, end='')
        sys.stdout.flush()

        return retval

    def get_number_of_tests(self):
        """ Returns the number of regression tests that will be run for the current library and configuration.

            Note: Needs to be run within the run method (where elements of self._data requiring no simulation
            are first removed).
        """
        return len(self._data)

    def printNumberOfClasses(self):
        """ Print the number of models, blocks and functions to the
            standard output stream
        """

        iMod = 0
        iBlo = 0
        iFun = 0
        for root, _, files in os.walk(self._libHome):
            pos = root.find('.svn' or '.git')
            # skip .svn folders
            if pos == -1:
                for filNam in files:
                    # find .mo files
                    pos = filNam.find('.mo')
                    if pos > -1 and (root.find('Examples') == -1 or root.find('Validation') == -1):
                        # find classes that are not partial
                        filFulNam = os.path.join(root, filNam)
                        iMod = self._checkKey("model", filFulNam, iMod)
                        iBlo = self._checkKey("block", filFulNam, iBlo)
                        iFun = self._checkKey("function", filFulNam, iFun)
        print("Number of models   : {!s}".format(iMod))
        print("          blocks   : {!s}".format(iBlo))
        print("          functions: {!s}".format(iFun))

    def _getModelCheckCommand(self, mosFilNam):
        """ Return lines that conduct a model check in pedantic mode.

        :param mosFilNam: The name of the ``*.mos`` file

        This function return a command of the form
        ``checkModel("Buildings.Controls.Continuous.Examples.LimPID")``
        """

        def get_model_name(mosFil, line):
            try:
                iSta = line.index('\"') + 1
                iEnd = line.index('\"', iSta)
                return line[iSta:iEnd]
            except ValueError as e:
                em = str(e) + "\n"
                em += "Did not find model name in '%s'\n" % mosFil
                self._reporter.writeError(em)
                raise ValueError(em)

        retVal = None
        with open(mosFilNam, mode="r+", encoding="utf-8-sig") as fil:
            for lin in fil:
                if "simulateModel" in lin or "modelToOpen" in lin:
                    if self._modelica_tool == 'dymola':
                        retVal = 'checkModel("{}")'.format(get_model_name(mosFilNam, lin))
                    elif self._modelica_tool == 'omc':
                        retVal = "checkModel({})".format(get_model_name(mosFilNam, lin))
                    break
        return retVal

    def _removePlotCommands(self, mosFilNam):
        """Remove all plot commands from the mos file.

        :param mosFilNam: The name of the ``*.mos`` file

        This function removes all plot commands from the file ``mosFilNam``.
        This allows to work around a bug in Dymola 2012 which can cause an exception
        from the Windows operating system, or which can cause Dymola to hang on Linux.
        """
        with open(mosFilNam, mode="r+", encoding="utf-8-sig") as fil:
            lines = fil.readlines()
        linWri = []
        goToPlotEnd = False
        for i in range(len(lines)):
            if not goToPlotEnd:
                if (lines[i].count("removePlots(") == 0) and (lines[i].count("createPlot(") == 0):
                    linWri.append(i)
                elif (lines[i].count("createPlot(")) > 0:
                    goToPlotEnd = True
            else:
                if (lines[i].count(";") > 0):
                    goToPlotEnd = False
        # Write file
        with open(mosFilNam, mode="w", encoding="utf-8") as filWri:
            for i in range(len(linWri)):
                filWri.write(lines[linWri[i]])

    def _updateResultFile(self, mosFilNam, modelName):
        """
        Update the mos script to use ``matFilNam`` as the name of the result file.

        :param mosFilNam: The name of the ``*.mos`` file
        :param modelName: The name of the model

        This function updates in the ``mosFilNam`` the simulate command
        to use `modelName.mat` as the result file name.
        This ensures that each result file name is unique.
        """
        import re
        with open(mosFilNam, mode="r+", encoding="utf-8-sig") as fil:
            con = fil.read()
        count = 0
        (conNew, count) = re.subn(r"resultFile\s*=\s*\"(.+)\"",
                                  f"resultFile=\"{modelName}\"", con, count=count, flags=re.M)
        # Models with translateModelFMU have no result file. So these files are not written to disk
        if count > 0:
            with open(mosFilNam, mode="w", encoding="utf-8-sig") as fil:
                fil.write(conNew)

    @staticmethod
    def _isPresentAndTrue(key, dic):
        return key in dic and dic[key]

    def _write_runscript_dymola(self, iPro, tra_data_pro):
        """Create the runAll.mos script for the current processor iPro and for Dymola,
           and return the number of generated regression tests.

           :param iPro: The number of the processor.
           :param tra_data_pro: A list with the data for the experiments that require translation, for processor number iPro only.
        """
        import platform

        ##################################################################
        # Internal functions
        def _write_translation_stats(runFil, values):

            # Close the bracket for the JSON object
            runFil.write("""Modelica.Utilities.Streams.print("      }", """
                         + '"' + values['statisticsLog'] + '"' + ");\n")

        def _print_end_of_json(isLastItem, fileHandle, logFileName):
            if isLastItem:
                fileHandle.write(
                    "Modelica.Utilities.Streams.print(\"    }\", \"%s\")\n" % logFileName)
                fileHandle.write(
                    "Modelica.Utilities.Streams.print(\"  ]\", \"%s\")\n" % logFileName)
                fileHandle.write("Modelica.Utilities.Streams.print(\"}\", \"%s\")\n" % logFileName)
            else:
                fileHandle.write(
                    "Modelica.Utilities.Streams.print(\"  },\", \"%s\")\n" % logFileName)

        ##################################################################
        # Count the number of experiments that need to be simulated or exported as an FMU.
        # This is needed to properly close the json brackets.
        nItem = 0
        # Count how many tests need to be simulated.
        nTes = len(tra_data_pro)
        # Number of generated unit tests
        nUniTes = 0

        runFil = open(os.path.join(self._temDir[iPro], self.getLibraryName(
        ), "runAll.mos"), mode="w", encoding="utf-8")
        runFil.write(
            f"""
// File autogenerated for process {iPro + 1} of {self._nPro}
// File created for execution by {self._modelica_tool}. Do not edit.
// Disable parallel computing as this can give slightly different results.
Advanced.ParallelizeCode = false;
// Default values for options that can give slightly different results.
Evaluate=false;
Advanced.CompileWith64=2;
Advanced.EfficientMinorEvents=false;
// Set the pedantic Modelica mode
Advanced.PedanticModelica = {str(self._pedanticModelica).lower()};
orig_Advanced_GenerateVariableDependencies = Advanced.GenerateVariableDependencies;
Advanced.GenerateVariableDependencies = false;
""")
        # Deactivate DDE
        if platform.system() == "Windows":
            posDDE = "9"  # At position 9 DDE settings should be stored.
            runFil.write(f"""
// Deactivate DDE
    (comp, sett) = GetDymolaCompiler();\n')

    DDE_orig = sett[{posDDE}];
    sett[{posDDE}] = \"DDE=0\"; // Disable DDE
    SetDymolaCompiler(comp, sett);
""")
        runFil.write('cd(\"{}/{}\");\n'.format(
            (self._temDir[iPro]).replace("\\", "/"),
            self.getLibraryName()))
        runFil.write(f"""
openModel("package.mo")
// Add a flag so that translation info appears in console output.
// This allows checking for numerical derivatives.
// Dymola will write this output to a file when savelog(filename) is called.
// However, the runtime log will be in dslog.txt.
Advanced.TranslationInCommandLog := true;
// Set flag to support string parameters, which is required for the weather
// data file.
Modelica.Utilities.Files.remove(\"{self._simulator_log_file}\");
Modelica.Utilities.Files.remove(\"{self._statistics_log}\");
""")
        runFil.write(r"""
Modelica.Utilities.Streams.print("{\"testCase\" : [", "%s");
""" % self._statistics_log)

        for i in range(nTes):
            if self._isPresentAndTrue(
                    'translate',
                    tra_data_pro[i]['dymola']) or self._isPresentAndTrue(
                    'exportFMU',
                    tra_data_pro[i]['dymola']):
                nItem = nItem + 1
        iItem = 0
        # Write unit tests for this process
        for i in range(nTes):
            # Check if this mos file should be simulated
            if self._isPresentAndTrue(
                    'translate',
                    tra_data_pro[i]['dymola']) or self._isPresentAndTrue(
                    'exportFMU',
                    tra_data_pro[i]['dymola']):
                isLastItem = (iItem == nItem - 1)
                mosFilNam = os.path.join(self.getLibraryName(),
                                         "Resources", "Scripts", "Dymola",
                                         tra_data_pro[i]['ScriptFile'])
                absMosFilNam = os.path.join(self._temDir[iPro], mosFilNam)
                values = {
                    "mosWithPath": mosFilNam.replace(
                        "\\",
                        "/"),
                    "checkCommand": self._getModelCheckCommand(absMosFilNam).replace(
                        "\\",
                        "/"),
                    "checkCommandString": self._getModelCheckCommand(absMosFilNam).replace(
                        '\"',
                        r'\\\"'),
                    "scriptFile": tra_data_pro[i]['ScriptFile'].replace(
                        "\\",
                        "/"),
                    "model_name": tra_data_pro[i]['model_name'].replace(
                        "\\",
                        "/"),
                    "model_name_underscore": tra_data_pro[i]['model_name'].replace(
                        ".",
                        "_"),
                    "start_time": tra_data_pro[i]['startTime'] if 'startTime' in tra_data_pro[i] else 0,
                    "final_time": tra_data_pro[i]['stopTime'] if 'stopTime' in tra_data_pro[i] else 0,
                    "statisticsLog": self._statistics_log.replace(
                        "\\",
                        "/"),
                    "translationLog": os.path.join(
                        self._temDir[iPro],
                        self.getLibraryName(),
                        tra_data_pro[i]['model_name'] +
                        ".translation.log").replace(
                        "\\",
                        "/"),
                    "simulatorLog": self._simulator_log_file.replace(
                        "\\",
                        "/")}
                if 'FMUName' in tra_data_pro[i]['dymola']:
                    values["FMUName"] = tra_data_pro[i]['dymola']['FMUName']
             # Delete command log, model_name.simulation.log and dslog.txt
                runFil.write(f"""
Modelica.Utilities.Files.remove(\"{values["model_name"]}.translation.log\");
Modelica.Utilities.Files.remove(\"dslog.txt\");
clearlog();
""")
            ########################################################################
            # Write line for model check
            model_name = values["model_name"]
            if model_name.startswith("Obsolete.", model_name.find(".") + 1):
                # This model is in IBPSA.Obsolete, or Buildings.Obsolete etc.
                values["set_non_pedantic"] = "Advanced.PedanticModelica = false;\n"
                values["set_pedantic"] = "Advanced.PedanticModelica = true;\n"
            else:  # Set to empty string as for non-obsolete models, we don't switch to non-pedantic mode
                values["set_non_pedantic"] = ""
                values["set_pedantic"] = ""
            template = r"""
{set_non_pedantic}
rCheck = {checkCommand};
{set_pedantic}
Modelica.Utilities.Streams.print("    {{ \"file\" :  \"{mosWithPath}\",", "{statisticsLog}");
Modelica.Utilities.Streams.print("      \"model\" : \"{model_name}\",", "{statisticsLog}");
Modelica.Utilities.Streams.print("      \"check\" : {{", "{statisticsLog}");
Modelica.Utilities.Streams.print("        \"command\" : \"{checkCommandString};\",", "{statisticsLog}");
Modelica.Utilities.Streams.print("        \"result\"  : " + String(rCheck), "{statisticsLog}");
Modelica.Utilities.Streams.print("      }},", "{statisticsLog}");
"""
            runFil.write(template.format(**values))
            ##########################################################################
            # Write commands for checking translation and simulation results.
            if self._isPresentAndTrue('translate', tra_data_pro[i]['dymola']):
                # Remove dslog.txt, run a simulation, rename dslog.txt, and
                # scan this log file for errors.
                # This is needed as RunScript returns true even if the simulation failed.
                # We read to dslog file line by line as very long files can lead to
                # Out of memory for strings
                # It could due to too large matrices, infinite recursion, or uninitialized variables.
                # You can increase the size of 'Stringbuffer' in dymola/source/matrixop.h.
                # The stack of functions is:
                # Modelica.Utilities.Streams.readFile
                template = r"""
{set_non_pedantic}
rScript=RunScript("Resources/Scripts/Dymola/{scriptFile}");
{set_pedantic}
savelog("{model_name}.translation.log");
if Modelica.Utilities.Files.exist("dslog.txt") then
  Modelica.Utilities.Files.move("dslog.txt", "{model_name}.dslog.log");
end if;
iSuc=0;
intTimRec="temp";
timRecCol=0;
timRecSpa=0;
intTim="0";
jacRec="temp";
jacRecCol=0;
jacRecLen=0;
numJac="0";
staRec="temp";
staRecCol=0;
staRecLen=0;
numSta="0";
if Modelica.Utilities.Files.exist("{model_name}.dslog.log") then
  iLin=1;
  endOfFile=false;
  while (not endOfFile) loop
    (_line, endOfFile)=Modelica.Utilities.Streams.readLine("{model_name}.dslog.log", iLin);
    iLin=iLin+1;
    iSuc=iSuc+Modelica.Utilities.Strings.count(_line, "Integration terminated successfully");
    if (Modelica.Utilities.Strings.find(_line, "CPU-time for integration") > 0) then
        intTimRec = _line;
    end if;
    if (Modelica.Utilities.Strings.find(_line, "Number of Jacobian-evaluations") > 0) then
        jacRec = _line;
    end if;
    if (Modelica.Utilities.Strings.find(_line, "Number of state events") > 0) then
        staRec = _line;
        break;
    end if;
  end while;
  if iSuc > 0 then
    if not Modelica.Utilities.Strings.isEqual(intTimRec,"temp") then
        timRecCol = Modelica.Utilities.Strings.find(intTimRec, ":");
        timRecSpa = Modelica.Utilities.Strings.findLast(intTimRec, " ");
        intTim = Modelica.Utilities.Strings.substring(intTimRec, timRecCol+1, timRecSpa-1);
    end if;
    if not Modelica.Utilities.Strings.isEqual(jacRec,"temp") then
        jacRecCol = Modelica.Utilities.Strings.find(jacRec, ":");
        jacRecLen = Modelica.Utilities.Strings.length(jacRec);
        numJac = Modelica.Utilities.Strings.substring(jacRec, jacRecCol+1, jacRecLen);
    end if;
    if not Modelica.Utilities.Strings.isEqual(staRec,"temp") then
        staRecCol = Modelica.Utilities.Strings.find(staRec, ":");
        staRecLen = Modelica.Utilities.Strings.length(staRec);
        numSta = Modelica.Utilities.Strings.substring(staRec, staRecCol+1, staRecLen);
    end if;
  end if;
  Modelica.Utilities.Streams.close("{model_name}.dslog.log");
else
  Modelica.Utilities.Streams.print("{model_name}.dslog.log was not generated.", "{model_name}.log");
end if;
"""
                runFil.write(template.format(**values))
                template = r"""
Modelica.Utilities.Streams.print("      \"simulate\" : {{", "{statisticsLog}");
Modelica.Utilities.Streams.print("        \"command\" : \"RunScript(\\\"Resources/Scripts/Dymola/{scriptFile}\\\");\",", "{statisticsLog}");
Modelica.Utilities.Streams.print("        \"translationLog\"  : \"{translationLog}\",", "{statisticsLog}");
Modelica.Utilities.Streams.print("        \"elapsed_time\"  :" + intTim + ",", "{statisticsLog}");
Modelica.Utilities.Streams.print("        \"jacobians\"  :" + numJac + ",", "{statisticsLog}");
Modelica.Utilities.Streams.print("        \"state_events\"  :" + numSta + ",", "{statisticsLog}");
Modelica.Utilities.Streams.print("        \"start_time\"  :" + String({start_time}) + ",", "{statisticsLog}");
Modelica.Utilities.Streams.print("        \"final_time\"  :" + String({final_time}) + ",", "{statisticsLog}");
Modelica.Utilities.Streams.print("        \"result\"  : " + String(iSuc > 0), "{statisticsLog}");
"""
                runFil.write(template.format(**values))
                _write_translation_stats(runFil, values)
                _print_end_of_json(isLastItem,
                                   runFil,
                                   self._statistics_log)
                ##########################################################################
                # FMU export
            if tra_data_pro[i]['dymola']['exportFMU']:
                template = r"""
Modelica.Utilities.Files.removeFile("{FMUName}");
RunScript("Resources/Scripts/Dymola/{scriptFile}");
savelog("{model_name}.translation.log");
if Modelica.Utilities.Files.exist("dslog.txt") then
  Modelica.Utilities.Files.move("dslog.txt", "{model_name}.dslog.log");
end if;
iSuc=0;
if Modelica.Utilities.Files.exist("{model_name}.dslog.log") then
  iLin=1;
  endOfFile=false;
  while (not endOfFile) loop
    (_line, endOfFile)=Modelica.Utilities.Streams.readLine("{model_name}.dslog.log", iLin);
    iLin=iLin+1;
    iSuc=iSuc+Modelica.Utilities.Strings.count(_line, "Created {FMUName}");
  end while;
  Modelica.Utilities.Streams.close("{model_name}.dslog.log");
else
  Modelica.Utilities.Streams.print("{model_name}.dslog.log was not generated.", "{model_name}.log");
end if;
"""
                runFil.write(template.format(**values))
                template = r"""
Modelica.Utilities.Streams.print("      \"FMUExport\" : {{", "{statisticsLog}");
Modelica.Utilities.Streams.print("        \"command\" :\"RunScript(\\\"Resources/Scripts/Dymola/{scriptFile}\\\");\",", "{statisticsLog}");
Modelica.Utilities.Streams.print("        \"translationLog\"  : \"{translationLog}\",", "{statisticsLog}");
Modelica.Utilities.Streams.print("        \"result\"  : " + String(iSuc > 0), "{statisticsLog}");
"""
                runFil.write(template.format(**values))
                _write_translation_stats(runFil, values)
                _print_end_of_json(isLastItem,
                                   runFil,
                                   self._statistics_log)

            if not (tra_data_pro[i]['dymola']['exportFMU']
                    or tra_data_pro[i]['dymola']['translate']):
                print(
                    "****** {} neither requires a simulation nor an FMU export.".format(tra_data_pro[i]['ScriptFile']))
            self._removePlotCommands(absMosFilNam)
            self._updateResultFile(absMosFilNam, tra_data_pro[i]['model_name'])
            nUniTes = nUniTes + 1
            iItem = iItem + 1

        if platform.system() == 'Windows':
            # Reset DDE to original settings
            runFil.write(f"""
// Reset DDE settings like before
    sett[{posDDE}] = DDE_orig;
    SetDymolaCompiler(comp, sett)
""")
        # Reset Advanced flag
        runFil.write("""
Advanced.GenerateVariableDependencies = orig_Advanced_GenerateVariableDependencies;
exit();
""")
        runFil.close()
        return nUniTes

    def _write_runscript_omc(self, iPro, tra_data_pro):
        """
        Write the run script for OpenModelica for the processor iPro
        and return the number of generated regression tests.

        :param iPro: The number of the processor.
        :param tra_data_pro: A list with the data for the experiments that require translation, for processor number iPro only.
        """

        # Count the number of experiments that need to be simulated or exported as an FMU.
        # This is needed to properly close the json brackets.
        nItem = 0
        # Count how many tests need to be simulated.
        nTes = len(tra_data_pro)
        # Number of generated unit tests
        nUniTes = 0

        runFil = open(os.path.join(self._temDir[iPro], self.getLibraryName(
        ), "runAll.mos"), mode="w", encoding="utf-8")
        runFil.write(
            f"""
// File autogenerated for process {iPro + 1} of {self._nPro}
// File created for execution by {self._modelica_tool}. Do not edit.
loadModel(Modelica, {"3.2"});
getErrorString();
loadFile("package.mo");
Modelica.Utilities.Files.remove(\"{self._statistics_log}\");
""")

        runFil.write(r"""
    Modelica.Utilities.Streams.print("{\"testCase\" : [", "%s");
    """ % self._statistics_log)

        for i in range(nTes):
            if self._isPresentAndTrue(
                    'translate',
                    tra_data_pro[i]['dymola']) or self._isPresentAndTrue(
                    'exportFMU',
                    tra_data_pro[i]['dymola']):
                nItem = nItem + 1
        iItem = 0
        # Write unit tests for this process
        for i in range(nTes):
            # Check if this mos file should be simulated
            if self._isPresentAndTrue(
                    'translate',
                    tra_data_pro[i]['dymola']) or self._isPresentAndTrue(
                    'exportFMU',
                    tra_data_pro[i]['dymola']):
                isLastItem = (iItem == nItem - 1)
                mosFilNam = os.path.join(self.getLibraryName(),
                                         "Resources", "Scripts", "Dymola",
                                         tra_data_pro[i]['ScriptFile'])
                absMosFilNam = os.path.join(self._temDir[iPro], mosFilNam)
                values = {
                    "mosWithPath": mosFilNam.replace(
                        "\\",
                        "/"),
                    "checkCommand": self._getModelCheckCommand(absMosFilNam).replace(
                        "\\",
                        "/"),
                    "checkCommandString": self._getModelCheckCommand(absMosFilNam).replace(
                        '\"',
                        r'\\\"'),
                    "scriptFile": tra_data_pro[i]['ScriptFile'].replace(
                        "\\",
                        "/"),
                    "model_name": tra_data_pro[i]['model_name'].replace(
                        "\\",
                        "/"),
                    "model_name_underscore": tra_data_pro[i]['model_name'].replace(
                        ".",
                        "_"),
                    "start_time": tra_data_pro[i]['startTime'] if 'startTime' in tra_data_pro[i] else 0,
                    "final_time": tra_data_pro[i]['stopTime'] if 'stopTime' in tra_data_pro[i] else 0,
                    "statisticsLog": self._statistics_log.replace(
                        "\\",
                        "/"),
                    "translationLog": os.path.join(
                        self._temDir[iPro],
                        self.getLibraryName(),
                        tra_data_pro[i]['model_name'] +
                        ".translation.log").replace(
                        "\\",
                        "/"),
                    "simulatorLog": self._simulator_log_file.replace(
                        "\\",
                        "/")}

            template = """
runScript("Resources/Scripts/Dymola/{scriptFile}");
getErrorString();
"""
            runFil.write(template.format(**values))

            nUniTes = nUniTes + 1
            iItem = iItem + 1
        runFil.write("exit();\n")
        runFil.close()
        return nUniTes

    def _write_runscripts(self):
        """Create the runAll.mos scripts, one per processor (self._nPro).

        The commands in the script depend on the tool: 'dymola', 'optimica', 'jmodelica' or 'omc'
        """
        nUniTes = 0

        # Build array of models that need to be translated, simulated, or exported as an FMU
        tra_data = []
        if self._modelica_tool == 'dymola':
            for dat in self._data:
                if self._isPresentAndTrue('translate', dat[self._modelica_tool]) or self._isPresentAndTrue(
                        'exportFMU', dat[self._modelica_tool]):
                    tra_data.append(dat)
        elif self._modelica_tool == 'optimica' or self._modelica_tool == 'jmodelica':
            for dat in self._data:
                if self._isPresentAndTrue('translate', dat[self._modelica_tool]):
                    tra_data.append(dat)
        else:
            raise RuntimeError("Tool is not supported.")

        # Count how many tests need to be translated.
        nTes = len(tra_data)
        # Reduced the number of processors if there are fewer examples than processors
        if nTes < self._nPro:
            self.setNumberOfThreads(nTes)

        # Print number of processors
        print(
            f"Using {self._nPro} of {multiprocessing.cpu_count()} processors to run unit tests for {self._modelica_tool}.")

        # Create temporary directories. This must be called after setNumberOfThreads.
        if not self._useExistingResults:
            self._setTemporaryDirectories()

        for iPro in range(self._nPro):
            for i in range(iPro, nTes, self._nPro):
                # Store ResultDirectory into data dict.
                tra_data[i]['ResultDirectory'] = self._temDir[iPro]
                # This directory must also be copied into the original data structure.
                found = False
                for k in range(len(self._data)):
                    if self._data[k]['ScriptFile'] == tra_data[i]['ScriptFile']:
                        self._data[k]['ResultDirectory'] = tra_data[i]['ResultDirectory']
                        found = True
                        break
                if not found:
                    raise RuntimeError(
                        f"Failed to find the original data for {tra_data[i]['ScriptFile']}")

        for iPro in range(self._nPro):

            tra_data_pro = []
            for i in range(iPro, nTes, self._nPro):
                # Copy data used for this process only.
                tra_data_pro.append(tra_data[i])

            ###################################################################################
            # Case for dymola and omc
            ###################################################################################
            if self._modelica_tool == 'dymola':
                nUniTes = nUniTes + self._write_runscript_dymola(iPro, tra_data_pro)
            elif self._modelica_tool == 'omc':
                nUniTes = nUniTes + self._write_runscript_omc(iPro, tra_data_pro)

            ###################################################################################
            # Case for OPTIMICA and JModelica
            ###################################################################################
            if self._modelica_tool == 'optimica' or self._modelica_tool == 'jmodelica':
                nUniTes = nUniTes + self._write_jmodelica_runfile(iPro, tra_data_pro)

        if nUniTes == 0:
            raise RuntimeError(f"Wrong invocation, generated {nUniTes} unit tests.")

        print("Generated {} regression tests.\n".format(nUniTes))

    @staticmethod
    def _get_set_of_result_variables(list_of_result_variables):
        s = set()
        for ent in list_of_result_variables:
            for ele in ent:
                s.add(ele)
        return s

    def _write_jmodelica_runfile(self, iPro, tra_data_pro):
        """ Write the OPTIMICA or JModelica runfile for all experiments in tra_data_pro.

        :param iPro: The number of the processor.
        :param tra_data_pro: A list with the data for the experiments that require translation, for this processor only.
        """
        import inspect
        import buildingspy.development.regressiontest as r
        import jinja2

        directory = self._temDir[iPro]

        path_to_template = os.path.dirname(inspect.getfile(r))
        env = jinja2.Environment(loader=jinja2.FileSystemLoader(path_to_template))
        with open(os.path.join(directory, "run.py"), mode="w", encoding="utf-8") as fil:
            models_underscore = []
            for dat in tra_data_pro:
                models_underscore.append(dat['model_name'].replace(".", "_"))
            template = env.get_template("{}_run_all.template".format(self._modelica_tool))
            txt = template.render(models_underscore=sorted(models_underscore))
            # for the special case that no models need to be translated (for this process)
            # we need to add a python command. Otherwise the python file is not valid.
            if (len(tra_data_pro) == 0):
                txt += "   import os;\n"
            fil.write(txt)

        tem_mod = env.get_template("{}_run.template".format(self._modelica_tool))

        for dat in tra_data_pro:
            model = dat['model_name']
            # Filter the result variables
            if 'ResultVariables' in dat:
                result_variables = list(self._get_set_of_result_variables(dat['ResultVariables']))
            else:
                result_variables = list()
            # Set relative tolerance
            if 'rtol' not in dat[self._modelica_tool]:
                # User did not set tolerance, use the one from the .mo file
                if 'tolerance' in dat:
                    dat[self._modelica_tool]['rtol'] = dat['tolerance']
                else:
                    dat[self._modelica_tool]['rtol'] = 1E-6
            # Note that if dat[self._modelica_tool]['simulate'] == false, then only the FMU export is tested, but no
            # simulation should be done.
            # filter argument must respect glob syntax ([ is escaped with []]) + JModelica mat file
            # stores matrix variables with no space e.g. [1,1].
            txt = tem_mod.render(
                model=model,
                ncp=dat[self._modelica_tool]['ncp'],
                rtol=dat[self._modelica_tool]['rtol'],
                solver=dat[self._modelica_tool]['solver'],
                start_time='mod.get_default_experiment_start_time()',
                final_time='mod.get_default_experiment_stop_time()',
                simulate=dat[self._modelica_tool]['simulate'],
                time_out=dat[self._modelica_tool]['time_out'],
                generate_html_diagnostics=False,
                debug_solver=False,
                debug_solver_interactive_mode=False,
                filter=[re.sub(r'\[|\]',
                               lambda m: '[{}]'.format(m.group()),
                               re.sub(' ', '', x)) for x in result_variables]
            )
            file_name = os.path.join(directory, "{}.py".format(model.replace(".", "_")))
            with open(file_name, mode="w", encoding="utf-8") as fil:
                fil.write(txt)
        shutil.copyfile(
            os.path.join(
                os.path.dirname(__file__),
                "..",
                "simulate",
                "OutputGrabber.py"),
            os.path.join(
                directory,
                "OutputGrabber.py"))

        return len(tra_data_pro)

    def deleteTemporaryDirectories(self, delete):
        """ Flag, if set to ``False``, then the temporary directories will not be deleted
        after the regression tests are run.

        :param delete: Flag, set to ``False`` to avoid the temporary directories to be deleted.

        Unless this method is called prior to running the regression tests with ``delete=False``,
        all temporary directories will be deleted after the regression tests.
        """
        self._deleteTemporaryDirectories = delete

    # Create the list of temporary directories that will be used to run the unit tests
    def _setTemporaryDirectories(self):
        self._temDir = []

        # Make temporary directory, copy library into the directory and
        # write run scripts to directory
        for iPro in range(self._nPro):
            # print("Calling parallel loop for iPro={}, self._nPro={}".format(iPro, self._nPro))
            dirNam = tempfile.mkdtemp(
                prefix='tmp-' + self.getLibraryName() + '-' + str(iPro) + "-")
            self._temDir.append(dirNam)
            # Directory that contains the library as a sub directory
            libDir = self._libHome

            shutil.copytree(
                libDir,
                os.path.join(
                    dirNam,
                    self.getLibraryName()),
                symlinks=True,
                ignore=shutil.ignore_patterns(
                    '.svn',
                    '.git',
                    '*.mat',
                    '*.log',
                    'request.',
                    'status.',
                    'dsmodel.c',
                    'dymosim',
                    'tmp-*',
                    'funnel-comp',
                    'fmi-library',  # Not all of src is excluded as some .mo models link to files from src
                    'Documentation',
                    'ReferenceResults',
                    'help',
                    'compareVars',
                    '__pychache__'))
        return

    def _run_simulation_info(self):
        """ Extract simulation data from statistics.json when run unit test with dymola
        """
        with open(self._statistics_log, 'r') as f:
            staVal = simplejson.loads(f.read())
        data = []
        for case in staVal['testCase']:
            if 'FMUExport' not in case:
                temp = {}
                temp['model'] = case['model']
                temp['simulation'] = {}
                temp['simulation']['elapsed_time'] = case['simulate']['elapsed_time']
                temp['simulation']['start_time'] = case['simulate']['start_time']
                temp['simulation']['final_time'] = case['simulate']['final_time']
                temp['simulation']['jacobians'] = case['simulate']['jacobians']
                temp['simulation']['state_events'] = case['simulate']['state_events']
                temp['simulation']['success'] = case['simulate']['result']
                data.append(temp)
        dataJson = simplejson.dumps(data)
        return dataJson

    def run(self):
        """ Run all regression tests and checks the results.

        :return: 0 if no errors and no warnings occurred during the regression tests,
                 otherwise a non-zero value.

        This method

        - creates temporary directories for each processors,
        - copies the directory ``CURRENT_DIRECTORY`` into these
          temporary directories,
        - creates run scripts that run all regression tests,
        - runs these regression tests,
        - collects the dymola log files from each process,
        - writes the combined log file ``unitTests-x.log``
          to the current directory, where `x` is the name of the
          Modelica tool,
        - for Dymola, compares the results of the new simulations with
          reference results that are stored in ``Resources/ReferenceResults``,
        - writes the message `Regression tests completed successfully.`
          if no error occured,
        - returns 0 if no errors and no warnings occurred, or non-zero otherwise.

        """
        self.checkPythonModuleAvailability()

        if self.get_number_of_tests() == 0:
            self.setDataDictionary(self._rootPackage)

        # (Delete and) Create directory for storing funnel data.
        if self._comp_tool == 'funnel':
            shutil.rmtree(self._comp_dir, ignore_errors=True)
            os.makedirs(self._comp_dir)

        # Reset the number of processors to use no more processors than there are
        # examples to be run
        self.setNumberOfThreads(min(multiprocessing.cpu_count(),
                                    self.get_number_of_tests(), self._nPro))

        retVal = 0
        # Start timer
        startTime = time.time()
        # Process command line arguments

        # Check if executable is on the path
        if not self._useExistingResults:
            exe_com = self.getModelicaCommand()
            if not self.isExecutable(exe_com):
                print("Error: Did not find executable '{}'".format(exe_com))
                return 3

        # Check current working directory
        if not self.isValidLibrary(self._libHome):
            print("*** {} is not a valid Modelica library.".format(self._libHome))
            print("*** The current directory is {}".format(os.getcwd()))
            print(
                "*** Expected directory {} ".format(
                    os.path.abspath(
                        os.path.join(
                            self._libHome,
                            "Resources",
                            "Scripts"))))
            print("*** Exit with error. Did not do anything.")
            return 2

        # Initialize data structure to check results
        self._initialize_error_dict()

        # Inform the user if regression tests are skipped
        if self._skip_verification:
            self._reporter.writeOutput(
                "Time series of simulation results will not be verified.")

        # Count number of classes
        self.printNumberOfClasses()

        # Write the run scripts
        self._write_runscripts()

        # Run simulations
        tem_dir = []
        libNam = self.getLibraryName()
        for di in self._temDir:
            if self._modelica_tool == 'optimica' or self._modelica_tool == "jmodelica":
                tem_dir.append(di)
            else:
                tem_dir.append(os.path.join(di, libNam))

        if not self._useExistingResults:
            if self._modelica_tool == 'dymola':
                if self._showGUI:
                    cmd = [self.getModelicaCommand(), "runAll.mos"]
                else:
                    cmd = [self.getModelicaCommand(), "runAll.mos", "/nowindow"]
            elif self._modelica_tool == 'omc':
                cmd = [self.getModelicaCommand(), "runAll.mos"]
            elif self._modelica_tool == 'optimica' or self._modelica_tool == 'jmodelica':
                cmd = [self.getModelicaCommand(), "run.py"]
            if self._nPro > 1:
                po = multiprocessing.Pool(self._nPro)
                po.map(functools.partial(runSimulation,
                                         cmd=cmd),
                       [x for x in tem_dir])
                po.close()
                po.join()
            else:
                if len(self._data) > 0:
                    runSimulation(tem_dir[0], cmd)

            # Concatenate simulator output files into one file
            with open(self._simulator_log_file, mode="w", encoding="utf-8") as logFil:
                for d in self._temDir:
                    for temLogFilNam in glob.glob(
                        os.path.join(
                            d,
                            self.getLibraryName(),
                            '*.translation.log')):
                        if os.path.exists(temLogFilNam):
                            with open(temLogFilNam, mode="r", encoding="utf-8-sig") as fil:
                                data = fil.read()
                            logFil.write(data)
                        else:
                            self._reporter.writeError(
                                "Log file '" + temLogFilNam + "' does not exist.\n")
                            retVal = 1

            # Concatenate simulator statistics into one file
            if self._modelica_tool == 'dymola' or self._modelica_tool == 'omc':
                with open(self._statistics_log, mode="w", encoding="utf-8") as logFil:
                    stat = list()
                    for d in self._temDir:
                        temLogFilNam = os.path.join(d, self.getLibraryName(), self._statistics_log)
                        if os.path.exists(temLogFilNam):
                            with open(temLogFilNam.replace('Temp\tmp', 'Temp\\tmp'), mode="r", encoding="utf-8-sig") as temSta:
                                try:
                                    jsonLog = json.load(temSta)
                                    cas = jsonLog["testCase"]
                                    # Iterate over all test cases of this output file
                                    for ele in cas:
                                        stat.append(ele)
                                except ValueError as e:
                                    self._reporter.writeError(
                                        "Decoding '%s' failed: %s" % (temLogFilNam, e))
                                    raise
                        else:
                            self._reporter.writeError(
                                "Log file '" + temLogFilNam + "' does not exist.\n")
                            retVal = 1
                    # Dump an array of testCase objects
                    # dump to a string first using json.dumps instead of json.dump
                    json_string = json.dumps({"testCase": stat},
                                             ensure_ascii=False,
                                             indent=4,
                                             separators=(',', ': '),
                                             sort_keys=True)
                    logFil.write(json_string)

        # check logfile if omc
        if self._modelica_tool == 'omc':
            self._analyseOMStats(filename=self._simulator_log_file,
                                 nModels=self.get_number_of_tests())

        # Check reference results
        if self._batch:
            ans = "N"
        else:
            ans = "-"

        if self._modelica_tool == 'dymola':
            retVal = self._check_fmu_statistics(ans) if not self._OCT_VERIFICATION else 0
            if retVal != 0:
                retVal = 4

            if retVal == 0:
                retVal = self._checkSimulationError(self._simulator_log_file)
            else:
                self._checkSimulationError(self._simulator_log_file)

            if not self._skip_verification:
                # For Dymola: store available simulation info into
                # self._comp_info used for reporting.
                val = self._run_simulation_info()
                self._comp_info = simplejson.loads(val)

                r = self._checkReferencePoints(ans)
                if r != 0:  # In case of comparison error. Comparison warnings are handled
                    if retVal != 0:  # We keep the translation or simulation error code.
                        pass
                    else:
                        retVal = 4

        if self._modelica_tool == 'optimica' or self._modelica_tool == 'jmodelica':
            if retVal == 0:
                retVal = self._verify_jmodelica_runs()
            else:
                self._verify_jmodelica_runs()

            if not self._skip_verification:
                # For OPTIMICA and JModelica: store available translation and simulation info
                # into self._comp_info used for reporting.
                with open(self._simulator_log_file, 'r') as f:
                    self._comp_info = simplejson.loads(f.read())

                r = self._checkReferencePoints(ans='N')
                if r != 0:
                    if retVal != 0:  # We keep the translation or simulation error code.
                        pass
                    else:
                        retVal = 4

        # Update exit code after comparing with reference points
        # and print summary messages.
        if retVal == 0:
            retVal = self._writeSummaryMessages(silent=False)
        else:  # We keep the translation or simulation error code.
            self._writeSummaryMessages(silent=False)

        # Delete temporary directories, or write message that they are not deleted
        for d in self._temDir:
            if self._deleteTemporaryDirectories:
                shutil.rmtree(d)
            else:
                print("Did not delete temporary directory {}".format(d))

        # Print list of files that may be excluded from unit tests
        if len(self._exclude_tests) > 0:
            print("*** Warning: The following files may be excluded from the regression tests:\n")
            for fil in self._exclude_tests:
                print("            {}".format(fil))

        # Print time
        elapsedTime = time.time() - startTime
        print("Execution time = {:.3f} s".format(elapsedTime))

        # Delete statistics file
        if self._modelica_tool == 'dymola':
            os.remove(self._statistics_log)

        return retVal

    def _get_test_models(self, folder=None, packages=None):
        """
        Return a list with the full path of test models that were found in ``packages``.

        :param folder: The path to the library to be searched.
        :param packages: The names of packages containing test models, such as ``Examples`` and ``Tests``
        :return: A list with the full paths to the ``.mo`` files of the found models.
        """
        if folder is None:
            folder = self._temDir[0]

        res = []
        for root, __, paths in os.walk(folder):
            # check if this root has to be analysed
            if packages is None:
                checkroot = True
            elif os.path.split(root)[-1] in packages:
                checkroot = True
            else:
                checkroot = False
            if checkroot:
                # take the path if it's a model
                for path in paths:
                    if path.endswith('.mo') and not path.endswith('package.mo'):
                        res.append(os.path.join(root, path))
        return res

    def _model_from_mo(self, mo_file):
        """Return the model name from a .mo file"""
        # split the path of the mo_file
        splt = mo_file.split(os.sep)
        # find the root of the library name
        root = splt.index(self.getLibraryName())
        # recompose but with '.' instead of path separators
        model = '.'.join(splt[root:])
        # remove the '.mo' at the end
        return model[:-3]

    def _writeOMRunScript(self, worDir, models, cmpl, simulate):
        """
        Write an OpenModelica run script to test model compliance

        :param: wordir: path to working directory
        :param: models is a list of model names, typically obtained from
        :func:`~buildingspy.regressiontest.Tester._get_test_models`
        :param: cmpl, simulate: booleans specifying if the models have to be
        compiled and simulated respectively.

        """

        mosfilename = os.path.join(worDir, 'OMTests.mos')

        with open(mosfilename, mode="w", encoding="utf-8") as mosfile:
            # preamble
            mosfile.write(
                "//Automatically generated script for testing model compliance with OpenModelica.\n")
            mosfile.write("loadModel(Modelica, {\"3.2\"});\n")
            mosfile.write("getErrorString();\n")
            mosfile.write("loadModel({});\n\n".format(self.getLibraryName()))

            # one line per model
            comp = ['checkModel(' + m + '); getErrorString();\n' for m in models]
            sim = ['simulate(' + m + '); getErrorString();\n' for m in models]

            for c, s in zip(comp, sim):
                if cmpl:
                    mosfile.write(c)
                if simulate:
                    mosfile.write(s)

        self._reporter.writeOutput('OpenModelica script {} created'.format(mosfilename))
        return mosfilename

    def test_OpenModelica(self, cmpl=True, simulate=False,
                          packages=['Examples'], number=-1):
        """
        Test the library compliance with OpenModelica.

        This is the high-level method to test a complete library, even if there
        are no specific ``.mos`` files in the library for regression testing.

        This method sets self._nPro to 1 as it only works on a single core. It also
        executes self.setTemporaryDirectories()

        :param cpml: Set to ``True`` for the model to be compiled.
        :param simulate: Set to ``True`` to cause the model to be simulated (from 0 to 1s).
        :param packages: Set to a list whose elements are the packages that contain the test models of the
          library
        :param number: Number of models to test. Set to ``-1`` to test all models.

        Usage:

          1. In a python console or script, cd to the root folder of the library

             >>> t = Tester()
             >>> t.test_OpenModelica() # doctest: +SKIP
             OpenModelica script ...OMTests.mos created
             Logfile created: ...OMTests.log
             Starting analysis of logfile
             <BLANKLINE>
             <BLANKLINE>
             ######################################################################
             Tested 5 models:
               * 0 compiled successfully (=0.0%)
             <BLANKLINE>
             Successfully checked models:
             Failed model checks:
               * BuildingsPy.buildingspy.tests.MyModelicaLibrary.Examples.BooleanParameters
               * BuildingsPy.buildingspy.tests.MyModelicaLibrary.Examples.Constants
               * BuildingsPy.buildingspy.tests.MyModelicaLibrary.Examples.MyStep
               * BuildingsPy.buildingspy.tests.MyModelicaLibrary.Examples.ParameterEvaluation
               * BuildingsPy.buildingspy.tests.MyModelicaLibrary.Obsolete.Examples.Constant
             <BLANKLINE>
             More detailed information is stored in self._omstats
             ######################################################################


        """
        import shutil
        import subprocess
        # fixme: Why is there a number as an argument?
        # Isn't it sufficient to select the package to be tested?
        if number < 0:
            number = int(1e15)

        self.setNumberOfThreads(1)
        self._setTemporaryDirectories()

        worDir = self._temDir[0]

        # return a list with pathnames of the .mo files to be tested

        tests = self._get_test_models(packages=packages)
        if len(tests) == 0:
            raise RuntimeError("Did not find any examples to test.")
        self._ommodels = sorted([self._model_from_mo(mo_file) for mo_file in tests[:number]])

        mosfile = self._writeOMRunScript(worDir=worDir, models=self._ommodels,
                                         cmpl=cmpl, simulate=simulate)

        env = os.environ.copy()  # will be passed to the subprocess.Popen call

        # Check whether OPENMODELICALIBRARY is set.
        # If it is not set, try to use /usr/lib/omlibrary if it exists.
        # if it does not exist, stop with an error.
        if 'OPENMODELICALIBRARY' in env:
            # append worDir
            env['OPENMODELICALIBRARY'] += os.pathsep + worDir
        else:
            if os.path.exists('/usr/lib/omlibrary'):
                env['OPENMODELICALIBRARY'] = worDir + ':/usr/lib/omlibrary'
            else:
                raise OSError(
                    "Environment flag 'OPENMODELICALIBRARY' must be set, or '/usr/lib/omlibrary' must be present.")

        # get the executable for omc, depending on platform
        if sys.platform == 'win32':
            try:
                omc = os.path.join(env['OPENMODELICAHOME'], 'bin', 'omc')
            except KeyError:
                raise OSError("Environment flag 'OPENMODELICAHOME' must be set")
        else:
            # we suppose the omc executable is known
            omc = 'omc'

        try:
            logFilNam = mosfile.replace('.mos', '.log')
            with open(logFilNam, mode="w", encoding="utf-8") as logFil:
                retcode = subprocess.Popen(args=[omc, '+d=initialization', mosfile],
                                           stdout=logFil,
                                           stderr=logFil,
                                           shell=False,
                                           env=env,
                                           cwd=worDir).wait()

            if retcode != 0:
                print("Child was terminated by signal {}".format(retcode))
                return retcode

        except OSError as e:
            raise OSError("Execution of omc +d=initialization " + mosfile + " failed.\n"
                          + "Working directory is '" + worDir + "'.")
        else:
            # process the log file
            print("Logfile created: {}".format(logFilNam))
            print("Starting analysis of logfile")
            with open(logFilNam, mode="r", encoding="utf-8-sig") as f:
                self._omstats = f.readlines()
            self._analyseOMStats(lines=self._omstats, models=self._ommodels, simulate=simulate)

            # Delete temporary directories
            if self._deleteTemporaryDirectories:
                for d in self._temDir:
                    shutil.rmtree(d)

    def _analyseOMStats(self, lines=None, models=None, simulate=False):
        """
        Analyse the log file of the OM compatibility test.

        :param lines: lines of the log file.
        :param nModels: number of models that were tested.
        :param simulate: True if simulation was tested

        A list of models is passed to this function because it is easier to
        get an overview of the FAILED models based on a list of all tested
        models.
        """

        if lines is None:
            lines = self._omstats
        if models is None:
            models = self._ommodels

        check_ok, sim_ok = 0, 0
        check_nok, sim_nok = 0, 0
        models_check_ok, models_check_nok, models_sim_ok, models_sim_nok = [], [], [], []

        for line in lines:
            if line.find('resultFile = "') > 0:
                if line.find('""') > 0:
                    sim_nok += 1
                else:
                    sim_ok += 1
                    # Seems like OpenModelica always uses '/' as file separator
                    models_sim_ok.append(line.split('/')[-1].split('_res.mat')[0])
            elif line.find('Check of ') > 0:
                if line.find(' completed successfully.') > 0:
                    check_ok += 1
                    models_check_ok.append(line.split('Check of')
                                           [-1].split('completed successfully')[0].strip())
                else:
                    # we never get in this clause
                    pass

        # get the total number of tested models
        check_nok = len(models) - check_ok
        sim_nok = len(models) - sim_ok

        # get failed models
        models_check_nok = models[:]
        for m in models_check_ok:
            models_check_nok.remove(m)

        if simulate:
            models_sim_nok = models[:]
            for m in models_sim_ok:
                models_sim_nok.remove(m)

        print('\n')
        print(70 * '#')
        print("Tested {} models:\n  * {} compiled successfully (={:.1%})"
              .format(check_ok + check_nok,
                      check_ok, float(check_ok) / float(check_ok + check_nok)))
        if simulate:
            print("  * {} simulated successfully (={:.1%})".format(sim_ok,
                                                                   float(sim_ok) / float(sim_ok + sim_nok)))

        print("\nSuccessfully checked models:")
        for m in models_check_ok:
            print("  * {}".format(m))
        print("Failed model checks:")
        for m in models_check_nok:
            print("  * {}".format(m))

        if simulate:
            print("\nSuccessfully simulated models:")
            for m in models_sim_ok:
                print("  * {}".format(m))
            print("Failed model simulations:")
            for m in models_sim_nok:
                print("  * {}".format(m))

        print("\nMore detailed information is stored in self._omstats")
        print(70 * '#')<|MERGE_RESOLUTION|>--- conflicted
+++ resolved
@@ -2678,16 +2678,11 @@
                 else:
                     # if there was no error for this test case, check user feedback for result
                     if get_user_prompt:
-<<<<<<< HEAD
                         if self._OCT_VERIFICATION:
                             ans = "Y"
-                        # Reset answer, unless it is set to Y or N
-                        if not (ans == "Y" or ans == "N"):
-=======
                         # Reset answer, unless it is set to Y or N, or
                         # unless the tests run in batch mode
-                        if not (self._batch or ans == "Y" or ans == "N"):
->>>>>>> 133eb0e5
+                        elif not (self._batch or ans == "Y" or ans == "N"):
                             ans = "-"
                         updateReferenceData = False
                         # check if reference results already exist in library
@@ -2701,26 +2696,16 @@
                                 data_idx, oldRefFulFilNam, y_sim, y_tra, refFilNam, ans,
                             )
                         else:
-<<<<<<< HEAD
-                            # No old reference data found
-=======
                             # Reference file does not exist
->>>>>>> 133eb0e5
                             if data[self._modelica_tool]['simulate']:
                                 noOldResults = []
                                 # add all names since we do not have any reference results yet
                                 for pai in y_sim:
                                     t_ref = pai["time"]
                                 noOldResults = noOldResults + list(pai.keys())
-<<<<<<< HEAD
-                            if not self._OCT_VERIFICATION:
-                                self._legacy_plot(y_sim, t_ref, {}, noOldResults, dict(),
-                                                  "New results: " + data['ScriptFile'])
-=======
-                                if not self._batch:
+                                if not (self._batch or self._OCT_VERIFICATION):
                                     self._legacy_plot(y_sim, t_ref, {}, noOldResults, dict(),
                                                       "New results: " + data['ScriptFile'])
->>>>>>> 133eb0e5
                                 # Reference file does not exist
                                 print(
                                     "*** Warning: Reference file {} does not yet exist.".format(refFilNam))
