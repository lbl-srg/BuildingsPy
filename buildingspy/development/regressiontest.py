#!/usr/bin/env python
# -*- coding: utf-8 -*-
#######################################################
# Script that runs all regression tests.
#
#
# MWetter@lbl.gov                            2011-02-23
#######################################################
#
from collections import defaultdict
from contextlib import contextmanager
import difflib
import fnmatch
import functools
import glob
import io
import json
import multiprocessing
import numbers
import os
import re
import shutil
import subprocess
import sys
import tempfile
import time
import webbrowser
# Third-party module or package imports.
import matplotlib.pyplot as plt
import numpy as np
import simplejson
# Code repository sub-package imports.
import pyfunnel
from buildingspy.development import error_dictionary_jmodelica
from buildingspy.development import error_dictionary_optimica
from buildingspy.development import error_dictionary_dymola
from buildingspy.io.outputfile import Reader
from buildingspy.io.postprocess import Plotter
import buildingspy.io.outputfile as of
import buildingspy.io.reporter as rep


def runSimulation(worDir, cmd):
    """ Run the simulation.

    :param worDir: The working directory.
    :param cmd: An array which is passed to the `args` argument of
                :mod:`subprocess.Popen`

    .. note:: This method is outside the class definition to
              allow parallel computing.
    """
    # JModelica requires the working directory to be part of MODELICAPATH
    env = os.environ.copy()  # will be passed to the subprocess.Popen call
    if 'MODELICAPATH' in os.environ:
        env['MODELICAPATH'] = "{}:{}".format(worDir, os.environ['MODELICAPATH'])
    else:
        env['MODELICAPATH'] = worDir

    logFilNam = os.path.join(worDir, 'stdout.log')
#
    with open(logFilNam, mode="w", encoding="utf-8") as logFil:
        # Here we add worDir to cmd[1], see https://github.com/lbl-srg/BuildingsPy/issues/303
        pro = subprocess.Popen(args=[cmd[0], worDir + "/" + cmd[1]] + cmd[2:],
                               stdout=logFil,
                               stderr=logFil,
                               shell=False,
                               env=env,
                               cwd=worDir)
        try:
            retcode = pro.wait()
            if retcode != 0:
                print("*** Execution of command '{}' failed".format(cmd))
                print("*** Working directory is {}".format(worDir))
                print("*** Files in directory {} are\n".format(worDir))
                for fil in os.listdir(worDir):
                    print("     {}".format(fil))
                print("*** The command returned the following output: \n")
                if os.path.isfile(logFilNam):
                    with open(logFilNam, 'r') as f:
                        print(f.read())
                else:
                    print("The file {} does not exist.\n".format(logFilNam))
                print("*** end of command output\n")

                print("Child was terminated by signal {}".format(retcode))
                return retcode
            else:
                return 0
        except OSError as e:
            sys.stderr.write("Execution of '" + " ".join(map(str, cmd)) + " failed.\n"
                             + "Working directory is '" + worDir + "'.")
            raise(e)
        except KeyboardInterrupt as e:
            pro.kill()
            sys.stderr.write("Users stopped simulation in %s.\n" % worDir)


def _print_dictionary(msg, dic, exit=False):
    import sys
    import pprint
    pp = pprint.PrettyPrinter(indent=4)
    print(f"*************** {msg} **************************")
    pp.pprint(dic)
    print(f"*****************************************")
    if exit:
        sys.exit(1)


@contextmanager
def _stdout_redirector(stream):
    """ Redirects sys.stdout to stream."""
    old_stdout = sys.stdout
    sys.stdout = stream
    try:
        yield
    finally:
        sys.stdout = old_stdout


class Tester(object):
    """ Class that runs regression tests of the Modelica library.

    Initiate with the following optional arguments:

    :param check_html: Boolean (default ``True``). Specify whether to load tidylib and
            perform validation of html documentation.
    :param tool: string {``'dymola'``, ``'omc'``, ``'optimica'``, ``'jmodelica'``}.
            Default is ``'dymola'``, specifies the
            tool to use for running the regression test with :func:`~buildingspy.development.Tester.run`.
    :param cleanup: Boolean (default ``True``). Specify whether to delete temporary directories.
    :param tol: float or dict (default=1E-3). Comparison tolerance
            If a float is provided, it is assigned to the absolute tolerance along x axis and to the
            absolute and relative tolerance along y axis.
            (If ``comp_tool='legacy'``, only the absolute tolerance in y is used.)
            If a dict is provided, keys must conform with ``pyfunnel.compareAndReport`` arguments.
    :param skip_verification: Boolean (default ``False``).
            If ``True``, unit test results are not verified against reference points.
    :param color: Boolean (default ``False``).
            If ``True``, command line output will be in color.

    This class can be used to run all regression tests.

    *Regression testing using Dymola*

    For Dymola, this module searches the directory
    ``CURRENT_DIRECTORY/Resources/Scripts/Dymola`` for
    all ``*.mos`` files that contain the string ``simulate``,
    where ``CURRENT_DIRECTORY`` is the name of the directory in which the Python
    script is started, as returned by the function :func:`getLibraryName`.
    All these files will be executed as part of the regression tests.
    Any variables or parameters that are plotted by these ``*.mos`` files
    will be compared to previous results that are stored in
    ``CURRENT_DIRECTORY/Resources/ReferenceResults/Dymola``.
    If no reference results exist, then they will be created.
    Otherwise, the accuracy of the new results is compared to the
    reference results. If they differ by more than a prescibed
    tolerance, a plot such as the one below is shown.

    .. figure:: img/unitTestPlot.png
       :width: 560 px

       Plot that compares the new results (solid line) of the regression test with the old results (dotted line).
       The blue line indicates the time where the largest error occurs.

    In this plot, the vertical line indicates the time where the biggest error
    occurs.
    The user is then asked to accept or reject the new results.

    For Dymola, the regression tests also store and compare the following statistics
    for the initialization problem and the time domain simulation:

     #. The number and the size of the linear system of equations,
     #. the number and the size of the nonlinear system of equations, and
     #. the number of the numerical Jacobians.

    To run the regression tests, type

       >>> import os
       >>> import buildingspy.development.regressiontest as r
       >>> rt = r.Tester(tool="dymola")
       >>> myMoLib = os.path.join("buildingspy", "tests", "MyModelicaLibrary")
       >>> rt.setLibraryRoot(myMoLib)
       >>> rt.run()                    # doctest: +ELLIPSIS
       Number of models   : 10
                 blocks   : 2
                 functions: 0
       Using ... of ... processors to run unit tests for dymola.
       Generated 6 regression tests.
       <BLANKLINE>
       Comparison files output by funnel are stored in the directory 'funnel_comp' of size ... MB.
       Run 'report' method of class 'Tester' to access a summary of the comparison results.
       <BLANKLINE>
       Script that runs unit tests had 0 warnings and 0 errors.
       <BLANKLINE>
       See 'simulator-dymola.log' for details.
       Unit tests completed successfully.
       <BLANKLINE>
       Execution time = ...

    To run regression tests only for a single package, call :func:`setSinglePackage`
    prior to :func:`run`.

    *Regression testing using OPTIMICA or JModelica*

    For OPTIMICA and JModelica, the selection of test cases is done the same
    way as for Dymola. However, the solver tolerance is obtained
    from the `.mo` file by reading the annotation
    `Tolerance="value"`.

    For OPTIMICA and JModelica, a JSON file stored as
    ``Resources/Scripts/BuildingsPy/conf.json`` can be used
    to further configure tests. The file has the syntax below,
    where ``optimica`` or ``jmodelica`` specifies the tool.

    .. code-block:: javascript

       [
         {
           "optimica": {
             "ncp": 500,
             "rtol": 1E-6,
             "solver": "CVode",
             "simulate": True,
             "translate": True,
             "time_out": 600
           },
           "model_name": "Buildings.Fluid.Examples.FlowSystem.Simplified2"
         }
       ]

    For Dymola, this file can be used with these settings:

    .. code-block:: javascript

       [
         {
           "dymola": {
             "simulate": True,
             "translate": True,
           },
           "model_name": "Buildings.Fluid.Examples.FlowSystem.Simplified2"
         }
       ]

    Any JSON elements are optional, and the entries shown above
    are the default values, except for the relative tolerance `rtol`
    which is read from the `.mo` file. However, with `rtol`, this
    value can be overwritten.
    Note that this syntax is still experimental and may be changed.

    """

    def __init__(
        self,
        check_html=True,
        tool="dymola",
        cleanup=True,
        comp_tool='funnel',
        tol=1E-3,
        skip_verification=False,
        color=False
    ):
        """ Constructor."""
        if tool == 'optimica':
            e = error_dictionary_optimica
        elif tool == 'jmodelica':
            e = error_dictionary_jmodelica
        else:
            e = error_dictionary_dymola
        # --------------------------
        # Class variables
        self._checkHtml = check_html
        # Set the default directory for the library.
        # We are not calling setLibraryRoot because the
        # function checks for the argument to be a valid
        # library directory. This is also checked in run(),
        # hence for the default value in this constructor,
        # we do not verify whether the directory contains
        # a valid library.
        self._libHome = os.path.abspath(".")
        self._rootPackage = os.path.join(self._libHome, 'Resources', 'Scripts', 'Dymola')

        # Set the tool
        if tool in ['dymola', 'omc', 'optimica', 'jmodelica']:
            self._modelica_tool = tool
        else:
            raise ValueError(
                "Value of 'tool' of constructor 'Tester' must be 'dymola', 'omc', 'optimica' or 'jmodelica'. Received '{}'.".format(tool))
        # File to which the console output of the simulator is written
        self._simulator_log_file = "simulator-{}.log".format(tool)
        #  File to which the console output of the simulator of failed simulations is written
        self._failed_simulator_log_file = "failed-simulator-{}.log".format(tool)
        # File to which statistics is written to
        self._statistics_log = "statistics.json"
        self._nPro = multiprocessing.cpu_count()
        self._batch = False
        self._pedanticModelica = False

        # List of scripts that should be excluded from the regression tests
        # self._exclude_tests=['Resources/Scripts/Dymola/Airflow/Multizone/Examples/OneOpenDoor.mos']
        self._exclude_tests = []

        # Number of data points that are used
        self._OCT_VERIFICATION = True
        self._nPoi = 501 if self._OCT_VERIFICATION else 101

        # List of temporary directories that are used to run the simulations.
        self._temDir = []

        # Flag to delete temporary directories.
        self._deleteTemporaryDirectories = cleanup

        # Flag to use existing results instead of running a simulation.
        self._useExistingResults = False

        # Flag to compare results against reference points for OPTIMICA and JModelica.
        self._skip_verification = skip_verification
        #self._skip_verification = True

        # Comparison tool.
        self._comp_tool = comp_tool

        # Absolute (a) or relative (r) tolerance in x and y.
        self._tol = {}  # Keys: 'ax', 'ay', 'lx', 'ly', 'rx', 'ry'. Values: defaulting to 0.
        if isinstance(tol, numbers.Real):
            self._tol['ax'] = tol
            self._tol['ay'] = tol
            self._tol['ly'] = tol
        elif isinstance(tol, dict):
            self._tol = tol
        else:
            raise TypeError('Parameter `tol` must be a number or a dict.')
        for k in ['ax', 'ay', 'lx', 'ly', 'rx', 'ry']:
            try:
                self._tol[k]
            except KeyError:
                self._tol[k] = 0

        # Data structures for storing comparison data.
        self._comp_info = []
        self._comp_log_file = "comparison-{}.log".format(tool)
        self._comp_dir = "funnel_comp"

        # (Delete and) Create directory for storing funnel data.
        # Done by run method to allow for runing report method without having to rerun simulations.

        # Path of templates for HTML report and plot.
        self._REPORT_TEMPLATE = os.path.join(
            os.path.dirname(__file__), os.path.pardir, 'templates', 'datatable.html')
        self._PLOT_TEMPLATE = os.path.join(
            os.path.dirname(__file__), os.path.pardir, 'templates', 'plot.html')

        # Write result dictionary that is used by OpenModelica's regression testing
#        self.writeOpenModelicaResultDictionary()
        '''
        List of dicts, each dict with all meta-information about a single model to be tested.
        keys equal to the ``*.mos`` file name, and values
                 containing a dictionary with keys ``matFil`` and ``y``.

                 The values of ``y`` are a list of the
                 form `[[a.x, a.y], [b.x, b.y1, b.y2]]` if the
                 mos file plots `a.x` versus `a.y` and `b.x` versus `(b.y1, b.y2)`.
        '''
        self._data = []
        self._reporter = rep.Reporter(os.path.join(os.getcwd(), "unitTests-{}.log".format(tool)))

        # By default, include export of FMUs.
        self._include_fmu_test = True

        # Variable that contains the figure size in inches.
        # This variable is set after the first plot has been rendered.
        # If a user resizes the plot, then the next plot will be displayed with
        # the same size.
        self._figSize = None

        # Dictionary with error messages, error counter and messages written to the user
        self._error_dict = e.ErrorDictionary()

        # By default, do not show the GUI of the simulator
        self._showGUI = False

        # Enable or disable colored output
        if color:
            self._color_BOLD = '\033[1m'
            self._color_OK = '\033[1;32m'
            self._color_ERROR = '\033[91m'
            self._color_ENDC = '\033[0m'
        else:
            self._color_BOLD = ''
            self._color_OK = ''
            self._color_ERROR = ''
            self._color_ENDC = ''

    def report(self, timeout=600, browser=None, autoraise=True, comp_file=None):
        """Builds and displays HTML report.

        Serves until timeout (s) or KeyboardInterrupt.
        """
        if self._comp_tool != 'funnel':
            raise ValueError('Report is only available with comp_tool="funnel".')

        report_file = 'report.html'
        plot_file = os.path.join(self._comp_dir, 'plot.html')

        with open(self._REPORT_TEMPLATE, 'r') as f:
            template = f.read()
        content = re.sub(r'\$SIMULATOR_LOG', self._comp_log_file, template)
        content = re.sub(r'\$COMP_DIR', self._comp_dir, content)
        server = pyfunnel.MyHTTPServer(
            ('',
             0),
            pyfunnel.CORSRequestHandler,
            str_html=content,
            url_html='funnel',
            browse_dir=os.getcwd())

        # Pre-build HTML plot file.
        with open(self._PLOT_TEMPLATE, 'r') as f:
            template = f.read()
        content = re.sub(r'\$SERVER_PORT', str(server.server_port), template)
        with open(plot_file, 'w') as f:
            f.write(content)

        server.browse(browser=browser, timeout=60 * 15)

    def get_unit_test_log_file(self):
        """ Return the name of the log file of the unit tests,
            such as ``unitTests-optimica.log``, ``unitTests-jmodelica.log`` or ``unitTests-dymola.log``.
        """
        return "unitTests-{}.log".format(self._modelica_tool)

    def _initialize_error_dict(self):
        """ Initialize the error dictionary.

        """
        if self._modelica_tool == 'optimica':
            import buildingspy.development.error_dictionary_optimica as e
        elif self._modelica_tool == 'jmodelica':
            import buildingspy.development.error_dictionary_jmodelica as e
        else:
            import buildingspy.development.error_dictionary_dymola as e

        self._error_dict = e.ErrorDictionary()

    def setLibraryRoot(self, rootDir):
        """ Set the root directory of the library.

        :param rootDir: The top-most directory of the library.

        The root directory is the directory that contains the ``Resources`` folder
        and the top-level ``package.mo`` file.

        Usage: Type
           >>> import os
           >>> import buildingspy.development.regressiontest as r
           >>> rt = r.Tester()
           >>> myMoLib = os.path.join("buildingspy", "tests", "MyModelicaLibrary")
           >>> rt.setLibraryRoot(myMoLib)
        """
        self._libHome = os.path.abspath(rootDir)
        self._rootPackage = os.path.join(self._libHome, 'Resources', 'Scripts', 'Dymola')
        self.isValidLibrary(self._libHome)

    def useExistingResults(self, dirs):
        """ This function allows to use existing results, as opposed to running a simulation.

        :param dirs: A non-empty list of directories that contain existing results.

        This method can be used for testing and debugging. If called, then no simulation is
        run.
        If the directories
        ``['/tmp/tmp-Buildings-0-zABC44', '/tmp/tmp-Buildings-0-zQNS41']``
        contain previous results, then this method can be used as

        >>> import buildingspy.development.regressiontest as r
        >>> l=['/tmp/tmp-Buildings-0-zABC44', '/tmp/tmp-Buildings-0-zQNS41']
        >>> rt = r.Tester()
        >>> rt.useExistingResults(l)
        >>> rt.run() # doctest: +SKIP

        """
        if len(dirs) == 0:
            raise ValueError(
                "Argument 'dirs' of function 'useExistingResults(dirs)' must have at least one element.")

        self.setNumberOfThreads(len(dirs))
        self._temDir = dirs
        self.deleteTemporaryDirectories(False)
        self._useExistingResults = True

    def setNumberOfThreads(self, number):
        """ Set the number of parallel threads that are used to run the regression tests.

        :param number: The number of parallel threads that are used to run the regression tests.

        By default, the number of parallel threads are set to be equal to the number of
        processors of the computer.
        """
        self._nPro = number

    def showGUI(self, show=True):
        """ Call this function to show the GUI of the simulator.

        By default, the simulator runs without GUI
        """
        self._showGUI = show
        return

    def batchMode(self, batchMode):
        """ Set the batch mode flag.

        :param batchMode: Set to ``True`` to run without interactive prompts
                          and without plot windows.

        By default, the regression tests require the user to respond if results differ from previous simulations.
        This method can be used to run the script in batch mode, suppressing all prompts that require
        the user to enter a response. If run in batch mode, no new results will be stored.
        To run the regression tests in batch mode, enter

        >>> import os
        >>> import buildingspy.development.regressiontest as r
        >>> r = r.Tester()
        >>> r.batchMode(True)
        >>> r.run() # doctest: +SKIP

        """
        self._batch = batchMode

    def pedanticModelica(self, pedanticModelica):
        """ Set the pedantic Modelica mode flag.

        :param pedanticModelica: Set to ``True`` to run the unit tests in the pedantic Modelica mode.

        By default, regression tests are run in non-pedantic Modelica mode.
        This however will be changed in the near future.

        >>> import os
        >>> import buildingspy.development.regressiontest as r
        >>> r = r.Tester()
        >>> r.pedanticModelica(True)
        >>> r.run() # doctest: +SKIP

        """
        self._pedanticModelica = pedanticModelica

    def include_fmu_tests(self, fmu_export):
        """ Sets a flag that, if ``False``, does not test the export of FMUs.

        :param fmu_export: Set to ``True`` to test the export of FMUs (default), or ``False``
                           to not test the FMU export.

        To run the unit tests but do not test the export of FMUs, type

        >>> import os
        >>> import buildingspy.development.regressiontest as r
        >>> r = r.Tester()
        >>> r.include_fmu_tests(False)
        >>> r.run() # doctest: +SKIP

        """
        self._include_fmu_test = fmu_export

    def getModelicaCommand(self):
        """ Return the name of the modelica executable.

        :return: The name of the modelica executable.

        """
        if self._modelica_tool == 'optimica' or self._modelica_tool == 'jmodelica':
            return 'jm_ipython.sh'
        else:
            return self._modelica_tool

    def isExecutable(self, program):
        """ Return ``True`` if the ``program`` is an executable
        """
        import platform

        def is_exe(fpath):
            return os.path.exists(fpath) and os.access(fpath, os.X_OK)

        # Add .exe, which is needed on Windows 7 to test existence
        # of the program
        if platform.system() == "Windows":
            program = program + ".exe"

        if is_exe(program):
            return True
        else:
            for path in os.environ["PATH"].split(os.pathsep):
                exe_file = os.path.join(path, program)
                if is_exe(exe_file):
                    return True
        return False

    @staticmethod
    def isValidLibrary(library_home):
        """ Returns true if the regression tester points to a valid library
            that implements the scripts for the regression tests.

        :param library_home: top-level directory of the library, such as ``Buildings``.
        :return: ``True`` if the library implements regression tests, ``False`` otherwise.
        """
        topPackage = os.path.abspath(os.path.join(library_home, "package.mo"))
        if not os.path.isfile(topPackage):
            raise ValueError("Directory %s is not a Modelica library.\n    Expected file '%s'."
                             % (library_home, topPackage))
        srcDir = os.path.join(library_home, "Resources", "Scripts")
        if not os.path.exists(srcDir):
            raise ValueError(
                "Directory %s is not a Modelica library.\n    Expected directories '%s'." %
                (library_home, srcDir))

        return os.path.exists(os.path.join(library_home, "Resources", "Scripts"))

    def getLibraryName(self):
        """ Return the name of the library that will be run by this regression test.

        :return: The name of the library that will be run by this regression test.
        """
        return os.path.basename(self._libHome)

    def checkPythonModuleAvailability(self):
        """ Check whether all required python modules are installed.

            If some modules are missing, then an `ImportError` is raised.
        """
        requiredModules = ['buildingspy', 'matplotlib.pyplot', 'numpy', 'scipy.io']
        if self._checkHtml:
            requiredModules.append('tidylib')
        missingModules = []
        for module in requiredModules:
            try:
                __import__(module)
            except ImportError:
                missingModules.append(module)

        if len(missingModules) > 0:
            msg = "The following python module(s) are required but failed to load:\n"
            for mod in missingModules:
                msg += "  " + mod + "\n"
            msg += "You need to install these python modules to use this script.\n"
            raise ImportError(msg)

    def _checkKey(self, key, fileName, counter):
        """ Checks whether ``key`` is contained in the header of the file ``fileName``
            If the first line starts with ``within``
            and the second line starts with ``key``
            the counter is increased by one.
        """

        with open(fileName, mode="rt", encoding="utf-8-sig") as filObj:
            # filObj is an iterable object, so we can use next(filObj)
            line0 = next(filObj).strip()
            if line0.startswith("within"):
                line1 = next(filObj).strip()
                if line1.startswith(key):
                    counter += 1
        return counter

    def setExcludeTest(self, excludeFile):
        """ Exclude from the regression tests all tests specified in ``excludeFile``.

        :param excludeFile: The text file with files that shall be excluded from regression tests
        """
        self._reporter.writeWarning(
            "The function setExcludeTest will be removed in future releases.")

        if os.path.isfile(excludeFile):
            with open(excludeFile, mode="r", encoding="utf-8-sig") as f:
                for line in f:
                    if line.rstrip().endswith('.mos') and not line.startswith('#'):
                        filNamTup = line.rpartition(self.getLibraryName())
                        filNam = filNamTup[2].rstrip().replace('\\', '/').lstrip('/')
                        self._exclude_tests.append(filNam)
        else:
            self._reporter.writeError("Could not find file {!s}".format(excludeFile))

    def _includeFile(self, fileName):
        """ Returns true if the file need to be included in the list of scripts to run

        :param fileName: The name of the ``*.mos`` file.

        The parameter ``fileName`` need to be of the form
        ``Resources/Scripts/Dymola/Fluid/Actuators/Examples/Damper.mos``
        or ``Resources/Scripts/someOtherFile.ext``.
        This function checks if ``fileName`` exists in the global list
        ``self._exclude_tests``. For checking, ``fileName`` will be normalized (strip
        whitespace, convert backslash to slash, strip path).
        """
        if fileName.rstrip().endswith('.mos'):
            # This is a mos file, normalize the name
            filNamTup = fileName.rpartition(self.getLibraryName())
            filNam = filNamTup[2].rstrip().replace('\\', '/').lstrip('/')
            # Check whether the file is in the exclude list
            if filNam in self._exclude_tests:
                self._reporter.writeWarning(
                    "Excluded file {} from the regression tests.".format(filNam))
                return False
            else:
                return True
        else:
            # This is not a mos file, do not include it
            return False

    @staticmethod
    def expand_packages(packages):
        """
        Expand the ``packages`` from the form
        ``A.{B,C}`` and return ``A.B,A.C``
        :param: packages: A list of packages
        """
        ids = packages.find('{')
        if ids < 0:
            # This has no curly bracket notation
            return packages

        ide = packages.find('}')

        # Make some simple test for checking the string format
        if ide - 1 <= ids:
            raise ValueError("String '{}' is wrong formatted".format(packages))

        # Get text before the curly brackets
        pre = packages[0:ids]
        # Get text inside the curly brackets
        in_bra = packages[ids + 1:ide]
        entries = in_bra.split(',')
        # Add the start to the entries
        pac = []
        for ele in entries:
            pac.append("{}{}".format(pre, ele))
        ret = ",".join(pac)
        return ret.replace(' ', '')

    def _remove_duplicate_packages(self, packages):
        """ Remove duplicate packages in the list of packages.

            For example, if packages = [A.B.C, A.B, A.F], or packages = [A.B, A.B.C, A.F],
            then this function returns [A.B, A.F] because A.B.C is already contained in A.B
        """
        sor = sorted(packages)  # This sets sor = [A.B, A.B.C, A.F]
        ret = list()
        for i in range(len(sor)):
            add = True
            for j in range(len(ret)):
                if sor[i].startswith(ret[j]):
                    # The parent package is already in the list
                    add = False
                    self._reporter.writeWarning(
                        "Found package that is contained in other package in test configuration '{}' and '{}'".format(
                            sor[i], ret[j]))
            if add:
                ret.append(sor[i])
        return ret

    def setSinglePackage(self, packageName):
        """
        Set the name of one or multiple Modelica package(s) to be tested.

        :param packageName: The name of the package(s) to be tested.

        Calling this method will cause the regression tests to run
        only for the examples in the package ``packageName``, and in
        all its sub-packages.

        For example:

        * If ``packageName = Annex60.Controls.Continous.Examples``,
          then a test of the ``Annex60`` library will run all examples in
          ``Annex60.Controls.Continous.Examples``.
        * If ``packageName = Annex60.Controls.Continous.Examples,Annex60.Controls.Continous.Validation``,
          then a test of the ``Annex60`` library will run all examples in
          ``Annex60.Controls.Continous.Examples`` and in ``Annex60.Controls.Continous.Validation``.

        """

        # Create a list of packages, unless packageName is already a list
        packages = list()
        if ',' in packageName:
            # First, split packages in case they are of the form Building.{Examples, Fluid}
            expanded_packages = self.expand_packages(packageName)
            packages = expanded_packages.split(',')
        else:
            packages.append(packageName)
        packages = self._remove_duplicate_packages(packages)
        # Inform the user that not all tests are run, but don't add to warnings
        # as this would flag the test to have failed
        self._reporter.writeOutput(
            """Regression tests are only run for the following package{}:""".format(
                '' if len(packages) == 1 else 's'))
        for pac in packages:
            self._reporter.writeOutput("""  {}""".format(pac))
        # Remove the top-level package name as the unit test directory does not
        # contain the name of the library.

        # Set data dictionary as it may have been generated earlier for the whole library.
        self._data = []

        for pac in packages:
            pacSep = pac.find('.')
            pacPat = pac[pacSep + 1:]
            pacPat = pacPat.replace('.', os.sep)
            rooPat = os.path.join(self._libHome, 'Resources', 'Scripts', 'Dymola', pacPat)
            # Verify that the directory indeed exists
            if not os.path.isdir(rooPat):
                msg = """Requested to test only package '%s', but directory
'%s' does not exist.""" % (pac, rooPat)
                raise ValueError(msg)
            self.setDataDictionary(rooPat)

    def writeOpenModelicaResultDictionary(self):
        """ Write in ``Resources/Scripts/OpenModelica/compareVars`` files whose
        name are the name of the example model, and whose content is::

            compareVars :=
              {
                "controler.y",
                "sensor.T",
                "heater.Q_flow"
              };

        These files are then used in the regression testing that is done by the
        OpenModelica development team.

        """
        # Create the data dictionary.
        if len(self._data) == 0:
            self.setDataDictionary(self._rootPackage)

        # Directory where files will be stored
        desDir = os.path.join(self._libHome, "Resources", "Scripts", "OpenModelica", "compareVars")
        if not os.path.exists(desDir):
            os.makedirs(desDir)
        # Loop over all experiments and write the files.
        for experiment in self._data:
            if 'model_name' in experiment:
                if 'ResultVariables' in experiment:
                    # For OpenModelica, don't group variables into those
                    # who should be plotted together, as all are plotted in
                    # the same plot.
                    res = []
                    for pair in experiment['ResultVariables']:
                        for var in pair:
                            res.append(var)
                    # Content of the file.
                    filCon = "compareVars :=\n  {\n    \"%s\"\n  };\n" % ("\",\n    \"".join(res))
                    # File name.
                    filNam = os.path.join(desDir, experiment['model_name'] + ".mos")
                    # Write the file
                    with open(filNam, mode="w", encoding="utf-8") as fil:
                        fil.write(filCon)

    @staticmethod
    def get_plot_variables(line):
        """ For a string of the form `*y={aa,bb,cc}*`, optionally with whitespace characters,
        return the list `[aa, bb, cc]`.
        If the string does not contain `y = ...`, return `None`.

        A usage may be as follows. Note that the second call returns `None` as
        it has a different format.

          >>> import buildingspy.development.regressiontest as r
          >>> r.Tester.get_plot_variables('y = {"a", "b", "c"}')
          ['a', 'b', 'c']
          >>> r.Tester.get_plot_variables('... x}, y = {"a", "b", "c"}, z = {...')
          ['a', 'b', 'c']
          >>> r.Tester.get_plot_variables("y=abc") is None
          True

        """
        import re
        import shlex

        # Make sure line has no "y = {..." that is not closed, e.g., it spans multiple lines
        incomplete = re.search(r"y\s*=\s*{.*\n", line)
        # This evaluates for example
        #   re.search("y.*=.*{.*}", "aay = {aa, bb, cc}aa").group()
        #   'y = {aa, bb, cc}'
        var = re.search(r"y\s*=\s*{.*}", line)
        if var is None and incomplete is None:
            return None
        if var is None and incomplete is not None:
            msg = "Malformed line '{}'".format(line)
            raise ValueError(msg)

        s = var.group()
        s = re.search('{.*?}', s).group()
        s = s.strip('{}')
        # Use the lexer module as simply splitting by "," won't work because arrays have
        # commas in the form "a[1, 1]", "a[1, 2]"
        lexer = shlex.shlex(s)
        lexer.quotes = '"'
        lexer.whitespace = ", \t"  # Skip commas, otherwise they are also returned as a token
        y = list(lexer)

        for i in range(len(y)):
            # Remove quotes as we deal with a string already
            y[i] = y[i].replace('"', '')
            # Strip whitespace characters
            y[i] = y[i].strip()
            # Replace a[1,1] by a[1, 1], which is required for the
            # Reader to be able to read the result.
            # Also, replace multiple white spaces with a single white space as
            # reading .mat is picky. For example, it refused to read a[1,1] or a[1,  1]
            y[i] = re.sub(r',\W*', ', ', y[i])
        return y

    @staticmethod
    def get_tolerance(library_home, model_name):
        """ Return the tolerance as read from the `.mo` file.

            :param library_home: Home directory of the library.
            :param model_name: Name of the model.
        """
        import os
        import re
        import io

        file_name = os.path.join(library_home, '..', model_name.replace('.', os.path.sep) + ".mo")
        if not os.path.exists(file_name):
            raise IOError("Failed to find file '{}' for model '{}'".format(file_name, model_name))

        p_number = re.compile(r'Tolerance\s*=\s*(-?\ *[0-9]+\.?[0-9]*(?:[Ee]\ *-?\ *[0-9]+)?)')
        tols = list()
        with open(file_name, 'r') as fil:
            for lin in fil:
                tol = re.findall(p_number, lin)
                if len(tol) > 0:
                    tols.append(tol)

        # Make sure we found exactly one entry
        if len(tols) == 0:
            raise RuntimeError("Failed to find Tolerance in '{}'.".format(file_name))

        if len(tols) > 1:
            raise RuntimeError(
                "Found multiple entries for Tolerance in '{}', but require exactly one entry.".format(file_name))
        return tols[0][0]

    def setDataDictionary(self, root_package=None):
        """ Build the data structures that are needed to parse the output files.

           :param: root_package The name of the top-level package for which the files need to be parsed.
                                Separate package names with a period.

        """
        def _set_attribute_value(line, keyword, dat):
            """ Set the value of an attribute from the `.mos` file.

                This function will remove leading and ending quotes.

                :param line: The line that contains the keyword and the value.
                :param keyword: The keyword
                :param dat: The data dictionary to which dat[keyword] = value will be written.

            """
            line = re.sub(' ', '', line)
            pos = line.find(keyword)
            if pos > -1:
                posEq = line.find('=', pos)
                posComma = line.find(',', pos)
                posBracket = line.find(')', pos)
                posEnd = min(posComma, posBracket)
                if posEnd < 0:
                    posEnd = max(posComma, posBracket)
                # Ensure that keyword is directly located before the next = sign
                if posEq == pos + len(keyword):
                    entry = line[posEq + 1:posEnd]
                    dat[keyword] = re.sub(r'^"|"$', '', entry)
            return

        # Check if the data dictionary has already been set, in
        # which case we return doing nothing.
        # This is needed because methods append to the dictionary, which
        # can lead to double entries.
        roo_pac = root_package if root_package is not None else os.path.join(
            self._libHome, 'Resources', 'Scripts', 'Dymola')
        for root, _, files in os.walk(roo_pac):
            for mosFil in files:
                # Exclude the conversion scripts and also backup copies
                # which have the extensions .mos~ if they are generated from emacs
                if mosFil.endswith('.mos') and (
                    not mosFil.startswith(
                        "Convert" + self.getLibraryName())):
                    matFil = ""
                    dat = {'ScriptFile': os.path.join(
                        root[len(os.path.join(self._libHome, 'Resources', 'Scripts', 'Dymola')) + 1:], mosFil)}
                    # ScriptFile is something like Controls/Continuous/Examples/LimPIDWithReset.mos
                    # JModelica CI testing needs files below 140 characters, which includes Buildings.
                    # Hence, write warning if a file is equal or longer than 140-9=131 characters.
                    if len(dat['ScriptFile']) >= 131:
                        self._reporter.writeError(
                            """File {} is {}-character long. Reduce it to maximum of 130 characters.""".format(
                                dat['ScriptFile'], len(
                                    dat['ScriptFile'])))
                    # _check_reference_result_file_name(dat['ScriptFile'])
                    # open the mos file and read its content.
                    # Path and name of mos file without 'Resources/Scripts/Dymola'
                    with open(os.path.join(root, mosFil), mode="r", encoding="utf-8-sig") as fMOS:
                        Lines = fMOS.readlines()

                    # Remove white spaces
                    for i in range(len(Lines)):
                        Lines[i] = Lines[i].replace(' ', '')

                    # Set some attributes in the Data object
                    if self._includeFile(os.path.join(root, mosFil)):
                        if self._modelica_tool == 'dymola':
                            dat['dymola'] = {'exportFMU': False}  # May be switched to True below

                        for lin in Lines:
                            # Add the model name to the dictionary.
                            # This is needed to export the model as an FMU.
                            # Also, set the flag mustSimulate to True.
                            simCom = re.search(r'simulateModel\(\s*".*"', lin)
                            if simCom is not None:
                                modNam = re.sub(r'simulateModel\(\s*"', '', simCom.string)
                                modNam = modNam[0:modNam.index('"')]
                                dat['model_name'] = modNam
                                dat['TranslationLogFile'] = modNam + ".translation.log"
                            # parse startTime and stopTime, if any
                            for attr in ["startTime", "stopTime"]:
                                _set_attribute_value(lin, attr, dat)

                            if self._modelica_tool == 'dymola' and 'stopTime' in dat and (
                                    'simulate' not in dat['dymola']):
                                dat['dymola']['translate'] = 'stopTime' in dat
                                dat['dymola']['simulate'] = 'stopTime' in dat

                            # Check if this model need to be translated as an FMU.
                            if self._include_fmu_test and self._modelica_tool == 'dymola' and \
                                    (not dat['dymola']['exportFMU']) and "translateModelFMU" in lin:
                                dat['dymola']['exportFMU'] = True
                            if self._modelica_tool == 'dymola' and dat['dymola']['exportFMU']:
                                for attr in ["modelToOpen", "modelName"]:
                                    _set_attribute_value(lin, attr, dat['dymola'])

                        # We are finished iterating over all lines of the .mos

                        # Dymola uses in translateModelFMU the syntax
                        # modelName=... but our dictionary uses model_name
                        if self._modelica_tool == 'dymola':
                            if "modelName" in dat['dymola'] and not (
                                    dat['dymola']["modelName"] == ""):
                                dat["model_name"] = dat['dymola']["modelName"]
                            # The .mos script allows modelName="", hence
                            # we set the model name to be the entry of modelToOpen
                            elif "model_name" not in dat['dymola'] and "modelToOpen" in dat['dymola']:
                                dat['model_name'] = dat['dymola']['modelToOpen']

                            if 'modelName' in dat['dymola']:
                                # This is not needed anymore
                                del dat['dymola']["modelName"]

                        # We are finished iterating over all lines of the .mos
#                        # Make sure model_name is set
#                        if 'model_name' not in dat or dat['model_name'] == '':
#                            msg = f"Failed to set model_name for {os.path.join(root, mosFil)}"
#                            raise ValueError(msg)

                        # Get tolerance from mo file. This is used to set the tolerance
                        # for OPTIMICA and JModelica.
                        # Only get the tolerance for the models that need to be simulated,
                        # because those that are only exported as FMU don't need this setting.
                        if "stopTime" in dat:
                            try:
                                dat['tolerance'] = self.get_tolerance(
                                    self._libHome, dat['model_name'])
                            except Exception as e:
                                self._reporter.writeError(str(e))
                                dat['tolerance'] = None

                        # For FMU export, if model_name="", then Dymola uses the
                        # Modelica class name, with "." replaced by "_".
                        # If the Modelica class name consists of "_", then they
                        # are replaced by "_0".
                        # Hence, we update dat['model_name'] if needed.
                        if self._modelica_tool == 'dymola' and dat['dymola']['exportFMU']:
                            # Strip quotes from model_name and modelToOpen
                            dat['dymola']['FMUName'] = dat['model_name'].strip('"')
                            dat['dymola']['modelToOpen'] = dat['dymola']['modelToOpen'].strip('"')

                            # Update the name of the FMU if model_name is "" in .mos file.
                            if len(dat['dymola']['FMUName']) == 0:
                                dat['dymola']['FMUName'] = dat['dymola']['modelToOpen']
                            # Update the FMU name, for example to change
                            # Buildings.Fluid.FMI.Examples.FMUs.IdealSource_m_flow to
                            # Buildings_Fluid_FMI_Examples_FMUs_IdealSource_0m_0flow
                            dat['dymola']['FMUName'] = dat['dymola']['FMUName'].replace(
                                "_", "_0").replace(".", "_")
                            dat['dymola']['FMUName'] = dat['dymola']['FMUName'] + ".fmu"

                        # Plot variables are only used for those models that need to be simulated.
                        # For JModelica, if dat['jmodelica']['simulate'] == False:
                        #   dat['ResultVariables'] is reset to [] in _add_experiment_specifications
                        if "stopTime" in dat:
                            plotVars = []
                            iLin = 0
                            for lin in Lines:
                                iLin = iLin + 1
                                try:
                                    y = self.get_plot_variables(lin)
                                    if y is not None:
                                        plotVars.append(y)
                                except (AttributeError, ValueError) as e:
                                    s = "%s, line %s, could not be parsed.\n" % (mosFil, iLin)
                                    s += "The problem occurred at the line below:\n"
                                    s += "%s\n" % lin
                                    s += "Make sure that each assignment of the plot command is on one line.\n"
                                    self._reporter.writeError(s)
                                    # Store the error, but keep going to check other lines and files
                                    pass

                            if len(plotVars) == 0:
                                s = "%s does not contain any plot command.\n" % mosFil
                                s += "You need to add a plot command to include its\n"
                                s += "results in the regression tests.\n"
                                self._reporter.writeError(s)

                            # Store grouped plot variables without duplicates.
                            # (Duplicates happen when the same y variables are plotted against
                            # different x variables.)
                            dat['ResultVariables'] = []
                            for v_i in plotVars:
                                if v_i not in dat['ResultVariables']:
                                    dat['ResultVariables'].append(v_i)

                            # Create the result file name.
                            if self._modelica_tool == 'dymola':
                                # For Dymola, this is not the name in the .mos file (as these may not be unique).
                                # Rather, we set the result file name to be the mos file name with
                                # .mat extension
                                matFil = f"{dat['model_name']}.mat"
                            else:
                                matFil = '{}_result.mat'.format(
                                    re.sub(r'\.', '_', dat['model_name']))

                            # Some *.mos file only contain plot commands, but no simulation.
                            # Hence, if 'resultFile=' could not be found, try to get the file that
                            # is used for plotting.
                            # cf. BUG
                            if len(matFil) == 0:
                                for lin in Lines:
                                    if 'filename=\"' in lin:
                                        # Note that the filename entry already has the .mat
                                        # extension.
                                        matFil = re.search(
                                            r'(?<=filename=\")[a-zA-Z0-9_\.]+', lin).group()
                                        break
                            if len(matFil) == 0:
                                raise ValueError('Did not find *.mat file in ' + mosFil)

                            dat['ResultFile'] = matFil

                        # Some files like plotFan.mos has neither a simulateModel
                        # nor a translateModelFMU command.
                        # These there must not be added to the data array.
                        if "stopTime" in dat or (
                                self._modelica_tool == 'dymola' and dat['dymola']['exportFMU']):
                            self._data.append(dat)

        # Make sure we found at least one unit test.
        if self.get_number_of_tests() == 0:
            msg = """Did not find any regression tests in '%s'.""" % root_package
            self._reporter.writeError(msg)

        self._checkDataDictionary()
        # Raise an error if there was any error reported.
        if self._reporter.getNumberOfErrors() > 0:
            raise ValueError("Error when setting up unit tests.")

        # Add the experiment specifications to the data.
        self._add_experiment_specifications()

        return

    def _add_experiment_specifications(self):
        """ Add the experiment specification to the data structure.

            This method reads the `Resources/Scripts/BuildingsPy/conf.json` file
            and adds it to the data structure.
        """
        import copy
        import json

        def_dic = {}
        def_dic[self._modelica_tool] = {}

        if self._modelica_tool == 'optimica' or self._modelica_tool == 'jmodelica':
            def_dic[self._modelica_tool] = {
                'translate': True,
                'simulate': True,
                'solver': 'CVode',
                'ncp': 500,
                'time_out': 300
            }

        for all_dat in self._data:
            # Add default data
            for key in def_dic[self._modelica_tool].keys():
                # all_dat only exists for Dymola, not for the other tools
                if self._modelica_tool not in all_dat:
                    all_dat[self._modelica_tool] = {}
                all_dat[self._modelica_tool][key] = copy.deepcopy(def_dic[self._modelica_tool][key])

        # Get configuration data from file, if present
        conf_dir = os.path.join(self._libHome, 'Resources', 'Scripts', 'BuildingsPy')
        conf_file = os.path.join(conf_dir, 'conf.json')

        if os.path.exists(conf_file):
            with open(conf_file, 'r') as f:
                conf_data = json.load(f)

            # Add model specific data
            for con_dat in conf_data:
                for all_dat in self._data:
                    if con_dat['model_name'] == all_dat['model_name']:
                        # Add all elements of the configuration data
                        for key in con_dat.keys():
                            # Have dictionary in dictionary
                            if key == self._modelica_tool:
                                for k in con_dat[self._modelica_tool]:
                                    val = con_dat[self._modelica_tool][k]

                                    if k == 'translate':
                                        all_dat[self._modelica_tool][k] = val
                                        # Write a warning if a model is not translated
                                        if not val:
                                            # Set simulate to false as well as it can't be simulated
                                            # if not translated
                                            all_dat[self._modelica_tool]['simulate'] = False
                                    else:
                                        all_dat[self._modelica_tool][k] = val
                            else:
                                all_dat[key] = con_dat[key]
                        # Write warning if this model should not be translated or simulated.
                        msg = None
                        if all_dat[self._modelica_tool]['translate'] is False:
                            msg = f"{all_dat['model_name']}: Requested to be excluded from translation."
                        elif all_dat[self._modelica_tool]['simulate'] is False:
                            msg = f"{all_dat['model_name']}: Requested to be excluded from simulation."
                        if msg is not None:
                            if 'comment' in all_dat[self._modelica_tool]:
                                msg = f"{msg} {all_dat[self._modelica_tool]['comment']}"
                            self._reporter.writeOutput(msg)

    def _checkDataDictionary(self):
        """ Check if the data used to run the regression tests do not have duplicate ``*.fmu`` files
            and ``*.mat`` names.

            Since Dymola writes all ``*.fmu`` and ``*.mat`` files to the current working directory,
            duplicate file names would cause a translation or simulation to overwrite the files
            of a previous test. This would make it impossible to check the FMU export
            and to compare the results to previously obtained results.

            If there are duplicate ``.fmu`` and ``*.mat`` file names used, then this method raises
            a ``ValueError`` exception.

        """
        s_fmu = set()
        s_mat = set()
        errMes = ""
        for data in self._data:
            if 'ResultFile' in data:
                resFil = data['ResultFile']
                if "stopTime" in data:
                    if resFil in s_mat:
                        errMes += "*** Error: Result file %s is generated by more than one script.\n" \
                            "           You need to make sure that all scripts use unique result file names.\n" % resFil
                    else:
                        s_mat.add(resFil)
        if self._modelica_tool == 'dymola':
            for data in self._data:
                if 'FMUName' in data['dymola']:
                    fmuFil = data['dymola']['FMUName']
                    if fmuFil in s_fmu:
                        errMes += "*** Error: FMU file {} is generated by more than one script.\n" \
                            "           You need to make sure that all scripts use unique result file names.\n".format(
                                fmuFil)
                    else:
                        s_fmu.add(fmuFil)
        if len(errMes) > 0:
            raise ValueError(errMes)

    def _getTimeGrid(self, tMin, tMax, nPoi):
        """
        Return the time grid for the output result interpolation

        :param tMin: Minimum time of the results.
        :param tMax: Maximum time of the results.
        :param nPoi: Number of result points.
        """
        return [tMin + float(i) / (nPoi - 1) * (tMax - tMin) for i in range(nPoi)]

    def _getSimulationResults(self, data, warnings, errors):
        """Get the simulation results for a single unit test.

        :param data: The class that contains the data structure for the simulation results.
        :param warning: A list to which all warnings will be appended.
        :param errors: A list to which all errors will be appended.

        Extracts and returns the simulation results from the `*.mat` file as
        a list of dictionaries. Each element of the list contains a dictionary
        of results that need to be printed together.
        """
<<<<<<< HEAD
        def extractData(y, step):
            # Replace the last element with the last element in time,
            # [::step] may not extract the last time stamp, in which case
            # the final time changes when the number of event changes.
            r = y[::step]
            r[len(r) - 1] = y[len(y) - 1]
            return r

        def _getTimeGridFromSimulationResults(pairs):
            nCt=0
            timeGrid=[]
            # Loop over all variables to find maximum length of time grid
            for pai in pairs: # pairs of variables that are plotted together
                for var in pai:
                    time = []
                    (time, val) = r.values(var)
                    if(len(time==2) and nCt < 1):
                        timeGrid=time
                        nCt=nCt+1
                    elif(len(time) > 2):
                        timeGrid=time
                        nCt=nCt+1
            return timeGrid


=======
>>>>>>> dd3b4a6e
        # Get the working directory that contains the ".mat" file
        fulFilNam = os.path.join(data['ResultDirectory'], self.getLibraryName(), data['ResultFile'])
        if self._modelica_tool == 'optimica' or self._modelica_tool == 'jmodelica':
            fulFilNam = os.path.join(data['ResultDirectory'], data['ResultFile'])
        ret = []
        try:
            r = Reader(fulFilNam, self._modelica_tool)
        except IOError as e:
            errors.append("Failed to read %s generated by %s.\n%s\n" %
                          (fulFilNam, data['ScriptFile'], e))
            return ret
        except ValueError as e:  # BUG #9
            errors.append("Error while reading %s generated by %s.\n%s\n" %
                          (fulFilNam, data['ScriptFile'], e))
            return ret

        timeGrid = _getTimeGridFromSimulationResults(data['ResultVariables'])


        for pai in data['ResultVariables']:  # pairs of variables that are plotted together
            dat = dict()
            for var in pai:
                time = []
                val = []
                try:
                    var_mat = var
                    # Matrix variables in OPTIMICA and JModelica are stored in mat file with
                    # no space e.g. [1,1].
                    if self._modelica_tool == 'optimica' or self._modelica_tool == 'jmodelica':
                        var_mat = re.sub(' ', '', var_mat)
                    (time, val) = r.values(var_mat)
                    # Make time grid to which simulation results
                    # will be interpolated.
                    # This reduces the data that need to be stored.
                    # It also makes it easier to compare accuracy
                    # in case that a slight change in the location of
                    # state events triggered a different output interval grid.
                    tMin = float(min(time))
                    tMax = float(max(time))
                    nPoi = min(self._nPoi, len(val))
                    ti = self._getTimeGrid(tMin, tMax, nPoi)
                except ZeroDivisionError as e:
                    s = "When processing " + fulFilNam + " generated by " + \
                        data['ScriptFile'] + ", caught division by zero.\n"
                    s += "   len(val)  = " + str(len(val)) + "\n"
                    s += "   tMax-tMin = " + str(tMax - tMin) + "\n"
                    warnings.append(s)
                    break

                except KeyError:
                    warnings.append("%s uses %s which does not exist in %s.\n" %
                                    (data['ScriptFile'], var, data['ResultFile']))
                else:
                    # Store time grid.
                    if self._OCT_VERIFICATION:
                        dat['time']=timeGrid
                        if (self._isParameter(val)):
                            import numpy as np
                            dat[var]=np.ones(len(timeGrid))*val[0]
                        else:
                            dat[var] = val
                    else:
                        if ('time' not in dat):
                            dat['time'] = [tMin, tMax]
                        if self._isParameter(val):
                            dat[var] = val
                        else:
                            try:
                                dat[var] = Plotter.interpolate(ti, time, val)
                            except ValueError as e:
                                msg = "Failed to process {} generated by {}.\n{}\n".format(
                                    fulFilNam, data['ScriptFile'], e)
                                errors.append(msg)
                                return ret

            if len(dat) > 0:
                ret.append(dat)
        return ret

    def _getTranslationStatistics(self, data, warnings, errors):
        """
        Get the translation statistics for a single unit test.

        :param data: The class that contains the data structure for the simulation results.
        :param warning: A list to which all warnings will be appended.
        :param errors: A list to which all errors will be appended.
        :return: The translation log from the `*.translation.log` file as
        a list of dictionaries.

        Extracts and returns the translation log from the `*.translation.log` file as
        a list of dictionaries.
        In case of an error, this method returns `None`.
        """
        # Get the working directory that contains the ".log" file
        fulFilNam = os.path.join(data['ResultDirectory'],
                                 self.getLibraryName(), data['TranslationLogFile'])
        return of.get_model_statistics(fulFilNam, self._modelica_tool)

    def _legacy_comp(self, tOld, yOld, tNew, yNew, tGriOld, tGriNew, varNam, filNam, tol):
        # Interpolate the new variables to the old time stamps
        #
        if len(yNew) > 2:
            try:
                yInt = Plotter.interpolate(tGriOld, tGriNew, yNew)
            except (IndexError, ValueError):
                em = (
                    "Data series have different length:\n"
                    "File=%s\n"
                    "variable=%s\n"
                    "len(tGriOld) = %d\n"
                    "len(tGriNew) = %d\n"
                    "len(yNew)    = %d\n") % (filNam,
                                              varNam,
                                              len(tGriOld),
                                              len(tGriNew),
                                              len(yNew))
                self._reporter.writeError(em)
                raise ValueError(em)
        else:
            yInt = [yNew[0], yNew[0]]

        # If the variable is heatPort.T or heatPort.Q_flow, with length=2, then
        # it has been evaluated as a parameter in the Buildings library. In the Annex60
        # library, this may be a variable as the Buildings library uses a more efficient
        # implementation of the heatPort. Hence, we test for this special case, and
        # store the parameter as if it were a variable so that the reference result are not
        # going to be changed.
        # (Not needed for funnel: can deal with len(yNew) != len(yOld))
        if (varNam.endswith("heatPort.T") or varNam.endswith("heatPort.Q_flow")) and (
                len(yInt) == 2) and len(yOld) != len(yInt):
            yInt = np.ones(len(yOld)) * yInt[0]

        # Compute error for the variable with name varNam
        if len(yOld) != len(yInt):
            # If yOld has two points, but yInt has more points, then
            # extrapolate yOld to nPoi
            t = self._getTimeGrid(tOld[0], tOld[-1], self._nPoi)
            if len(yOld) == 2 and len(yInt) == self._nPoi:
                t = self._getTimeGrid(t[0], t[-1], self._nPoi)
                yOld = Plotter.interpolate(t, tOld, yOld)
            # If yInt has only two data points, but yOld has more, then interpolate yInt
            elif len(yInt) == 2 and len(yOld) == self._nPoi:
                yInt = Plotter.interpolate(t, [tOld[0], tOld[-1]], yInt)
            else:
                raise ValueError((
                    "Program error, yOld and yInt have different lengths.\n"
                    "Result file : %s\n"
                    "Variable    : %s\n"
                    "len(yOld)=%d\n"
                    "len(yInt)=%d\n"
                    "Stop processing.\n") % (filNam, varNam, len(yOld), len(yInt))
                )

        errAbs = np.zeros(len(yInt))
        errRel = np.zeros(len(yInt))
        errFun = np.zeros(len(yInt))

        for i in range(len(yInt)):
            errAbs[i] = abs(yOld[i] - yInt[i])
            if np.isnan(errAbs[i]):
                raise ValueError('NaN in errAbs ' + varNam + " " + str(yOld[i])
                                 + "  " + str(yInt[i]) + " i, N " + str(i) +
                                 " --:" + str(yInt[i - 1])
                                 + " ++:", str(yInt[i + 1]))
            if (abs(yOld[i]) > 10 * tol):
                errRel[i] = errAbs[i] / abs(yOld[i])
            else:
                errRel[i] = 0
            errFun[i] = errAbs[i] + errRel[i]

        t_err_max, warning = 0, None

        if max(errFun) > tol:
            iMax = 0
            eMax = 0
            for i in range(len(errFun)):
                if errFun[i] > eMax:
                    eMax = errFun[i]
                    iMax = i
            tGri = self._getTimeGrid(tOld[0], tOld[-1], self._nPoi)
            t_err_max = tGri[iMax]
            warning = filNam + ": " + varNam + " has absolute and relative error = " + \
                ("%0.3e" % max(errAbs)) + ", " + ("%0.3e" % max(errRel)) + ".\n"
            if self._isParameter(yInt):
                warning += "             %s is a parameter.\n" % varNam
            else:
                warning += "             Maximum error is at t = %s\n" % str(t_err_max)

        return (t_err_max, warning)

    def _funnel_comp(
            self,
            tOld,
            yOld,
            tNew,
            yNew,
            varNam,
            filNam,
            model_name,
            tol,
            data_idx,
            keep_dir=True):
        """Method calling funnel comparison tool."""

        t_err_max, warning = 0, None
        tmp_dir = tempfile.mkdtemp()
        log_stdout = io.StringIO()
        with _stdout_redirector(log_stdout):
            exitcode = pyfunnel.compareAndReport(
                xReference=tOld,
                yReference=yOld,
                xTest=tNew,
                yTest=yNew,
                outputDirectory=tmp_dir,
                atolx=tol['ax'],
                atoly=tol['ay'],
                ltolx=tol['lx'],
                ltoly=tol['ly'],
                rtolx=tol['rx'],
                rtoly=tol['ry'],
            )
        log_content = log_stdout.getvalue()
        log_content = re.sub(r'(^.*Warning:\s+)|(Error:\s+)', '', log_content)
        log_stdout.close()

        if exitcode != 0:
            warning = "While processing file {} for variable {}: {}".format(
                filNam, varNam, log_content)
            test_passed = False
            funnel_success = False
        else:
            err_path = os.path.join(tmp_dir, 'errors.csv')
            err_arr = np.genfromtxt(err_path, delimiter=',', skip_header=1).transpose()
            err_max = np.max(err_arr[1])  # difference between y test value and funnel bounds
            idx_err_max = np.where(err_arr[1] == err_max)[0][0]
            t_err_max = err_arr[0][idx_err_max]
            test_passed = (err_max == 0)
            if err_max > 0:
                warning = (
                    "{}: {} exceeds funnel tolerance with absolute error = {:.3e}. "
                ).format(filNam, varNam, err_max)
                if self._isParameter(yOld):
                    warning += "{} is a parameter.\n".format(varNam)
                else:
                    warning += "Maximum error is at t = {}\n".format(t_err_max)
            funnel_success = True

        if keep_dir and funnel_success:
            target_path = os.path.join(self._comp_dir, '{}_{}'.format(filNam, varNam))
            shutil.move(tmp_dir, target_path)
        else:
            target_path = None
            shutil.rmtree(tmp_dir)

        idx = self._init_comp_info(model_name, filNam)
        self._update_comp_info(idx, varNam, target_path, test_passed, t_err_max, warning, data_idx)

        return (t_err_max, warning)

    def _init_comp_info(self, model_name, file_name):
        """Update self._comp_info with dict to store comparison results for model_name.

        Returns: index of dict storing results for model_name.
        """
        try:
            idx = next(i for i, el in enumerate(self._comp_info) if el['model'] == model_name)
        except StopIteration:  # no model_name found in self._comp_info (case dymola): create
            self._comp_info.append({
                "model": model_name,
            })
            idx = len(self._comp_info) - 1
        try:
            self._comp_info[idx]["comparison"]
        except KeyError:  # no comparison data stored for model_name: create
            self._comp_info[idx]["comparison"] = {
                "variables": [],
                "funnel_dirs": [],
                "test_passed": [],
                "file_name": file_name,
                "success_rate": 0,
                "var_groups": [],  # index of the group of variables belonging to the same subplot
                "warnings": [],
                "t_err_max": [],
            }

        return idx

    def _update_comp_info(
            self,
            idx,
            var_name,
            funnel_dir,
            test_passed,
            t_err_max,
            warning,
            data_idx,
            var_group=None):
        """Store comparison info for var_name in self._comp_info."""

        # NOTE: data_idx can differ from idx if simulation failed or variable not available.

        should_update = True

        if var_group is None:
            try:
                var_group = next(
                    iv for iv, vl in enumerate(
                        self._data[data_idx]["ResultVariables"]) if var_name in vl)
            except StopIteration:
                if warning == 'skip':
                    should_update = False
                else:
                    warning = ("Variable {} not found in ResultVariables for model {}. "
                               "However it was found in reference results file.\n").format(
                        var_name, self._comp_info[idx]['model'])
                    self._reporter.writeWarning(warning)

        if should_update:
            self._comp_info[idx]["comparison"]["variables"].append(var_name)
            self._comp_info[idx]["comparison"]["funnel_dirs"].append(funnel_dir)
            self._comp_info[idx]["comparison"]["test_passed"].append(
                int(test_passed))  # Boolean not JSON serializable
            self._comp_info[idx]["comparison"]["t_err_max"].append(t_err_max)
            self._comp_info[idx]["comparison"]["warnings"].append(warning)
            self._comp_info[idx]["comparison"]["var_groups"].append(var_group)
            self._comp_info[idx]["comparison"]["success_rate"] = sum(
                self._comp_info[idx]["comparison"]["test_passed"]) / len(self._comp_info[idx]["comparison"]["variables"])

        return None

    def areResultsEqual(self, tOld, yOld, tNew, yNew, varNam, data_idx):
        """ Return `True` if the data series are equal within a tolerance.

        :param tOld: List of old time values.
        :param yOld: Old simulation results.
        :param tNew: Time stamps of new results.
        :param yNew: New simulation results.
        :param varNam: Variable name, used for reporting.
        :param filNam: File name, used for reporting.
        :param model_name: Model name, used for reporting.
        :return: A list with ``False`` if the results are not equal, and the time
                 of the maximum error, and an error message or `None`.
                 In case of errors, the time of the maximum error may by `None`.
        """
        try:
            filNam = self._data[data_idx]['ResultFile']
            model_name = self._data[data_idx]['model_name']
        except BaseException:
            filNam = 'Undefined file name'
            model_name = 'Undefined model name'

        def getTimeGrid(t, nPoi=self._nPoi):
            if len(t) == 2:
                return self._getTimeGrid(t[0], t[-1], nPoi)
            elif len(t) == nPoi:
                return t
            else:
                s = ("While processing file {} for variable {}: The new time grid has {} points "
                     "but it must have 2 or {} points.\n"
                     "Stop processing.\n").format(
                    filNam,
                    varNam,
                    len(tNew),
                    nPoi)
                raise ValueError(s)

        # Check if the first and last time stamp are equal
        def test_equal_time(t1, t2, tol=1E-6):
            """Test if time values are equal within a given tolerance.

            t1, t2 and tol are floats.

            Returns Boolean value equal to test result.
            If t1 is close to 0, the tolerance is considered as absolute.
            Otherwise, the tolerance is considered as relative to abs(t1).
            """
            if abs(t1) <= tol:
                res = abs(t1 - t2) <= tol
            else:
                res = abs(t1 - t2) <= tol * abs(t1)
            return res

        if not test_equal_time(tOld[0], tNew[0]):
            error = (
                "While processing file {} for variable {}: Different start time between "
                "reference and test data.\n"
                "Old reference points are for {} <= t <= {}\n"
                "New reference points are for {} <= t <= {}\n").format(
                    filNam, varNam, tOld[0], tOld[len(tOld) - 1], tNew[0], tNew[len(tNew) - 1])
            test_passed = False
            t_err_max = min(tOld[0], tNew[0])
        else:  # Overwrite tOld with tNew to prevent any exception raised by the comparison tool.
            tOld[0] = tNew[0]

        if not test_equal_time(tOld[-1], tNew[-1]):
            error = (
                "While processing file {} for variable {}: Different end time between "
                "reference and test data.\n"
                "tNew = [{}, {}]\n"
                "tOld = [{}, {}]\n").format(filNam, varNam, tNew[0], tNew[-1], tOld[0], tOld[-1])
            test_passed = False
            t_err_max = min(tOld[-1], tNew[-1])
        else:  # Overwrite tOld with tNew to prevent any exception raised by the comparison tool.
            tOld[-1] = tNew[-1]

        # The next test may be true if a simulation stopped with an error prior to
        # producing sufficient data points
        if len(yNew) < len(yOld) and len(yNew) > 2:
            error = (
                "While processing file {} for variable {}: Fewer data points than reference results.\n"
                "len(yOld) = {}\n"
                "len(yNew) = {}\n"
                "Skipping error checking for this variable.\n").format(
                filNam, varNam, len(yOld), len(yNew))
            test_passed = False
            t_err_max = None

        if self._comp_tool == 'legacy':
            if len(yNew) > 2:
                # Some reference results contain already a time grid,
                # whereas others only contain the first and last time stamp.
                # Hence, we make sure to have the right time grid before we
                # call the interpolation.
                tGriOld = getTimeGrid(tOld, len(yNew))
                tGriNew = getTimeGrid(tNew, min(len(yNew), self._nPoi))
            else:
                tGriOld = tOld
                tGriNew = tNew
        elif self._comp_tool == 'funnel':
            # funnel_comp only needs len(t) = len(y) for Old and New time series
            if len(yNew) > 2:
                tNew = getTimeGrid(tNew, len(yNew))
            if len(yOld) > 2:
                tOld = getTimeGrid(tOld, len(yOld))

        if self._comp_tool == 'legacy':
            try:  # In case an error has been raised before: no comparison performed.
                error
            except NameError:
                t_err_max, error = self._legacy_comp(
                    tOld, yOld, tNew, yNew, tGriOld, tGriNew, varNam, filNam, self._tol['ay'])
        else:
            idx = self._init_comp_info(model_name, filNam)
            comp_tmp = self._comp_info[idx]['comparison']
            try:
                # Check if the variable has already been tested.
                # (This might happen if the variable is used in different plots.)
                # In this case we do not want to perform the comparison again but we still want the variable to be
                # plotted several times as it was originally intended: update _comp_info
                # with stored data.
                var_idx = comp_tmp['variables'].index(varNam)
                fun_dir = comp_tmp['funnel_dirs'][var_idx]
                test_passed = comp_tmp['test_passed'][var_idx]
                # variable group already stored for this variable
                var_group_str = comp_tmp['var_groups'][var_idx]
                # Now looking for the new variable group to be stored.
                var_group = var_group_str + 1 + next(iv for iv, vl in enumerate(
                    self._data[data_idx]["ResultVariables"][(var_group_str + 1):]) if varNam in vl)
                error = comp_tmp['warnings'][var_idx]
                t_err_max = comp_tmp['t_err_max'][var_idx]
                self._update_comp_info(
                    idx,
                    varNam,
                    fun_dir,
                    test_passed,
                    t_err_max,
                    error,
                    data_idx,
                    var_group)
            except (ValueError, StopIteration):
                try:  # In case an error has been raised before: no comparison performed.
                    self._update_comp_info(
                        idx, varNam, None, test_passed, t_err_max, error, data_idx)
                except NameError:
                    t_err_max, error = self._funnel_comp(
                        tOld, yOld, tNew, yNew, varNam, filNam, model_name, self._tol, data_idx)

        test_passed = True
        if error is not None:
            test_passed = False

        return (test_passed, t_err_max, error)

    def _isParameter(self, dataSeries):
        """ Return `True` if `dataSeries` is from a parameter.
        """
        import numpy as np
        if not (isinstance(dataSeries, np.ndarray) or isinstance(dataSeries, list)):
            raise TypeError("Program error: dataSeries must be a numpy.ndarr or a list. Received type "
                            + str(type(dataSeries)) + ".\n")
        return (len(dataSeries) == 2)

    def format_float(self, value):
        """ Return the argument in exponential notation, with
            non-significant zeros removed.
        """
        import re
        return re.sub(re.compile(r'\.e'), 'e',
                      re.sub(re.compile('0*e'), 'e', "{0:.15e}".format(value)))

    def _writeReferenceResults(self, refFilNam, y_sim, y_tra):
        """ Write the reference results.

        :param refFilNam: The name of the reference file.
        :param y_sim: The data points to be written to the file.
        :param y_tra: The dictionary with the translation log.

        This method writes the results in the form ``key=value``, with one line per entry.
        """
        from datetime import date
        import json

        with open(refFilNam, mode="w", encoding="utf-8") as f:
            f.write('last-generated=' + str(date.today()) + '\n')
            for stage in ['initialization', 'simulation', 'fmu-dependencies']:
                if stage in y_tra:
                    # f.write('statistics-%s=\n%s\n' % (stage, _pretty_print(y_tra[stage])))
                    f.write('statistics-%s=\n%s\n' % (stage, json.dumps(y_tra[stage],
                                                                        indent=2,
                                                                        separators=(',', ': '),
                                                                        sort_keys=True)))
            # FMU exports do not have simulation results.
            # Hence, we preclude them if y_sim == None
            if y_sim is not None:
                # Set, used to avoid that data series that are plotted in two plots are
                # written twice to the reference data file.
                s = set()
                for pai in y_sim:
                    for k, v in list(pai.items()):
                        if k not in s:
                            s.add(k)
                            f.write(k + '=')
                            # Use many digits, otherwise truncation errors occur that can be higher
                            # than the required accuracy.
                            formatted = [str(self.format_float(e)) for e in v]
                            f.write(str(formatted).replace("'", ""))
                            f.write('\n')

    def _readReferenceResults(self, refFilNam):
        """ Read the reference results.

        :param refFilNam: The name of the reference file.
        :return: A dictionary with the reference results.

        If the simulation statistics was found in the reference results,
        then the return value also has an entry
        `statistics-simulation={'numerical Jacobians': '0', 'nonlinear': ' ', 'linear': ' '}`,
        where the value is a dictionary. Otherwise, this key is not present.

        """
        import numpy
        import ast

        d = dict()
        with open(refFilNam, mode="r", encoding="utf-8-sig") as f:
            lines = f.readlines()

        # Compute the number of the first line that contains the results
        iSta = 0
        for iLin in range(min(2, len(lines))):
            if "svn-id" in lines[iLin]:
                iSta = iSta + 1
            if "last-generated" in lines[iLin]:
                iSta = iSta + 1

        r = dict()
        iLin = iSta
        while iLin < len(lines):
            lin = lines[iLin].strip('\n')
            try:
                (key, value) = lin.split("=")
                # Check if this is a statistics-* entry.
                if key.startswith("statistics-"):
                    # Call ast.literal_eval as value is a string that needs to be
                    # converted to a dictionary.

                    # The json string was pretty printed over several lines.
                    # Add to value the next line, unless it contains "-" or it does not exist.
                    value = value.strip()
                    while (iLin < len(lines) - 1 and lines[iLin + 1].find('=') == -1):
                        value = value + lines[iLin + 1].strip('\n').strip()
                        iLin += 1
                    d[key] = ast.literal_eval(value)
                else:
                    s = (value[value.find('[') + 1: value.rfind(']')]).strip()
                    numAsStr = s.split(',')
                    val = []
                    for num in numAsStr:
                        # We need to use numpy.float64 here for the comparison to work
                        val.append(numpy.float64(num))
                    r[key] = val
            except ValueError as detail:
                s = "%s could not be parsed.\n" % refFilNam
                self._reporter.writeError(s)
                raise TypeError(detail)
            iLin += 1
        d['results'] = r

        return d

    def _askNoReferenceResultsFound(self, yS, refFilNam, ans):
        """ Ask user what to do if no reference data were found
           :param yS: A list where each element is a dictionary of variable names and simulation
                      results that are to be plotted together.
           :param refFilNam: Name of reference file (used for reporting only).
           :param ans: A previously entered answer, either ``y``, ``Y``, ``n`` or ``N``.
           :return: A triple ``(updateReferenceData, foundError, ans)`` where ``updateReferenceData``
                    and ``foundError`` are booleans, and ``ans`` is ``y``, ``Y``, ``n`` or ``N``.

        """
        updateReferenceData = False
        foundError = False

        # For OCT verification, always write new reference results

        if self._OCT_VERIFICATION:
            return (True, foundError, True)

        if len(yS) > 0:
            sys.stdout.write(
                "*** Warning: The old reference data had no results, but the new simulation produced results\n")
            sys.stdout.write("             for %s\n" % refFilNam)
            sys.stdout.write("             Accept new results?\n")
            while not (ans == "n" or ans == "y" or ans == "Y" or ans == "N"):
                ans = input("             Enter: y(yes), n(no), Y(yes for all), N(no for all): ")
            if ans == "y" or ans == "Y":
                # update the flag
                updateReferenceData = True
        return (updateReferenceData, foundError, ans)

    def _check_statistics(self, old_res, y_tra, stage, foundError, newStatistics, model_name):
        """ Checks the simulation or translation statistics and return
            `True` if there is a new statistics, or a statistics is no longer present, or if `newStatistics == True`.
        """
        import os

        def _compare_statistics(stage, key, model_name):
            """ Function that returns true if model should be compared.
                This is a fix for Dymola 2022 because for some models, the initialization statistics
                changes from one translation to another due to a linear system switching from one to two.
                """
            if stage != 'initialization' or key != 'nonlinear':
                return True
            # If BUILDINGSPY_SKIP_STATISTICS_VERIFICATION is present, skip verification of the models
            # that are listed in this environment variable
            if 'BUILDINGSPY_SKIP_STATISTICS_VERIFICATION' in os.environ:
                if model_name in os.environ['BUILDINGSPY_SKIP_STATISTICS_VERIFICATION']:
                    print(
                        f"Excluding {model_name} from comparison of initialization statistics on Travis CI.")
                    return False
            return True

        r = newStatistics
        if 'statistics-%s' % stage in old_res:
            # Found old statistics.
            # Check whether the new results have also such a statistics.
            if stage in y_tra:
                # Check whether it changed.
                for key in old_res['statistics-%s' % stage]:
                    if key in y_tra[stage]:
                        if _compare_statistics(stage, key, model_name) and not self.are_statistics_equal(
                                old_res['statistics-%s' % stage][key], y_tra[stage][key]):
                            if foundError:
                                self._reporter.writeWarning("%s: Translation statistics for %s and results changed for %s.\n Old = %s\n New = %s"
                                                            % (model_name, stage, key, old_res['statistics-%s' % stage][key], y_tra[stage][key]))
                            else:
                                self._reporter.writeWarning("%s: Translation statistics for %s changed for %s, but results are unchanged.\n Old = %s\n New = %s"
                                                            % (model_name, stage, key, old_res['statistics-%s' % stage][key], y_tra[stage][key]))

                            r = True
                    else:
                        self._reporter.writeWarning("%s: Found translation statistics for %s for %s in old but not in new results.\n Old = %s"
                                                    % (model_name, stage, key, old_res['statistics-%s' % stage][key]))
                        r = True
                for key in y_tra[stage]:
                    if key not in old_res['statistics-%s' % stage]:
                        self._reporter.writeWarning(
                            "%s: Found translation statistics for key %s in %s in new but not in old results." %
                            (model_name, key, stage))
                        r = True
            else:
                # The new results have no such statistics.
                self._reporter.writeWarning(
                    "%s: Found translation statistics for %s in old but not in new results." %
                    (model_name, stage))
                r = True
        else:
            # The old results have no such statistics.
            if stage in y_tra:
                # The new results have such statistics, hence the statistics changed.
                self._reporter.writeWarning(
                    "%s: Found translation statistics for %s in new but not in old results." %
                    (model_name, stage))
                r = True
        return r

    def _compareResults(self, data_idx, oldRefFulFilNam, y_sim, y_tra, refFilNam, ans):
        """ Compares the new and the old results.

            :param matFilNam: Matlab file name.
            :param oldRefFilFilNam: File name including path of old reference files.
            :param y_sim: A list where each element is a dictionary of variable names and simulation
                           results that are to be plotted together.
            :param y_tra: A dictionary with the translation statistics.
            :param refFilNam: Name of the file with reference results (used for reporting only).
            :param ans: A previously entered answer, either ``y``, ``Y``, ``n`` or ``N``.
            :param model_name: Model name, used for reporting.
            :return: A triple ``(updateReferenceData, foundError, ans)`` where ``updateReferenceData``
                     and ``foundError`` are booleans, and ``ans`` is ``y``, ``Y``, ``n`` or ``N``.

        """
        matFilNam = self._data[data_idx]['ResultFile']
        model_name = self._data[data_idx]['model_name']

        # Reset answer, unless it is set to Y or N
        if not (ans == "Y" or ans == "N"):
            ans = "-"
        updateReferenceData = False
        # If previously the user chose to update all reference data, then
        # we set updateReferenceData = True
        if ans == "Y":
            updateReferenceData = True
        newTrajectories = False
        verifiedTime = False

        # Load the old data (in dictionary format)
        old_results = self._readReferenceResults(oldRefFulFilNam)
        # Numerical results of the simulation
        y_ref = old_results['results']

        if len(y_ref) == 0:
            return self._askNoReferenceResultsFound(y_sim, refFilNam, ans)

        # The old data contains results
        t_ref = y_ref.get('time')

        # If a simulation was requested, compare the results.
        if self._data[data_idx][self._modelica_tool]['simulate']:
            # Iterate over the pairs of data that are to be plotted together
            timOfMaxErr = dict()
            noOldResults = []  # List of variables for which no old results have been found

            list_var_ref = [el for el in y_ref.keys() if not re.search('time', el, re.I)]
            list_var_sim = [
                el for gr in y_sim for el in gr.keys() if not re.search(
                    'time', el, re.I)]
            for var in list_var_ref:  # reference variables not available in simulation results
                if var not in list_var_sim:
                    idx = self._init_comp_info(model_name, matFilNam)
                    # We skip warning considering it is only the case for x variables against which y variables
                    # are plotted.
                    self._update_comp_info(idx, var, None, False, 0, 'skip', data_idx)

            for pai in y_sim:
                t_sim = pai['time']
                if not verifiedTime:
                    verifiedTime = True

                # The time interval is the same for the stored and the current data.
                # Check the accuracy of the simulation.
                for varNam in list(pai.keys()):
                    # Iterate over the variable names that are to be plotted together
                    if varNam != 'time':
                        if varNam in y_ref:
                            # Check results
                            if self._isParameter(pai[varNam]):
                                t = [min(t_sim), max(t_sim)]
                            else:
                                t = t_sim

                            # Compare times series.
                            (res, timMaxErr, error) = self.areResultsEqual(
                                t_ref, y_ref[varNam], t, pai[varNam], varNam, data_idx
                            )

                            if error:
                                self._reporter.writeError(error)
                            if not res:
                                newTrajectories = True
                                timOfMaxErr[varNam] = timMaxErr
                        else:
                            # There is no old data series for this variable name
                            self._reporter.writeError(
                                "{}: Did not find variable {} in old results.".format(
                                    refFilNam, varNam))
                            newTrajectories = True
                            noOldResults.append(varNam)

        # Compare the simulation statistics
        # There are these cases:
        # 1. The old reference results have no statistics, in which case new results may be written.
        # 2. The old reference results have statistics, and they are the same or different.
        # Statistics of the simulation model
        newStatistics = False
        if self._modelica_tool == 'dymola':
            for stage in ['initialization', 'simulation']:
                # Updated newStatistics if there is a new statistic. The other
                # arguments remain unchanged.
                newStatistics = self._check_statistics(
                    old_results, y_tra, stage, newTrajectories, newStatistics, model_name)

        # If the users selected "Y" or "N" (to not accept or reject any new results) in previous tests,
        # or if the script is run in batch mode, then don't plot the results.
        # If we found an error, plot the results, and ask the user to accept or
        # reject the new values.
        if (newTrajectories or newStatistics) and (not self._batch) and (
                not ans == "N") and (not ans == "Y"):
            print(f"{self._color_ERROR}             For {refFilNam},")
            if newTrajectories and newStatistics:
                print(
                    f"             update reference files with new {self._color_BOLD}statistics and trajectories{self._color_ERROR}?{self._color_ENDC}")
            elif newStatistics:
                print(
                    f"             update reference files with new {self._color_BOLD}statistics{self._color_ERROR}?{self._color_ENDC}")
            else:
                print(
                    f"             update reference files with new {self._color_BOLD}trajectories{self._color_ERROR}?{self._color_ENDC}")

            if newTrajectories:
                if self._comp_tool == 'legacy':
                    print("(Close plot window to continue.)")
                    self._legacy_plot(y_sim, t_ref, y_ref, noOldResults, timOfMaxErr, matFilNam)
                else:
                    self._funnel_plot(model_name)

            while not (ans == "n" or ans == "y" or ans == "Y" or ans == "N"):
                ans = input("             Enter: y(yes), n(no), Y(yes for all), N(no for all): ")

            if ans == "y" or ans == "Y":
                # update the flag
                updateReferenceData = True

        return (updateReferenceData, (newTrajectories or newStatistics), ans)

    def _funnel_plot(self, model_name, browser=None):
        """Plot comparison results generated by pyfunnel."""

        idx = next(i for i, el in enumerate(self._comp_info) if el['model'] == model_name)
        comp_data = self._comp_info[idx]['comparison']
        dict_var_info = defaultdict(list)
        for iv, v in enumerate(comp_data['variables']):
            dict_var_info[v].append({'group': comp_data['var_groups'][iv],
                                     'dir': comp_data['funnel_dirs'][iv]})
        # Build a list of files to use for testing server request in pyfunnel.
        # We check whether these files are available in the file system.
        list_files = []
        for d in dict_var_info.values():
            if d[0]['dir'] is not None:
                for el in ['reference.csv', 'test.csv', 'errors.csv']:
                    file_path = os.path.join(d[0]['dir'], el)
                    if os.path.isfile(file_path):
                        list_files.append(file_path)
        # If no comparison results available in the file system, no plot.
        if len(list_files) == 0:
            return
        # Customize the plot.
        plot_title = comp_data['file_name']
        max_plot_per100 = 4
        height = 100 * \
            (1 + max(0, max(comp_data['var_groups']) - max_plot_per100) / max_plot_per100)
        err_plot_height = 0.18 * 100 / height
        # Populate the plot template.
        with open(self._PLOT_TEMPLATE, 'r') as f:
            template = f.read()
        content = re.sub(r'\$PAGE_TITLE', plot_title, template)
        content = re.sub(r'\$TITLE', plot_title, content)
        content = re.sub(r'\$DICT_VAR_INFO', json.dumps(dict_var_info), content)
        content = re.sub(r'\$HEIGHT', '{}%'.format(height), content)
        content = re.sub(r'\$ERR_PLOT_HEIGHT', str(err_plot_height), content)
        # Launch the local server.
        server = pyfunnel.MyHTTPServer(('', 0), pyfunnel.CORSRequestHandler,
                                       str_html=content, url_html='funnel')
        # Start the browser instance.
        server.browse(list_files, browser=browser)

    def _legacy_plot(self, y_sim, t_ref, y_ref, noOldResults, timOfMaxErr, model_name):
        """Plot comparison results generated by legacy comparison algorithm."""

        nPlo = len(y_sim)
        iPlo = 0
        plt.clf()
        for pai in y_sim:
            iPlo += 1
            plt.subplot(nPlo, 1, iPlo)
            # Iterate over the variable names that are to be plotted together
            color = ['k', 'r', 'b', 'g', 'c', 'm']
            iPai = -1
            t_sim = pai['time']
            for varNam in list(pai.keys()):
                iPai += 1
                if iPai > len(color) - 1:
                    iPai = 0
                if varNam != 'time':
                    if self._isParameter(pai[varNam]):
                        plt.plot([min(t_sim), max(t_sim)], pai[varNam],
                                 color[iPai] + '-', label='New ' + varNam)
                    else:
                        plt.plot(self._getTimeGrid(t_sim[0], t_sim[-1], len(pai[varNam])),
                                 pai[varNam],
                                 color[iPai] + '-', label='New ' + varNam)

                    # Test to make sure that this variable has been found in the old results
                    if noOldResults.count(varNam) == 0:
                        if self._isParameter(y_ref[varNam]):
                            # for parameters, don't just draw a dot, as these are hard to see as
                            # they are on the box
                            plt.plot([min(t_ref), max(t_ref)], y_ref[varNam],
                                     color[iPai] + 'x', markersize=10, label='Old ' + varNam)
                        else:
                            plt.plot(self._getTimeGrid(t_ref[0], t_ref[-1], len(y_ref[varNam])),
                                     y_ref[varNam],
                                     color[iPai] + '.', label='Old ' + varNam)
                    # Plot the location of the maximum error
                    if varNam in timOfMaxErr:
                        plt.axvline(x=timOfMaxErr[varNam])

            leg = plt.legend(loc='right', fancybox=True)
            leg.get_frame().set_alpha(0.5)  # transparent legend
            plt.xlabel('time')
            plt.grid(True)
            if iPlo == 1:
                plt.title(model_name)

        # Store the graphic objects.
        # The first plot is shown using the default size.
        # Afterwards, the plot is resized to have the same size as
        # the previous plot.
        gcf = plt.gcf()
        if self._figSize is not None:
            gcf.set_size_inches(self._figSize, forward=True)

        # Display the plot
        plt.show()
        # Store the size for reuse in the next plot.
        self._figSize = gcf.get_size_inches()

    def are_statistics_equal(self, s1, s2):
        """ Compare the simulation statistics `s1` and `s2` and
            return `True` if they are equal, or `False` otherwise.

        """
        x = s1.strip()
        y = s2.strip()
        if x == y:
            return True
        # If they have a comma, such as from 1, 20, 1, 14, then split it,
        # sort it, and compare the entries for equality

        def g(s): return s.replace(" ", "").split(",")
        # Sort and remove 0, as we are not interested in these equations because
        # they are solved explicitely
        sp1 = [x for x in sorted(g(x)) if x != '0']
        sp2 = [x for x in sorted(g(y)) if x != '0']
        # If the list have different lengths, they are not equal
        if len(sp1) != len(sp2):
            return False
        # They are of equal lengths, compare each element
        for i in range(len(sp1)):
            if sp1[i] != sp2[i]:
                return False

        return True

    def _compare_and_rewrite_fmu_dependencies(
            self,
            new_dependencies,
            reference_file_path,
            reference_file_name,
            ans):
        """ Compares whether the ``.fmu`` dependencies have been changed.
            If they are the same, this function does nothing.
            If they do not exist in the reference results, it askes to generate them.
            If they differ from the reference results, it askes whether to accept the new ones.

            :param new_dependencies: A dictionary with the new dependencies.
            :param reference_file_path: Path to the file with reference results.
            :param reference_file_name: Name of the file with reference results.
            :param ans: A previously entered answer, either ``y``, ``Y``, ``n`` or ``N``.
            :return: A tuple consisting of a boolean ``updated_reference_data`` and the value of ``ans``.

        """
        # Absolute path to the reference file
        abs_ref_fil_nam = os.path.join(reference_file_path, reference_file_name)
        # Put dependencies in data format needed to write to the reference result file
        y_tra = dict()
        y_tra['fmu-dependencies'] = new_dependencies

        # Check whether the reference results exist.
        if not os.path.exists(abs_ref_fil_nam):
            if not self._OCT_VERIFICATION:
                print("Warning ***: Reference file {} does not yet exist.".format(reference_file_name))
                while not (ans == "n" or ans == "y" or ans == "Y" or ans == "N"):
                    print("             Create new file?")
                    ans = input("             Enter: y(yes), n(no), Y(yes for all), N(no for all): ")
            else:
                ans = "Y"

            if ans == "y" or ans == "Y":
                self._writeReferenceResults(abs_ref_fil_nam, None, y_tra)
                if not self._OCT_VERIFICATION:
                    # Avoid verbose output during OCT_VERIFICATION
                    self._reporter.writeOutput("Wrote new reference file %s." %
                                               reference_file_name)
            else:
                self._reporter.writeError("Did not write new reference file %s." %
                                          reference_file_name)
            return [True, ans]

        # The file that may contain the reference results exist.
        old_dep = self._readReferenceResults(abs_ref_fil_nam)
        # Check whether it contains a key 'statistics-fmu-dependencies'
        if 'statistics-fmu-dependencies' in old_dep:
            # Compare the statistics for each section
            found_differences = False
            for typ in ['InitialUnknowns', 'Outputs', 'Derivatives']:
                if old_dep['statistics-fmu-dependencies'][typ] != new_dependencies[typ]:
                    print(
                        "*** Warning: Reference file {} has different FMU statistics for '{}'.".format(reference_file_name, typ))
                    found_differences = True
            if found_differences:
                while not (ans == "n" or ans == "y" or ans == "Y" or ans == "N"):
                    print("             Rewrite file?")
                    ans = input("             Enter: y(yes), n(no), Y(yes for all), N(no for all): ")
                if ans == "y" or ans == "Y":
                    self._writeReferenceResults(abs_ref_fil_nam, None, y_tra)
                    self._reporter.writeWarning(
                        "*** Warning: Rewrote reference file %s due to new FMU statistics." %
                        reference_file_name)
            return [found_differences, ans]

        else:
            # The old file has no statistics. Ask to rewrite it.
            print("*** Warning: Reference file {} has no FMU statistics.".format(reference_file_name))
            while not (ans == "n" or ans == "y" or ans == "Y" or ans == "N"):
                print("             Rewrite file?")
                ans = input("             Enter: y(yes), n(no), Y(yes for all), N(no for all): ")
            if ans == "y" or ans == "Y":
                self._writeReferenceResults(abs_ref_fil_nam, None, y_tra)
                self._reporter.writeWarning(
                    "*** Warning: Rewrote reference file %s as the old one had no FMU statistics." %
                    reference_file_name)
            return [True, ans]

    def _check_fmu_statistics(self, ans):
        """ Check the fmu statistics from each regression test and compare it with the previously
            saved statistics stored in the library home folder.
            If the statistics differs,
            show a warning message containing the file name and path.
            If there is no statistics stored in the reference results in the library home folder,
            ask the user whether it should be generated.

            This function returns 1 if the statistics differ, or if the ``.fmu`` file
            is not found. The function returns 0 if there were no problems.
        """
        import buildingspy.fmi as fmi

        retVal = 0
        # Check if the directory
        # "self._libHome\\Resources\\ReferenceResults\\Dymola" exists, if not
        # create it.
        refDir = os.path.join(self._libHome, 'Resources', 'ReferenceResults', 'Dymola')
        if not os.path.exists(refDir):
            os.makedirs(refDir)

        for data in self._data:
            # Name of the reference file, which is the same as that matlab file name but with another extension.
            # Only check data for FMU exort.
            if self._includeFile(data['ScriptFile']) and data['dymola']['exportFMU']:
                # Convert 'aa/bb.mos' to 'aa_bb.txt'
                mosFulFilNam = os.path.join(self.getLibraryName(), data['ScriptFile'])
                mosFulFilNam = mosFulFilNam.replace(os.sep, '_')
                refFilNam = os.path.splitext(mosFulFilNam)[0] + ".txt"
                fmu_fil = os.path.join(data['ResultDirectory'],
                                       self.getLibraryName(), data['dymola']['FMUName'])
                try:
                    # Get the new dependency
                    dep_new = fmi.get_dependencies(fmu_fil)
                    # Compare it with the stored results, and update the stored results if
                    # needed and requested by the user.
                    [updated_reference_data, ans] = self._compare_and_rewrite_fmu_dependencies(
                        dep_new, refDir, refFilNam, ans)
                    # Reset answer, unless it is set to Y or N
                    if not (ans == "Y" or ans == "N"):
                        ans = "-"
                    if updated_reference_data:
                        retVal = 1

                except UnicodeDecodeError as e:
                    em = "UnicodeDecodeError: {}.\n".format(e)
                    em += "Output file of " + data['ScriptFile'] + " is excluded from unit tests.\n"
                    em += "The model appears to contain a non-asci character\n"
                    em += "in the comment of a variable, parameter or constant.\n"
                    em += "Check " + data['ScriptFile'] + " and the classes it instantiates.\n"
                    self._reporter.writeError(em)
                except IOError as e:
                    em = "IOError({0}): {1}.\n".format(e.errno, e)
                    em += "Output file of " + data['ScriptFile'] + \
                        " is excluded from unit tests because\n"
                    em += "the file " + fmu_fil + " does not exist\n."
                    self._reporter.writeError(em)
        return retVal

    def _get_jmodelica_warnings(self, error_text, model):
        """ Return a list with all JModelica warnings
        """
        import re

        lis = list()
        # Search for all warnings
        for k, v in list(self._error_dict.get_dictionary().items()):
            # Search in each line of the error file
            for lin in error_text:
                # JModelica/ThirdParty/MSL/Modelica/Media/package.mo has errorneous each
                # which we skip in our testing
                if ("Ignoring erroneous 'each' for the modification ' = reference_X'" in lin) or \
                        ("Ignoring erroneous 'each' for the modification ' = fill(0,0)'" in lin) or \
                        ("""Ignoring erroneous 'each' for the modification ' = {","}'""" in lin):
                    break
                # Ignore warnings of the form Iteration variable "der(xxx)" is missing start value!
#                if re.search(r"""Iteration variable "der\(\S|.\)" is missing start value!""", lin):
#                    break
                if v['tool_message'] in lin:
                    # Found a warning. Report it to the reporter, and add it to the list that will be written to
                    # the json file.
                    #                  self._reporter.writeWarning(v["model_message"].format(model))
                    msg = lin.strip(' \n')
                    self._reporter.writeWarning("{}: {}".format(model, msg))
                    lis.append(msg)
                    self._error_dict.increment_counter(k)
        # Return a dictionary with all warnings
        return lis

    def _get_simulation_record(self, simulation_text):
        """ Return total number of Jacobian evaluations, state events, and elapsed cpu time
            when unit tests are run with OPTIMICA or JModelica
        """
        jacobianNumber = 0
        stateEvents = 0
        elapsedTime = 0
        for lin in simulation_text:
            if ("Number of Jacobian evaluations" in lin):
                temp = lin.split(":")
                jacobianNumber = int(temp[1].strip())
            if ("Number of state events" in lin):
                temp = lin.split(":")
                stateEvents = int(temp[1].strip())
            if ("Elapsed simulation time" in lin):
                temp = lin.split(":")
                temp1 = temp[1].split()
                elapsedTime = float(temp1[0])
        res = {'jacobians': jacobianNumber,
               'state_events': stateEvents,
               'elapsed_time': elapsedTime}
        return res

    def _verify_jmodelica_runs(self):
        """ Check the results of the OPTIMICA and JModelica tests.

            This function returns 0 if no errors occurred,
            or a positive non-zero number otherwise.
        """
        iTra = 0
        iSim = 0
        iOmiSim = 0
        # Iterate over directories
        all_res = []
        for d in self._temDir:
            # Iterate over json files
            # The python file have names such as class_class_class.py
            for fil in glob.glob("{}{}*_*.py".format(d, os.path.sep)):
                # Check if there is a corresponding json file
                json_name = fil.replace(".py", "_buildingspy.json")
                if not os.path.exists(json_name):
                    em = "Did not find {}. Is the program properly installed?".format(json_name)
                    stdOutFil = os.path.abspath('stdout')
                    if os.path.exists(stdOutFil):
                        with open(stdOutFil, 'r', encoding="utf-8-sig") as tem:
                            for lin in tem:
                                em = em + "**** stdout file: {}\n".format(lin)
                            em = em + "**** end of stdout file\n"
                    self._reporter.writeError(em)
                    iTra = iTra + 1
                else:
                    with open(json_name, 'r', encoding="utf-8-sig") as json_file:
                        res = json.load(json_file)
                        # Get warnings from stdout that was captured from the compilation
                        if 'stdout' in res['translation']:
                            warnings = self._get_jmodelica_warnings(
                                error_text=res['translation']['stdout'],
                                model=res['model'])
                            res['translation']['warnings'] = warnings
                            # We don't need the stdout anymore, which can be long.
                            del res['translation']['stdout']

                        # Get number of Jacobian evaluations from stdout that was captured from
                        # the simulation
                        if 'stdout' in res['simulation']:
                            jmRecord = self._get_simulation_record(
                                simulation_text=res['simulation']['stdout'])
                            res['simulation']['jacobians'] = jmRecord['jacobians']
                            res['simulation']['state_events'] = jmRecord['state_events']
                            res['simulation']['elapsed_time'] = jmRecord['elapsed_time']
                            # We don't need the stdout anymore, which can be long.
                            del res['simulation']['stdout']

                        all_res.append(res)
                        if not res['translation']['success']:
                            em = f"Translation of {res['model']} failed with '{res['translation']['exception']}'."
                            self._reporter.writeError(em)
                            iTra = iTra + 1
                        elif not res['simulation']['success']:
                            # Check if simulation was omitted based configuration.
                            if 'message' in res['simulation'] and \
                               res['simulation']['message'] == 'No simulation requested.':
                                # Write a message, except if this model is for FMU export only
                                # Get the info from the data structure that has the experiment
                                # specification.
                                mustExportFMU = False
                                model_name = res['model']
                                for ele in self._data:
                                    if ele['model_name'] == model_name:
                                        if self._modelica_tool == 'dymola' and ele['dymola']['exportFMU']:
                                            mustExportFMU = True
                                            break
                                if not mustExportFMU:
                                    # This is a model that usually should be simulated,
                                    # and not only a model that need to be exported as an FMU
                                    print("*** Did not simulate {}".format(res['model']))
                                    iOmiSim = iOmiSim + 1
                            else:
                                em = f"Simulation of {res['model']} failed with '{res['simulation']['exception']}'."
                                self._reporter.writeError(em)
                                iSim = iSim + 1

        if iTra > 0:
            print("\nNumber of models that failed translation                     : {}".format(iTra))
        if iSim > 0:
            print("\nNumber of models that translated but failed simulation       : {}".format(iSim))
        if iOmiSim > 0:
            print("\nNumber of models that configuration excluded from simulation : {}".format(iOmiSim))

        # Write all results to simulator log file
        with open(self._simulator_log_file, 'w', encoding="utf-8-sig") as sim_log:
            sim_log.write("{}\n".format(json.dumps(all_res, indent=2, sort_keys=True)))

        return self._writeSummaryMessages()

    def _get_size_dir(self, start_path):
        total_size = 0
        for dirpath, dirnames, filenames in os.walk(start_path):
            for f in filenames:
                fp = os.path.join(dirpath, f)
                total_size += os.path.getsize(fp)
        return total_size

    def _checkReferencePoints(self, ans):
        """ Check reference points from each regression test and compare it with the previously
            saved reference points of the same test stored in the library home folder.
            If all the reference points are not within a certain tolerance with the previous results,
            show a warning message containing the file name and path.
            If there is no ``.mat`` file of the reference points in the library home folder,
            ask the user whether it should be generated.

            This function returns ``1`` if reading reference results or reading the translation
            statistics failed. In this case, the calling method should not attempt to do
            further processing. The function returns ``0`` if there were no problems. In
            case of wrong simulation results, this function also returns ``0``, as this is
            not considered an error in executing this function.
        """
        # Check if the directory
        # "self._libHome\\Resources\\ReferenceResults\\Dymola" exists, if not
        # create it.
        refDir = os.path.join(self._libHome, 'Resources', 'ReferenceResults', 'Dymola')
        if not os.path.exists(refDir):
            os.makedirs(refDir)

        ret_val = 0
        for data_idx, data in enumerate(self._data):
            # Index to self._comp_info
            # Models that only export an FMU have no field data['ResultFile']
            if 'ResultFile' in data:
                idx = self._init_comp_info(data['model_name'], data['ResultFile'])
            else:
                idx = self._init_comp_info(data['model_name'], None)
            # Only check data that need to be translated, simulated or exported as an FMU
            check_condition = \
                self._includeFile(data['ScriptFile']) and ("stopTime" in data) and \
                (self._isPresentAndTrue('translate', data[self._modelica_tool]) or
                    self._isPresentAndTrue('simulate', data[self._modelica_tool]) or
                    self._isPresentAndTrue('exportFMU', data[self._modelica_tool]))
            # Only if the simulation was successful are we reading the results.
            # (Simulation errors are reported earlier already.)
            if 'simulation' in data:
                check_condition = check_condition and data['simulation']['success']

            if check_condition:
                get_user_prompt = True
                # Convert 'aa/bb.mos' to 'aa_bb.txt'
                mosFulFilNam = os.path.join(self.getLibraryName(), data['ScriptFile'])
                mosFulFilNam = mosFulFilNam.replace(os.sep, '_')
                refFilNam = os.path.splitext(mosFulFilNam)[0] + ".txt"
                try:
                    # extract simulation results from the ".mat" file corresponding to "filNam"
                    warnings = []
                    errors = []
                    # Get the simulation results if a simulation was requested
                    y_sim = self._getSimulationResults(
                        data, warnings, errors) if data[self._modelica_tool]['simulate'] else None
                    # Get the translation statistics
                    if self._modelica_tool == 'dymola':
                        y_tra = self._getTranslationStatistics(data, warnings, errors)
                    else:
                        y_tra = None
                    for entry in warnings:
                        self._reporter.writeWarning(entry)
                    for entry in errors:
                        self._reporter.writeError(entry)
                    if len(errors) > 0:
                        # If there were errors when getting the results or translation statistics
                        # update self._comp_info to log errors and turn flags to return
                        list_var_ref = [el for gr in data['ResultVariables'] for el in gr]
                        for iv, var_ref in enumerate(list_var_ref):
                            if iv == 0:
                                self._update_comp_info(
                                    idx,
                                    var_ref,
                                    None,
                                    False,
                                    0,
                                    'Translation, simulation or extracting simulation results failed. {}'.format(
                                        '\n'.join(errors)),
                                    data_idx)
                            else:
                                self._update_comp_info(idx, var_ref, None, False, 0, '', data_idx)
                        # flags to return
                        ret_val = 1
                        get_user_prompt = False

                except UnicodeDecodeError as e:
                    em = "UnicodeDecodeError: {0}".format(e)
                    em += "Output file of " + data['ScriptFile'] + " is excluded from unit tests.\n"
                    em += "The model appears to contain a non-asci character\n"
                    em += "in the comment of a variable, parameter or constant.\n"
                    em += "Check " + data['ScriptFile'] + " and the classes it instantiates.\n"
                    self._reporter.writeError(em)
                else:
                    # if there was no error for this test case, check user feedback for result
                    if get_user_prompt:
                        if self._OCT_VERIFICATION:
                            ans = "Y"
                        # Reset answer, unless it is set to Y or N
                        if not (ans == "Y" or ans == "N"):
                            ans = "-"
                        updateReferenceData = False
                        # check if reference results already exist in library
                        oldRefFulFilNam = os.path.join(refDir, refFilNam)
                        # If the reference file exists, and if the reference file contains
                        # results, compare the results.
                        if os.path.exists(oldRefFulFilNam):
                            # print('Found results for ' + oldRefFulFilNam)
                            # Note that y_sim is None if a model was requested to be not simulated.
                            [updateReferenceData, _, ans] = self._compareResults(
                                data_idx, oldRefFulFilNam, y_sim, y_tra, refFilNam, ans,
                            )
                        else:
                            if data[self._modelica_tool]['simulate']:
                                noOldResults = []
                                # add all names since we do not have any reference results yet
                                for pai in y_sim:
                                    t_ref = pai["time"]
                                noOldResults = noOldResults + list(pai.keys())
<<<<<<< HEAD
                            if not self._OCT_VERIFICATION:
=======
>>>>>>> dd3b4a6e
                                self._legacy_plot(y_sim, t_ref, {}, noOldResults, dict(),
                                                  "New results: " + data['ScriptFile'])
                                # Reference file does not exist
                                print(
                                    "*** Warning: Reference file {} does not yet exist.".format(refFilNam))
                                while not (ans == "n" or ans == "y" or ans == "Y" or ans == "N"):
                                    print("             Create new file?")
                                    ans = input(
                                        "             Enter: y(yes), n(no), Y(yes for all), N(no for all): ")
                                if ans == "y" or ans == "Y":
                                    updateReferenceData = True
                                else:
<<<<<<< HEAD
                                    self._reporter.writeError("Did not write new reference file %s." %
                                                              oldRefFulFilNam)
                            else:
                                updateReferenceData = True

=======
                                    self._reporter.writeError(
                                        "Did not write new reference file %s." % oldRefFulFilNam)
>>>>>>> dd3b4a6e
                        if updateReferenceData:    # If the reference data of any variable was updated
                            # Make dictionary to save the results and the svn information
                            self._writeReferenceResults(oldRefFulFilNam, y_sim, y_tra)
                            if not self._OCT_VERIFICATION:
                                # Avoid verbose output during OCT_VERIFICATION
                                self._reporter.writeOutput("Wrote new reference file %s." %
                                                           oldRefFulFilNam)

            else:
                # Tests that export FMUs do not have an output file. Hence, we do not warn
                # about these cases. Also, if the simulation failed, there is no need to report,
                # because simulation failures were already reported as an error earlier.
                if (self._modelica_tool == 'dymola' and not data['dymola']['exportFMU']):
                    if 'simulation' in data:
                        if data['simulation']['success']:
                            self._reporter.writeWarning(
                                "Output file of " + data['ScriptFile'] + " is excluded from result test.")

        # Write all results to comparison log file and inform user.
        with open(self._comp_log_file, 'w', encoding="utf-8-sig") as comp_log:
            comp_log.write("{}\n".format(json.dumps(self._comp_info, indent=2, sort_keys=True)))

        if self._comp_tool == 'funnel':
            s = (
                "Comparison files output by funnel are stored in the directory "
                "'{}' of size {:.1f} MB.\nRun 'report' method of class 'Tester' "
                "to access a summary of the comparison results.\n").format(
                self._comp_dir,
                self._get_size_dir(self._comp_dir) * 1e-6)
            self._reporter.writeOutput(s)

        return ret_val

    def _performTranslationErrorChecks(self, logFil, stat):
        with open(logFil, mode="rt", encoding="utf-8-sig") as fil:
            lines = fil.readlines()

        for k, v in list(self._error_dict.get_dictionary().items()):
            stat[k] = 0
            for line in lines:
                # use regex to extract first group and sum them in stat
                if 'is_regex' in v and v['is_regex']:
                    import re
                    m = re.search(v["tool_message"], line)
                    if m is not None:
                        stat[k] = stat[k] + int(m.group(1))
                # otherwise, default: count the number of line occurences
                else:
                    if v["tool_message"] in line:
                        stat[k] = stat[k] + 1

        return stat

    def _checkSimulationError(self, errorFile):
        """ Check whether the simulation had any errors, and
            write the error messages to ``self._reporter``.
        """
        import json

        # Read the json file with the statistics
        if not os.path.isfile(self._statistics_log):
            raise IOError("Statistics file {} does not exist.".format(self._statistics_log))

        with open(self._statistics_log, mode="rt", encoding="utf-8-sig") as fil:
            try:
                stat = json.load(fil)['testCase']
            except ValueError as e:
                raise ValueError("Failed to parse {}.\n{}".format(self._statistics_log, str(e)))

        # Error counters
        iChe = 0
        iCom = 0
        iSim = 0
        iFMU = 0

        # Header for dump file
        with open(self._failed_simulator_log_file, "w") as f:
            f.write("Automatically generated BuildingsPy dump file for failed translations.\n\n")

        # Check for errors
        hasTranslationErrors = False
        for ele in stat:
            hasTranslationError = False
            if 'check' in ele and ele['check']['result'] is False:
                hasTranslationError = True
                iChe = iChe + 1
                self._reporter.writeError("Model check failed for '%s'." % ele["model"])
            if 'simulate' in ele and ele['simulate']['result'] is False:
                hasTranslationError = True
                iSim = iSim + 1
                self._reporter.writeError("Simulation failed for '%s'." %
                                          ele["simulate"]["command"])
            elif 'FMUExport' in ele and ele['FMUExport']['result'] is False:
                iFMU = iFMU + 1
                self._reporter.writeError("FMU export failed for '%s'." %
                                          ele["FMUExport"]["command"])

            # Check for problems.
            # First, determine whether we had a simulation or an FMU export
            if 'simulate' in ele:
                key = 'simulate'
            else:
                key = 'FMUExport'

            if key in ele:
                logFil = ele[key]["translationLog"]
                ele[key] = self._performTranslationErrorChecks(logFil, ele[key])
                for k, v in list(self._error_dict.get_dictionary().items()):
                    # For OPTIMICA and JModelica, we neither have simulate nor FMUExport
                    if ele[key][k] > 0:
                        self._reporter.writeWarning(v["model_message"].format(ele[key]["command"]))
                        self._error_dict.increment_counter(k)

            if hasTranslationError:
                hasTranslationErrors = True
                with open(self._failed_simulator_log_file, "a") as f:
                    f.write("===============================\n")
                    f.write("=====START OF NEW LOG FILE=====\n")
                    f.write("===============================\n")
                    with open(logFil, "r") as f2:
                        f.write(f2.read())
                    f.write("\n\n\n")

        if iChe > 0:
            print("Number of models that failed check                           : {}".format(iChe))
        if iSim > 0:
            print("Number of models that failed to simulate                     : {}".format(iSim))
        if iFMU > 0:
            print("Number of models that failed to export as an FMU             : {}".format(iFMU))
        if hasTranslationErrors:
            print(
                "Check or simulation failed, see {} for more details about the failed models.".format(
                    self._failed_simulator_log_file))
        return self._writeSummaryMessages()

    def _writeSummaryMessages(self, silent=True):
        """Write summary messages"""

        for _, v in list(self._error_dict.get_dictionary().items()):
            counter = v['counter']
            if counter > 0 and not silent:
                print(v['summary_message'].format(counter))

        if not silent:
            # Change console to color output
            nWar = self._reporter.getNumberOfWarnings()
            nErr = self._reporter.getNumberOfErrors()
            if nWar > 0 or nErr > 0:
                print(self._color_ERROR, end='')
            self._reporter.writeOutput(
                f"Script that runs unit tests had {nWar} warnings and {nErr} errors.\n")
            if nWar > 0 or nErr > 0:
                print(self._color_ENDC, end='')
            sys.stdout.write("See '{}' for details.\n".format(self._simulator_log_file))

        if self._reporter.getNumberOfErrors() > 0:
            retval = 1
        elif self._reporter.getNumberOfWarnings() > 0:
            retval = 2
        else:
            retval = 0
            if not silent:
                # Change console to color output
                print(self._color_OK, end='')
                self._reporter.writeOutput("Unit tests completed successfully.\n")
                print(self._color_ENDC, end='')
        sys.stdout.flush()

        return retval

    def get_number_of_tests(self):
        """ Returns the number of regression tests that will be run for the current library and configuration.

            Note: Needs to be run within the run method (where elements of self._data requiring no simulation
            are first removed).
        """
        return len(self._data)

    def printNumberOfClasses(self):
        """ Print the number of models, blocks and functions to the
            standard output stream
        """

        iMod = 0
        iBlo = 0
        iFun = 0
        for root, _, files in os.walk(self._libHome):
            pos = root.find('.svn' or '.git')
            # skip .svn folders
            if pos == -1:
                for filNam in files:
                    # find .mo files
                    pos = filNam.find('.mo')
                    if pos > -1 and (root.find('Examples') == -1 or root.find('Validation') == -1):
                        # find classes that are not partial
                        filFulNam = os.path.join(root, filNam)
                        iMod = self._checkKey("model", filFulNam, iMod)
                        iBlo = self._checkKey("block", filFulNam, iBlo)
                        iFun = self._checkKey("function", filFulNam, iFun)
        print("Number of models   : {!s}".format(iMod))
        print("          blocks   : {!s}".format(iBlo))
        print("          functions: {!s}".format(iFun))

    def _getModelCheckCommand(self, mosFilNam):
        """ Return lines that conduct a model check in pedantic mode.

        :param mosFilNam: The name of the ``*.mos`` file

        This function return a command of the form
        ``checkModel("Buildings.Controls.Continuous.Examples.LimPID")``
        """

        def get_model_name(mosFil, line):
            try:
                iSta = line.index('\"') + 1
                iEnd = line.index('\"', iSta)
                return line[iSta:iEnd]
            except ValueError as e:
                em = str(e) + "\n"
                em += "Did not find model name in '%s'\n" % mosFil
                self._reporter.writeError(em)
                raise ValueError(em)

        retVal = None
        with open(mosFilNam, mode="r+", encoding="utf-8-sig") as fil:
            for lin in fil:
                if "simulateModel" in lin or "modelToOpen" in lin:
                    if self._modelica_tool == 'dymola':
                        retVal = 'checkModel("{}")'.format(get_model_name(mosFilNam, lin))
                    elif self._modelica_tool == 'omc':
                        retVal = "checkModel({})".format(get_model_name(mosFilNam, lin))
                    break
        return retVal

    def _removePlotCommands(self, mosFilNam):
        """Remove all plot commands from the mos file.

        :param mosFilNam: The name of the ``*.mos`` file

        This function removes all plot commands from the file ``mosFilNam``.
        This allows to work around a bug in Dymola 2012 which can cause an exception
        from the Windows operating system, or which can cause Dymola to hang on Linux.
        """
        with open(mosFilNam, mode="r+", encoding="utf-8-sig") as fil:
            lines = fil.readlines()
        linWri = []
        goToPlotEnd = False
        for i in range(len(lines)):
            if not goToPlotEnd:
                if (lines[i].count("removePlots(") == 0) and (lines[i].count("createPlot(") == 0):
                    linWri.append(i)
                elif (lines[i].count("createPlot(")) > 0:
                    goToPlotEnd = True
            else:
                if (lines[i].count(";") > 0):
                    goToPlotEnd = False
        # Write file
        with open(mosFilNam, mode="w", encoding="utf-8") as filWri:
            for i in range(len(linWri)):
                filWri.write(lines[linWri[i]])

    def _updateResultFile(self, mosFilNam, modelName):
        """
        Update the mos script to use ``matFilNam`` as the name of the result file.

        :param mosFilNam: The name of the ``*.mos`` file
        :param modelName: The name of the model

        This function updates in the ``mosFilNam`` the simulate command
        to use `modelName.mat` as the result file name.
        This ensures that each result file name is unique.
        """
        import re
        with open(mosFilNam, mode="r+", encoding="utf-8-sig") as fil:
            con = fil.read()
        count = 0
        (conNew, count) = re.subn(r"resultFile\s*=\s*\"(.+)\"",
                                  f"resultFile=\"{modelName}\"", con, count=count, flags=re.M)
        # Models with translateModelFMU have no result file. So these files are not written to disk
        if count > 0:
            with open(mosFilNam, mode="w", encoding="utf-8-sig") as fil:
                fil.write(conNew)

    @staticmethod
    def _isPresentAndTrue(key, dic):
        return key in dic and dic[key]

    def _write_runscript_dymola(self, iPro, tra_data_pro):
        """Create the runAll.mos script for the current processor iPro and for Dymola,
           and return the number of generated regression tests.

           :param iPro: The number of the processor.
           :param tra_data_pro: A list with the data for the experiments that require translation, for processor number iPro only.
        """
        import platform

        ##################################################################
        # Internal functions
        def _write_translation_stats(runFil, values):

            # Close the bracket for the JSON object
            runFil.write("""Modelica.Utilities.Streams.print("      }", """
                         + '"' + values['statisticsLog'] + '"' + ");\n")

        def _print_end_of_json(isLastItem, fileHandle, logFileName):
            if isLastItem:
                fileHandle.write(
                    "Modelica.Utilities.Streams.print(\"    }\", \"%s\")\n" % logFileName)
                fileHandle.write(
                    "Modelica.Utilities.Streams.print(\"  ]\", \"%s\")\n" % logFileName)
                fileHandle.write("Modelica.Utilities.Streams.print(\"}\", \"%s\")\n" % logFileName)
            else:
                fileHandle.write(
                    "Modelica.Utilities.Streams.print(\"  },\", \"%s\")\n" % logFileName)

        ##################################################################
        # Count the number of experiments that need to be simulated or exported as an FMU.
        # This is needed to properly close the json brackets.
        nItem = 0
        # Count how many tests need to be simulated.
        nTes = len(tra_data_pro)
        # Number of generated unit tests
        nUniTes = 0

        runFil = open(os.path.join(self._temDir[iPro], self.getLibraryName(
        ), "runAll.mos"), mode="w", encoding="utf-8")
        runFil.write(
            f"""
// File autogenerated for process {iPro + 1} of {self._nPro}
// File created for execution by {self._modelica_tool}. Do not edit.
// Disable parallel computing as this can give slightly different results.
Advanced.ParallelizeCode = false;
// Default values for options that can give slightly different results.
Evaluate=false;
Advanced.CompileWith64=2;
Advanced.EfficientMinorEvents=false;
// Set the pedantic Modelica mode
Advanced.PedanticModelica = {str(self._pedanticModelica).lower()};
orig_Advanced_GenerateVariableDependencies = Advanced.GenerateVariableDependencies;
Advanced.GenerateVariableDependencies = false;
""")
        # Deactivate DDE
        if platform.system() == "Windows":
            posDDE = "9"  # At position 9 DDE settings should be stored.
            runFil.write(f"""
// Deactivate DDE
    (comp, sett) = GetDymolaCompiler();\n')

    DDE_orig = sett[{posDDE}];
    sett[{posDDE}] = \"DDE=0\"; // Disable DDE
    SetDymolaCompiler(comp, sett);
""")
        runFil.write('cd(\"{}/{}\");\n'.format(
            (self._temDir[iPro]).replace("\\", "/"),
            self.getLibraryName()))
        runFil.write(f"""
openModel("package.mo")
// Add a flag so that translation info appears in console output.
// This allows checking for numerical derivatives.
// Dymola will write this output to a file when savelog(filename) is called.
// However, the runtime log will be in dslog.txt.
Advanced.TranslationInCommandLog := true;
// Set flag to support string parameters, which is required for the weather
// data file.
Modelica.Utilities.Files.remove(\"{self._simulator_log_file}\");
Modelica.Utilities.Files.remove(\"{self._statistics_log}\");
""")
        runFil.write(r"""
Modelica.Utilities.Streams.print("{\"testCase\" : [", "%s");
""" % self._statistics_log)

        for i in range(nTes):
            if self._isPresentAndTrue(
                    'translate',
                    tra_data_pro[i]['dymola']) or self._isPresentAndTrue(
                    'exportFMU',
                    tra_data_pro[i]['dymola']):
                nItem = nItem + 1
        iItem = 0
        # Write unit tests for this process
        for i in range(nTes):
            # Check if this mos file should be simulated
            if self._isPresentAndTrue(
                    'translate',
                    tra_data_pro[i]['dymola']) or self._isPresentAndTrue(
                    'exportFMU',
                    tra_data_pro[i]['dymola']):
                isLastItem = (iItem == nItem - 1)
                mosFilNam = os.path.join(self.getLibraryName(),
                                         "Resources", "Scripts", "Dymola",
                                         tra_data_pro[i]['ScriptFile'])
                absMosFilNam = os.path.join(self._temDir[iPro], mosFilNam)
                values = {
                    "mosWithPath": mosFilNam.replace(
                        "\\",
                        "/"),
                    "checkCommand": self._getModelCheckCommand(absMosFilNam).replace(
                        "\\",
                        "/"),
                    "checkCommandString": self._getModelCheckCommand(absMosFilNam).replace(
                        '\"',
                        r'\\\"'),
                    "scriptFile": tra_data_pro[i]['ScriptFile'].replace(
                        "\\",
                        "/"),
                    "model_name": tra_data_pro[i]['model_name'].replace(
                        "\\",
                        "/"),
                    "model_name_underscore": tra_data_pro[i]['model_name'].replace(
                        ".",
                        "_"),
                    "start_time": tra_data_pro[i]['startTime'] if 'startTime' in tra_data_pro[i] else 0,
                    "final_time": tra_data_pro[i]['stopTime'] if 'stopTime' in tra_data_pro[i] else 0,
                    "statisticsLog": self._statistics_log.replace(
                        "\\",
                        "/"),
                    "translationLog": os.path.join(
                        self._temDir[iPro],
                        self.getLibraryName(),
                        tra_data_pro[i]['model_name'] +
                        ".translation.log").replace(
                        "\\",
                        "/"),
                    "simulatorLog": self._simulator_log_file.replace(
                        "\\",
                        "/")}
                if 'FMUName' in tra_data_pro[i]['dymola']:
                    values["FMUName"] = tra_data_pro[i]['dymola']['FMUName']
             # Delete command log, model_name.simulation.log and dslog.txt
                runFil.write(f"""
Modelica.Utilities.Files.remove(\"{values["model_name"]}.translation.log\");
Modelica.Utilities.Files.remove(\"dslog.txt\");
clearlog();
""")
            ########################################################################
            # Write line for model check
            model_name = values["model_name"]
            if model_name.startswith("Obsolete.", model_name.find(".") + 1):
                # This model is in IBPSA.Obsolete, or Buildings.Obsolete etc.
                values["set_non_pedantic"] = "Advanced.PedanticModelica = false;\n"
                values["set_pedantic"] = "Advanced.PedanticModelica = true;\n"
            else:  # Set to empty string as for non-obsolete models, we don't switch to non-pedantic mode
                values["set_non_pedantic"] = ""
                values["set_pedantic"] = ""
            template = r"""
{set_non_pedantic}
rCheck = {checkCommand};
{set_pedantic}
Modelica.Utilities.Streams.print("    {{ \"file\" :  \"{mosWithPath}\",", "{statisticsLog}");
Modelica.Utilities.Streams.print("      \"model\" : \"{model_name}\",", "{statisticsLog}");
Modelica.Utilities.Streams.print("      \"check\" : {{", "{statisticsLog}");
Modelica.Utilities.Streams.print("        \"command\" : \"{checkCommandString};\",", "{statisticsLog}");
Modelica.Utilities.Streams.print("        \"result\"  : " + String(rCheck), "{statisticsLog}");
Modelica.Utilities.Streams.print("      }},", "{statisticsLog}");
"""
            runFil.write(template.format(**values))
            ##########################################################################
            # Write commands for checking translation and simulation results.
            if self._isPresentAndTrue('translate', tra_data_pro[i]['dymola']):
                # Remove dslog.txt, run a simulation, rename dslog.txt, and
                # scan this log file for errors.
                # This is needed as RunScript returns true even if the simulation failed.
                # We read to dslog file line by line as very long files can lead to
                # Out of memory for strings
                # It could due to too large matrices, infinite recursion, or uninitialized variables.
                # You can increase the size of 'Stringbuffer' in dymola/source/matrixop.h.
                # The stack of functions is:
                # Modelica.Utilities.Streams.readFile
                template = r"""
{set_non_pedantic}
rScript=RunScript("Resources/Scripts/Dymola/{scriptFile}");
{set_pedantic}
savelog("{model_name}.translation.log");
if Modelica.Utilities.Files.exist("dslog.txt") then
  Modelica.Utilities.Files.move("dslog.txt", "{model_name}.dslog.log");
end if;
iSuc=0;
intTimRec="temp";
timRecCol=0;
timRecSpa=0;
intTim="0";
jacRec="temp";
jacRecCol=0;
jacRecLen=0;
numJac="0";
staRec="temp";
staRecCol=0;
staRecLen=0;
numSta="0";
if Modelica.Utilities.Files.exist("{model_name}.dslog.log") then
  iLin=1;
  endOfFile=false;
  while (not endOfFile) loop
    (_line, endOfFile)=Modelica.Utilities.Streams.readLine("{model_name}.dslog.log", iLin);
    iLin=iLin+1;
    iSuc=iSuc+Modelica.Utilities.Strings.count(_line, "Integration terminated successfully");
    if (Modelica.Utilities.Strings.find(_line, "CPU-time for integration") > 0) then
        intTimRec = _line;
    end if;
    if (Modelica.Utilities.Strings.find(_line, "Number of Jacobian-evaluations") > 0) then
        jacRec = _line;
    end if;
    if (Modelica.Utilities.Strings.find(_line, "Number of state events") > 0) then
        staRec = _line;
        break;
    end if;
  end while;
  if iSuc > 0 then
    if not Modelica.Utilities.Strings.isEqual(intTimRec,"temp") then
        timRecCol = Modelica.Utilities.Strings.find(intTimRec, ":");
        timRecSpa = Modelica.Utilities.Strings.findLast(intTimRec, " ");
        intTim = Modelica.Utilities.Strings.substring(intTimRec, timRecCol+1, timRecSpa-1);
    end if;
    if not Modelica.Utilities.Strings.isEqual(jacRec,"temp") then
        jacRecCol = Modelica.Utilities.Strings.find(jacRec, ":");
        jacRecLen = Modelica.Utilities.Strings.length(jacRec);
        numJac = Modelica.Utilities.Strings.substring(jacRec, jacRecCol+1, jacRecLen);
    end if;
    if not Modelica.Utilities.Strings.isEqual(staRec,"temp") then
        staRecCol = Modelica.Utilities.Strings.find(staRec, ":");
        staRecLen = Modelica.Utilities.Strings.length(staRec);
        numSta = Modelica.Utilities.Strings.substring(staRec, staRecCol+1, staRecLen);
    end if;
  end if;
  Modelica.Utilities.Streams.close("{model_name}.dslog.log");
else
  Modelica.Utilities.Streams.print("{model_name}.dslog.log was not generated.", "{model_name}.log");
end if;
"""
                runFil.write(template.format(**values))
                template = r"""
Modelica.Utilities.Streams.print("      \"simulate\" : {{", "{statisticsLog}");
Modelica.Utilities.Streams.print("        \"command\" : \"RunScript(\\\"Resources/Scripts/Dymola/{scriptFile}\\\");\",", "{statisticsLog}");
Modelica.Utilities.Streams.print("        \"translationLog\"  : \"{translationLog}\",", "{statisticsLog}");
Modelica.Utilities.Streams.print("        \"elapsed_time\"  :" + intTim + ",", "{statisticsLog}");
Modelica.Utilities.Streams.print("        \"jacobians\"  :" + numJac + ",", "{statisticsLog}");
Modelica.Utilities.Streams.print("        \"state_events\"  :" + numSta + ",", "{statisticsLog}");
Modelica.Utilities.Streams.print("        \"start_time\"  :" + String({start_time}) + ",", "{statisticsLog}");
Modelica.Utilities.Streams.print("        \"final_time\"  :" + String({final_time}) + ",", "{statisticsLog}");
Modelica.Utilities.Streams.print("        \"result\"  : " + String(iSuc > 0), "{statisticsLog}");
"""
                runFil.write(template.format(**values))
                _write_translation_stats(runFil, values)
                _print_end_of_json(isLastItem,
                                   runFil,
                                   self._statistics_log)
                ##########################################################################
                # FMU export
            if tra_data_pro[i]['dymola']['exportFMU']:
                template = r"""
Modelica.Utilities.Files.removeFile("{FMUName}");
RunScript("Resources/Scripts/Dymola/{scriptFile}");
savelog("{model_name}.translation.log");
if Modelica.Utilities.Files.exist("dslog.txt") then
  Modelica.Utilities.Files.move("dslog.txt", "{model_name}.dslog.log");
end if;
iSuc=0;
if Modelica.Utilities.Files.exist("{model_name}.dslog.log") then
  iLin=1;
  endOfFile=false;
  while (not endOfFile) loop
    (_line, endOfFile)=Modelica.Utilities.Streams.readLine("{model_name}.dslog.log", iLin);
    iLin=iLin+1;
    iSuc=iSuc+Modelica.Utilities.Strings.count(_line, "Created {FMUName}");
  end while;
  Modelica.Utilities.Streams.close("{model_name}.dslog.log");
else
  Modelica.Utilities.Streams.print("{model_name}.dslog.log was not generated.", "{model_name}.log");
end if;
"""
                runFil.write(template.format(**values))
                template = r"""
Modelica.Utilities.Streams.print("      \"FMUExport\" : {{", "{statisticsLog}");
Modelica.Utilities.Streams.print("        \"command\" :\"RunScript(\\\"Resources/Scripts/Dymola/{scriptFile}\\\");\",", "{statisticsLog}");
Modelica.Utilities.Streams.print("        \"translationLog\"  : \"{translationLog}\",", "{statisticsLog}");
Modelica.Utilities.Streams.print("        \"result\"  : " + String(iSuc > 0), "{statisticsLog}");
"""
                runFil.write(template.format(**values))
                _write_translation_stats(runFil, values)
                _print_end_of_json(isLastItem,
                                   runFil,
                                   self._statistics_log)

            if not (tra_data_pro[i]['dymola']['exportFMU']
                    or tra_data_pro[i]['dymola']['translate']):
                print(
                    "****** {} neither requires a simulation nor an FMU export.".format(tra_data_pro[i]['ScriptFile']))
            self._removePlotCommands(absMosFilNam)
            self._updateResultFile(absMosFilNam, tra_data_pro[i]['model_name'])
            nUniTes = nUniTes + 1
            iItem = iItem + 1

        if platform.system() == 'Windows':
            # Reset DDE to original settings
            runFil.write(f"""
// Reset DDE settings like before
    sett[{posDDE}] = DDE_orig;
    SetDymolaCompiler(comp, sett)
""")
        # Reset Advanced flag
        runFil.write("""
Advanced.GenerateVariableDependencies = orig_Advanced_GenerateVariableDependencies;
exit();
""")
        runFil.close()
        return nUniTes

    def _write_runscript_omc(self, iPro, tra_data_pro):
        """
        Write the run script for OpenModelica for the processor iPro
        and return the number of generated regression tests.

        :param iPro: The number of the processor.
        :param tra_data_pro: A list with the data for the experiments that require translation, for processor number iPro only.
        """

        # Count the number of experiments that need to be simulated or exported as an FMU.
        # This is needed to properly close the json brackets.
        nItem = 0
        # Count how many tests need to be simulated.
        nTes = len(tra_data_pro)
        # Number of generated unit tests
        nUniTes = 0

        runFil = open(os.path.join(self._temDir[iPro], self.getLibraryName(
        ), "runAll.mos"), mode="w", encoding="utf-8")
        runFil.write(
            f"""
// File autogenerated for process {iPro + 1} of {self._nPro}
// File created for execution by {self._modelica_tool}. Do not edit.
loadModel(Modelica, {"3.2"});
getErrorString();
loadFile("package.mo");
Modelica.Utilities.Files.remove(\"{self._statistics_log}\");
""")

        runFil.write(r"""
    Modelica.Utilities.Streams.print("{\"testCase\" : [", "%s");
    """ % self._statistics_log)

        for i in range(nTes):
            if self._isPresentAndTrue(
                    'translate',
                    tra_data_pro[i]['dymola']) or self._isPresentAndTrue(
                    'exportFMU',
                    tra_data_pro[i]['dymola']):
                nItem = nItem + 1
        iItem = 0
        # Write unit tests for this process
        for i in range(nTes):
            # Check if this mos file should be simulated
            if self._isPresentAndTrue(
                    'translate',
                    tra_data_pro[i]['dymola']) or self._isPresentAndTrue(
                    'exportFMU',
                    tra_data_pro[i]['dymola']):
                isLastItem = (iItem == nItem - 1)
                mosFilNam = os.path.join(self.getLibraryName(),
                                         "Resources", "Scripts", "Dymola",
                                         tra_data_pro[i]['ScriptFile'])
                absMosFilNam = os.path.join(self._temDir[iPro], mosFilNam)
                values = {
                    "mosWithPath": mosFilNam.replace(
                        "\\",
                        "/"),
                    "checkCommand": self._getModelCheckCommand(absMosFilNam).replace(
                        "\\",
                        "/"),
                    "checkCommandString": self._getModelCheckCommand(absMosFilNam).replace(
                        '\"',
                        r'\\\"'),
                    "scriptFile": tra_data_pro[i]['ScriptFile'].replace(
                        "\\",
                        "/"),
                    "model_name": tra_data_pro[i]['model_name'].replace(
                        "\\",
                        "/"),
                    "model_name_underscore": tra_data_pro[i]['model_name'].replace(
                        ".",
                        "_"),
                    "start_time": tra_data_pro[i]['startTime'] if 'startTime' in tra_data_pro[i] else 0,
                    "final_time": tra_data_pro[i]['stopTime'] if 'stopTime' in tra_data_pro[i] else 0,
                    "statisticsLog": self._statistics_log.replace(
                        "\\",
                        "/"),
                    "translationLog": os.path.join(
                        self._temDir[iPro],
                        self.getLibraryName(),
                        tra_data_pro[i]['model_name'] +
                        ".translation.log").replace(
                        "\\",
                        "/"),
                    "simulatorLog": self._simulator_log_file.replace(
                        "\\",
                        "/")}

            template = """
runScript("Resources/Scripts/Dymola/{scriptFile}");
getErrorString();
"""
            runFil.write(template.format(**values))

            nUniTes = nUniTes + 1
            iItem = iItem + 1
        runFil.write("exit();\n")
        runFil.close()
        return nUniTes

    def _write_runscripts(self):
        """Create the runAll.mos scripts, one per processor (self._nPro).

        The commands in the script depend on the tool: 'dymola', 'optimica', 'jmodelica' or 'omc'
        """
        nUniTes = 0

        # Build array of models that need to be translated, simulated, or exported as an FMU
        tra_data = []
        if self._modelica_tool == 'dymola':
            for dat in self._data:
                if self._isPresentAndTrue('translate', dat[self._modelica_tool]) or self._isPresentAndTrue(
                        'exportFMU', dat[self._modelica_tool]):
                    tra_data.append(dat)
        elif self._modelica_tool == 'optimica' or self._modelica_tool == 'jmodelica':
            for dat in self._data:
                if self._isPresentAndTrue('translate', dat[self._modelica_tool]):
                    tra_data.append(dat)
        else:
            raise RuntimeError("Tool is not supported.")

        # Count how many tests need to be translated.
        nTes = len(tra_data)
        # Reduced the number of processors if there are fewer examples than processors
        if nTes < self._nPro:
            self.setNumberOfThreads(nTes)

        # Print number of processors
        print(
            f"Using {self._nPro} of {multiprocessing.cpu_count()} processors to run unit tests for {self._modelica_tool}.")

        # Create temporary directories. This must be called after setNumberOfThreads.
        if not self._useExistingResults:
            self._setTemporaryDirectories()

        for iPro in range(self._nPro):
            for i in range(iPro, nTes, self._nPro):
                # Store ResultDirectory into data dict.
                tra_data[i]['ResultDirectory'] = self._temDir[iPro]
                # This directory must also be copied into the original data structure.
                found = False
                for k in range(len(self._data)):
                    if self._data[k]['ScriptFile'] == tra_data[i]['ScriptFile']:
                        self._data[k]['ResultDirectory'] = tra_data[i]['ResultDirectory']
                        found = True
                        break
                if not found:
                    raise RuntimeError(
                        f"Failed to find the original data for {tra_data[i]['ScriptFile']}")

        for iPro in range(self._nPro):

            tra_data_pro = []
            for i in range(iPro, nTes, self._nPro):
                # Copy data used for this process only.
                tra_data_pro.append(tra_data[i])

            ###################################################################################
            # Case for dymola and omc
            ###################################################################################
            if self._modelica_tool == 'dymola':
                nUniTes = nUniTes + self._write_runscript_dymola(iPro, tra_data_pro)
            elif self._modelica_tool == 'omc':
                nUniTes = nUniTes + self._write_runscript_omc(iPro, tra_data_pro)

            ###################################################################################
            # Case for OPTIMICA and JModelica
            ###################################################################################
            if self._modelica_tool == 'optimica' or self._modelica_tool == 'jmodelica':
                nUniTes = nUniTes + self._write_jmodelica_runfile(iPro, tra_data_pro)

        if nUniTes == 0:
            raise RuntimeError(f"Wrong invocation, generated {nUniTes} unit tests.")

        print("Generated {} regression tests.\n".format(nUniTes))

    @staticmethod
    def _get_set_of_result_variables(list_of_result_variables):
        s = set()
        for ent in list_of_result_variables:
            for ele in ent:
                s.add(ele)
        return s

    def _write_jmodelica_runfile(self, iPro, tra_data_pro):
        """ Write the OPTIMICA or JModelica runfile for all experiments in tra_data_pro.

        :param iPro: The number of the processor.
        :param tra_data_pro: A list with the data for the experiments that require translation, for this processor only.
        """
        import inspect
        import buildingspy.development.regressiontest as r
        import jinja2

        directory = self._temDir[iPro]

        path_to_template = os.path.dirname(inspect.getfile(r))
        env = jinja2.Environment(loader=jinja2.FileSystemLoader(path_to_template))
        with open(os.path.join(directory, "run.py"), mode="w", encoding="utf-8") as fil:
            models_underscore = []
            for dat in tra_data_pro:
                models_underscore.append(dat['model_name'].replace(".", "_"))
            template = env.get_template("{}_run_all.template".format(self._modelica_tool))
            txt = template.render(models_underscore=sorted(models_underscore))
            # for the special case that no models need to be translated (for this process)
            # we need to add a python command. Otherwise the python file is not valid.
            if (len(tra_data_pro) == 0):
                txt += "   import os;\n"
            fil.write(txt)

        tem_mod = env.get_template("{}_run.template".format(self._modelica_tool))

        for dat in tra_data_pro:
            model = dat['model_name']
            # Filter the result variables
            if 'ResultVariables' in dat:
                result_variables = list(self._get_set_of_result_variables(dat['ResultVariables']))
            else:
                result_variables = list()
            # Set relative tolerance
            if 'rtol' not in dat[self._modelica_tool]:
                # User did not set tolerance, use the one from the .mo file
                if 'tolerance' in dat:
                    dat[self._modelica_tool]['rtol'] = dat['tolerance']
                else:
                    dat[self._modelica_tool]['rtol'] = 1E-6
            # Note that if dat[self._modelica_tool]['simulate'] == false, then only the FMU export is tested, but no
            # simulation should be done.
            # filter argument must respect glob syntax ([ is escaped with []]) + JModelica mat file
            # stores matrix variables with no space e.g. [1,1].
            txt = tem_mod.render(
                model=model,
                ncp=dat[self._modelica_tool]['ncp'],
                rtol=dat[self._modelica_tool]['rtol'],
                solver=dat[self._modelica_tool]['solver'],
                start_time='mod.get_default_experiment_start_time()',
                final_time='mod.get_default_experiment_stop_time()',
                simulate=dat[self._modelica_tool]['simulate'],
                time_out=dat[self._modelica_tool]['time_out'],
                generate_html_diagnostics=False,
                debug_solver=False,
                debug_solver_interactive_mode=False,
                filter=[re.sub(r'\[|\]',
                               lambda m: '[{}]'.format(m.group()),
                               re.sub(' ', '', x)) for x in result_variables]
            )
            file_name = os.path.join(directory, "{}.py".format(model.replace(".", "_")))
            with open(file_name, mode="w", encoding="utf-8") as fil:
                fil.write(txt)
        shutil.copyfile(
            os.path.join(
                os.path.dirname(__file__),
                "..",
                "simulate",
                "OutputGrabber.py"),
            os.path.join(
                directory,
                "OutputGrabber.py"))

        return len(tra_data_pro)

    def deleteTemporaryDirectories(self, delete):
        """ Flag, if set to ``False``, then the temporary directories will not be deleted
        after the regression tests are run.

        :param delete: Flag, set to ``False`` to avoid the temporary directories to be deleted.

        Unless this method is called prior to running the regression tests with ``delete=False``,
        all temporary directories will be deleted after the regression tests.
        """
        self._deleteTemporaryDirectories = delete

    # Create the list of temporary directories that will be used to run the unit tests
    def _setTemporaryDirectories(self):
        self._temDir = []

        # Make temporary directory, copy library into the directory and
        # write run scripts to directory
        for iPro in range(self._nPro):
            # print("Calling parallel loop for iPro={}, self._nPro={}".format(iPro, self._nPro))
            dirNam = tempfile.mkdtemp(
                prefix='tmp-' + self.getLibraryName() + '-' + str(iPro) + "-")
            self._temDir.append(dirNam)
            # Directory that contains the library as a sub directory
            libDir = self._libHome

            shutil.copytree(
                libDir,
                os.path.join(
                    dirNam,
                    self.getLibraryName()),
                symlinks=True,
                ignore=shutil.ignore_patterns(
                    '.svn',
                    '.git',
                    '*.mat',
                    '*.log',
                    'request.',
                    'status.',
                    'dsmodel.c',
                    'dymosim',
                    'tmp-*',
                    'funnel-comp',
                    'fmi-library',  # Not all of src is excluded as some .mo models link to files from src
                    'Documentation',
                    'ReferenceResults',
                    'help',
                    'compareVars',
                    '__pychache__'))
        return

    def _run_simulation_info(self):
        """ Extract simulation data from statistics.json when run unit test with dymola
        """
        with open(self._statistics_log, 'r') as f:
            staVal = simplejson.loads(f.read())
        data = []
        for case in staVal['testCase']:
            if 'FMUExport' not in case:
                temp = {}
                temp['model'] = case['model']
                temp['simulation'] = {}
                temp['simulation']['elapsed_time'] = case['simulate']['elapsed_time']
                temp['simulation']['start_time'] = case['simulate']['start_time']
                temp['simulation']['final_time'] = case['simulate']['final_time']
                temp['simulation']['jacobians'] = case['simulate']['jacobians']
                temp['simulation']['state_events'] = case['simulate']['state_events']
                temp['simulation']['success'] = case['simulate']['result']
                data.append(temp)
        dataJson = simplejson.dumps(data)
        return dataJson

    def run(self):
        """ Run all regression tests and checks the results.

        :return: 0 if no errors and no warnings occurred during the regression tests,
                 otherwise a non-zero value.

        This method

        - creates temporary directories for each processors,
        - copies the directory ``CURRENT_DIRECTORY`` into these
          temporary directories,
        - creates run scripts that run all regression tests,
        - runs these regression tests,
        - collects the dymola log files from each process,
        - writes the combined log file ``unitTests-x.log``
          to the current directory, where `x` is the name of the
          Modelica tool,
        - for Dymola, compares the results of the new simulations with
          reference results that are stored in ``Resources/ReferenceResults``,
        - writes the message `Regression tests completed successfully.`
          if no error occured,
        - returns 0 if no errors and no warnings occurred, or non-zero otherwise.

        """
        self.checkPythonModuleAvailability()

        if self.get_number_of_tests() == 0:
            self.setDataDictionary(self._rootPackage)

        # (Delete and) Create directory for storing funnel data.
        if self._comp_tool == 'funnel':
            shutil.rmtree(self._comp_dir, ignore_errors=True)
            os.makedirs(self._comp_dir)

        # Reset the number of processors to use no more processors than there are
        # examples to be run
        self.setNumberOfThreads(min(multiprocessing.cpu_count(),
                                    self.get_number_of_tests(), self._nPro))

        retVal = 0
        # Start timer
        startTime = time.time()
        # Process command line arguments

        # Check if executable is on the path
        if not self._useExistingResults:
            exe_com = self.getModelicaCommand()
            if not self.isExecutable(exe_com):
                print("Error: Did not find executable '{}'".format(exe_com))
                return 3

        # Check current working directory
        if not self.isValidLibrary(self._libHome):
            print("*** {} is not a valid Modelica library.".format(self._libHome))
            print("*** The current directory is {}".format(os.getcwd()))
            print(
                "*** Expected directory {} ".format(
                    os.path.abspath(
                        os.path.join(
                            self._libHome,
                            "Resources",
                            "Scripts"))))
            print("*** Exit with error. Did not do anything.")
            return 2

        # Initialize data structure to check results
        self._initialize_error_dict()

        # Inform the user if regression tests are skipped
        if self._skip_verification:
            self._reporter.writeOutput(
                "Time series of simulation results will not be verified.")

        # Count number of classes
        self.printNumberOfClasses()

        # Write the run scripts
        self._write_runscripts()

        # Run simulations
        tem_dir = []
        libNam = self.getLibraryName()
        for di in self._temDir:
            if self._modelica_tool == 'optimica' or self._modelica_tool == "jmodelica":
                tem_dir.append(di)
            else:
                tem_dir.append(os.path.join(di, libNam))

        if not self._useExistingResults:
            if self._modelica_tool == 'dymola':
                if self._showGUI:
                    cmd = [self.getModelicaCommand(), "runAll.mos"]
                else:
                    cmd = [self.getModelicaCommand(), "runAll.mos", "/nowindow"]
            elif self._modelica_tool == 'omc':
                cmd = [self.getModelicaCommand(), "runAll.mos"]
            elif self._modelica_tool == 'optimica' or self._modelica_tool == 'jmodelica':
                cmd = [self.getModelicaCommand(), "run.py"]
            if self._nPro > 1:
                po = multiprocessing.Pool(self._nPro)
                po.map(functools.partial(runSimulation,
                                         cmd=cmd),
                       [x for x in tem_dir])
                po.close()
                po.join()
            else:
                if len(self._data) > 0:
                    runSimulation(tem_dir[0], cmd)

            # Concatenate simulator output files into one file
            with open(self._simulator_log_file, mode="w", encoding="utf-8") as logFil:
                for d in self._temDir:
                    for temLogFilNam in glob.glob(
                        os.path.join(
                            d,
                            self.getLibraryName(),
                            '*.translation.log')):
                        if os.path.exists(temLogFilNam):
                            with open(temLogFilNam, mode="r", encoding="utf-8-sig") as fil:
                                data = fil.read()
                            logFil.write(data)
                        else:
                            self._reporter.writeError(
                                "Log file '" + temLogFilNam + "' does not exist.\n")
                            retVal = 1

            # Concatenate simulator statistics into one file
            if self._modelica_tool == 'dymola' or self._modelica_tool == 'omc':
                with open(self._statistics_log, mode="w", encoding="utf-8") as logFil:
                    stat = list()
                    for d in self._temDir:
                        temLogFilNam = os.path.join(d, self.getLibraryName(), self._statistics_log)
                        if os.path.exists(temLogFilNam):
                            with open(temLogFilNam.replace('Temp\tmp', 'Temp\\tmp'), mode="r", encoding="utf-8-sig") as temSta:
                                try:
                                    jsonLog = json.load(temSta)
                                    cas = jsonLog["testCase"]
                                    # Iterate over all test cases of this output file
                                    for ele in cas:
                                        stat.append(ele)
                                except ValueError as e:
                                    self._reporter.writeError(
                                        "Decoding '%s' failed: %s" % (temLogFilNam, e))
                                    raise
                        else:
                            self._reporter.writeError(
                                "Log file '" + temLogFilNam + "' does not exist.\n")
                            retVal = 1
                    # Dump an array of testCase objects
                    # dump to a string first using json.dumps instead of json.dump
                    json_string = json.dumps({"testCase": stat},
                                             ensure_ascii=False,
                                             indent=4,
                                             separators=(',', ': '),
                                             sort_keys=True)
                    logFil.write(json_string)

        # check logfile if omc
        if self._modelica_tool == 'omc':
            self._analyseOMStats(filename=self._simulator_log_file,
                                 nModels=self.get_number_of_tests())

        # Check reference results
        if self._batch:
            ans = "N"
        else:
            ans = "-"

        if self._modelica_tool == 'dymola':
            retVal = self._check_fmu_statistics(ans) if not self._OCT_VERIFICATION else 0
            if retVal != 0:
                retVal = 4

            if retVal == 0:
                retVal = self._checkSimulationError(self._simulator_log_file)
            else:
                self._checkSimulationError(self._simulator_log_file)

            if not self._skip_verification:
                # For Dymola: store available simulation info into
                # self._comp_info used for reporting.
                val = self._run_simulation_info()
                self._comp_info = simplejson.loads(val)

                r = self._checkReferencePoints(ans)
                if r != 0:  # In case of comparison error. Comparison warnings are handled
                    if retVal != 0:  # We keep the translation or simulation error code.
                        pass
                    else:
                        retVal = 4

        if self._modelica_tool == 'optimica' or self._modelica_tool == 'jmodelica':
            if retVal == 0:
                retVal = self._verify_jmodelica_runs()
            else:
                self._verify_jmodelica_runs()

            if not self._skip_verification:
                # For OPTIMICA and JModelica: store available translation and simulation info
                # into self._comp_info used for reporting.
                with open(self._simulator_log_file, 'r') as f:
                    self._comp_info = simplejson.loads(f.read())

                r = self._checkReferencePoints(ans='N')
                if r != 0:
                    if retVal != 0:  # We keep the translation or simulation error code.
                        pass
                    else:
                        retVal = 4

        # Update exit code after comparing with reference points
        # and print summary messages.
        if retVal == 0:
            retVal = self._writeSummaryMessages(silent=False)
        else:  # We keep the translation or simulation error code.
            self._writeSummaryMessages(silent=False)

        # Delete temporary directories, or write message that they are not deleted
        for d in self._temDir:
            if self._deleteTemporaryDirectories:
                shutil.rmtree(d)
            else:
                print("Did not delete temporary directory {}".format(d))

        # Print list of files that may be excluded from unit tests
        if len(self._exclude_tests) > 0:
            print("*** Warning: The following files may be excluded from the regression tests:\n")
            for fil in self._exclude_tests:
                print("            {}".format(fil))

        # Print time
        elapsedTime = time.time() - startTime
        print("Execution time = {:.3f} s".format(elapsedTime))

        # Delete statistics file
        if self._modelica_tool == 'dymola':
            os.remove(self._statistics_log)

        return retVal

    def _get_test_models(self, folder=None, packages=None):
        """
        Return a list with the full path of test models that were found in ``packages``.

        :param folder: The path to the library to be searched.
        :param packages: The names of packages containing test models, such as ``Examples`` and ``Tests``
        :return: A list with the full paths to the ``.mo`` files of the found models.
        """
        if folder is None:
            folder = self._temDir[0]

        res = []
        for root, __, paths in os.walk(folder):
            # check if this root has to be analysed
            if packages is None:
                checkroot = True
            elif os.path.split(root)[-1] in packages:
                checkroot = True
            else:
                checkroot = False
            if checkroot:
                # take the path if it's a model
                for path in paths:
                    if path.endswith('.mo') and not path.endswith('package.mo'):
                        res.append(os.path.join(root, path))
        return res

    def _model_from_mo(self, mo_file):
        """Return the model name from a .mo file"""
        # split the path of the mo_file
        splt = mo_file.split(os.sep)
        # find the root of the library name
        root = splt.index(self.getLibraryName())
        # recompose but with '.' instead of path separators
        model = '.'.join(splt[root:])
        # remove the '.mo' at the end
        return model[:-3]

    def _writeOMRunScript(self, worDir, models, cmpl, simulate):
        """
        Write an OpenModelica run script to test model compliance

        :param: wordir: path to working directory
        :param: models is a list of model names, typically obtained from
        :func:`~buildingspy.regressiontest.Tester._get_test_models`
        :param: cmpl, simulate: booleans specifying if the models have to be
        compiled and simulated respectively.

        """

        mosfilename = os.path.join(worDir, 'OMTests.mos')

        with open(mosfilename, mode="w", encoding="utf-8") as mosfile:
            # preamble
            mosfile.write(
                "//Automatically generated script for testing model compliance with OpenModelica.\n")
            mosfile.write("loadModel(Modelica, {\"3.2\"});\n")
            mosfile.write("getErrorString();\n")
            mosfile.write("loadModel({});\n\n".format(self.getLibraryName()))

            # one line per model
            comp = ['checkModel(' + m + '); getErrorString();\n' for m in models]
            sim = ['simulate(' + m + '); getErrorString();\n' for m in models]

            for c, s in zip(comp, sim):
                if cmpl:
                    mosfile.write(c)
                if simulate:
                    mosfile.write(s)

        self._reporter.writeOutput('OpenModelica script {} created'.format(mosfilename))
        return mosfilename

    def test_OpenModelica(self, cmpl=True, simulate=False,
                          packages=['Examples'], number=-1):
        """
        Test the library compliance with OpenModelica.

        This is the high-level method to test a complete library, even if there
        are no specific ``.mos`` files in the library for regression testing.

        This method sets self._nPro to 1 as it only works on a single core. It also
        executes self.setTemporaryDirectories()

        :param cpml: Set to ``True`` for the model to be compiled.
        :param simulate: Set to ``True`` to cause the model to be simulated (from 0 to 1s).
        :param packages: Set to a list whose elements are the packages that contain the test models of the
          library
        :param number: Number of models to test. Set to ``-1`` to test all models.

        Usage:

          1. In a python console or script, cd to the root folder of the library

             >>> t = Tester()
             >>> t.test_OpenModelica() # doctest: +SKIP
             OpenModelica script ...OMTests.mos created
             Logfile created: ...OMTests.log
             Starting analysis of logfile
             <BLANKLINE>
             <BLANKLINE>
             ######################################################################
             Tested 5 models:
               * 0 compiled successfully (=0.0%)
             <BLANKLINE>
             Successfully checked models:
             Failed model checks:
               * BuildingsPy.buildingspy.tests.MyModelicaLibrary.Examples.BooleanParameters
               * BuildingsPy.buildingspy.tests.MyModelicaLibrary.Examples.Constants
               * BuildingsPy.buildingspy.tests.MyModelicaLibrary.Examples.MyStep
               * BuildingsPy.buildingspy.tests.MyModelicaLibrary.Examples.ParameterEvaluation
               * BuildingsPy.buildingspy.tests.MyModelicaLibrary.Obsolete.Examples.Constant
             <BLANKLINE>
             More detailed information is stored in self._omstats
             ######################################################################


        """
        import shutil
        import subprocess
        # fixme: Why is there a number as an argument?
        # Isn't it sufficient to select the package to be tested?
        if number < 0:
            number = int(1e15)

        self.setNumberOfThreads(1)
        self._setTemporaryDirectories()

        worDir = self._temDir[0]

        # return a list with pathnames of the .mo files to be tested

        tests = self._get_test_models(packages=packages)
        if len(tests) == 0:
            raise RuntimeError("Did not find any examples to test.")
        self._ommodels = sorted([self._model_from_mo(mo_file) for mo_file in tests[:number]])

        mosfile = self._writeOMRunScript(worDir=worDir, models=self._ommodels,
                                         cmpl=cmpl, simulate=simulate)

        env = os.environ.copy()  # will be passed to the subprocess.Popen call

        # Check whether OPENMODELICALIBRARY is set.
        # If it is not set, try to use /usr/lib/omlibrary if it exists.
        # if it does not exist, stop with an error.
        if 'OPENMODELICALIBRARY' in env:
            # append worDir
            env['OPENMODELICALIBRARY'] += os.pathsep + worDir
        else:
            if os.path.exists('/usr/lib/omlibrary'):
                env['OPENMODELICALIBRARY'] = worDir + ':/usr/lib/omlibrary'
            else:
                raise OSError(
                    "Environment flag 'OPENMODELICALIBRARY' must be set, or '/usr/lib/omlibrary' must be present.")

        # get the executable for omc, depending on platform
        if sys.platform == 'win32':
            try:
                omc = os.path.join(env['OPENMODELICAHOME'], 'bin', 'omc')
            except KeyError:
                raise OSError("Environment flag 'OPENMODELICAHOME' must be set")
        else:
            # we suppose the omc executable is known
            omc = 'omc'

        try:
            logFilNam = mosfile.replace('.mos', '.log')
            with open(logFilNam, mode="w", encoding="utf-8") as logFil:
                retcode = subprocess.Popen(args=[omc, '+d=initialization', mosfile],
                                           stdout=logFil,
                                           stderr=logFil,
                                           shell=False,
                                           env=env,
                                           cwd=worDir).wait()

            if retcode != 0:
                print("Child was terminated by signal {}".format(retcode))
                return retcode

        except OSError as e:
            raise OSError("Execution of omc +d=initialization " + mosfile + " failed.\n"
                          + "Working directory is '" + worDir + "'.")
        else:
            # process the log file
            print("Logfile created: {}".format(logFilNam))
            print("Starting analysis of logfile")
            with open(logFilNam, mode="r", encoding="utf-8-sig") as f:
                self._omstats = f.readlines()
            self._analyseOMStats(lines=self._omstats, models=self._ommodels, simulate=simulate)

            # Delete temporary directories
            if self._deleteTemporaryDirectories:
                for d in self._temDir:
                    shutil.rmtree(d)

    def _analyseOMStats(self, lines=None, models=None, simulate=False):
        """
        Analyse the log file of the OM compatibility test.

        :param lines: lines of the log file.
        :param nModels: number of models that were tested.
        :param simulate: True if simulation was tested

        A list of models is passed to this function because it is easier to
        get an overview of the FAILED models based on a list of all tested
        models.
        """

        if lines is None:
            lines = self._omstats
        if models is None:
            models = self._ommodels

        check_ok, sim_ok = 0, 0
        check_nok, sim_nok = 0, 0
        models_check_ok, models_check_nok, models_sim_ok, models_sim_nok = [], [], [], []

        for line in lines:
            if line.find('resultFile = "') > 0:
                if line.find('""') > 0:
                    sim_nok += 1
                else:
                    sim_ok += 1
                    # Seems like OpenModelica always uses '/' as file separator
                    models_sim_ok.append(line.split('/')[-1].split('_res.mat')[0])
            elif line.find('Check of ') > 0:
                if line.find(' completed successfully.') > 0:
                    check_ok += 1
                    models_check_ok.append(line.split('Check of')
                                           [-1].split('completed successfully')[0].strip())
                else:
                    # we never get in this clause
                    pass

        # get the total number of tested models
        check_nok = len(models) - check_ok
        sim_nok = len(models) - sim_ok

        # get failed models
        models_check_nok = models[:]
        for m in models_check_ok:
            models_check_nok.remove(m)

        if simulate:
            models_sim_nok = models[:]
            for m in models_sim_ok:
                models_sim_nok.remove(m)

        print('\n')
        print(70 * '#')
        print("Tested {} models:\n  * {} compiled successfully (={:.1%})"
              .format(check_ok + check_nok,
                      check_ok, float(check_ok) / float(check_ok + check_nok)))
        if simulate:
            print("  * {} simulated successfully (={:.1%})".format(sim_ok,
                                                                   float(sim_ok) / float(sim_ok + sim_nok)))

        print("\nSuccessfully checked models:")
        for m in models_check_ok:
            print("  * {}".format(m))
        print("Failed model checks:")
        for m in models_check_nok:
            print("  * {}".format(m))

        if simulate:
            print("\nSuccessfully simulated models:")
            for m in models_sim_ok:
                print("  * {}".format(m))
            print("Failed model simulations:")
            for m in models_sim_nok:
                print("  * {}".format(m))

        print("\nMore detailed information is stored in self._omstats")
        print(70 * '#')<|MERGE_RESOLUTION|>--- conflicted
+++ resolved
@@ -1305,7 +1305,6 @@
         a list of dictionaries. Each element of the list contains a dictionary
         of results that need to be printed together.
         """
-<<<<<<< HEAD
         def extractData(y, step):
             # Replace the last element with the last element in time,
             # [::step] may not extract the last time stamp, in which case
@@ -1331,8 +1330,6 @@
             return timeGrid
 
 
-=======
->>>>>>> dd3b4a6e
         # Get the working directory that contains the ".mat" file
         fulFilNam = os.path.join(data['ResultDirectory'], self.getLibraryName(), data['ResultFile'])
         if self._modelica_tool == 'optimica' or self._modelica_tool == 'jmodelica':
@@ -2704,10 +2701,7 @@
                                 for pai in y_sim:
                                     t_ref = pai["time"]
                                 noOldResults = noOldResults + list(pai.keys())
-<<<<<<< HEAD
                             if not self._OCT_VERIFICATION:
-=======
->>>>>>> dd3b4a6e
                                 self._legacy_plot(y_sim, t_ref, {}, noOldResults, dict(),
                                                   "New results: " + data['ScriptFile'])
                                 # Reference file does not exist
@@ -2720,16 +2714,12 @@
                                 if ans == "y" or ans == "Y":
                                     updateReferenceData = True
                                 else:
-<<<<<<< HEAD
                                     self._reporter.writeError("Did not write new reference file %s." %
                                                               oldRefFulFilNam)
                             else:
                                 updateReferenceData = True
-
-=======
-                                    self._reporter.writeError(
-                                        "Did not write new reference file %s." % oldRefFulFilNam)
->>>>>>> dd3b4a6e
+                                self._reporter.writeError(
+                                    "Did not write new reference file %s." % oldRefFulFilNam)
                         if updateReferenceData:    # If the reference data of any variable was updated
                             # Make dictionary to save the results and the svn information
                             self._writeReferenceResults(oldRefFulFilNam, y_sim, y_tra)
