#!/usr/bin/env python
#######################################################
# Script that runs all regression tests.
#
#
# MWetter@lbl.gov                            2011-02-23
#######################################################
from __future__ import division
import sys
import os


def runSimulation(worDir, cmd):
    ''' Run the simulation.

    :param worDir: The working directory.
    :param cmd: An array which is passed to the `args` argument of
                :mod:`subprocess.Popen`

    .. note:: This method is outside the class definition to
              allow parallel computing.

    '''

    import subprocess

    try:
        logFilNam=os.path.join(worDir, 'stdout.log')
        logFil = open(logFilNam, 'w')
        retcode = subprocess.Popen(args=cmd,
                                   stdout=logFil,
                                   stderr=logFil,
                                   shell=False,
                                   cwd=worDir).wait()

        logFil.close()
        if retcode != 0:
            print "Child was terminated by signal", retcode
            return retcode
        else:
            return 0
    except OSError as e:
        sys.stderr.write("Execution of '" + cmd + " runAll.mos /nowindow' failed.\n" +
                         "Working directory is '" + worDir + "'.")
        raise(e)


class Tester:
    ''' Class that runs all regression tests using Dymola.

    Initiate with the following optional arguments:

    :param checkHtml: bool (default=True). Specify whether to load tidylib and
        perform validation of html documentation
    :param executable: {'dymola', 'omc'}.  Default is 'dymola', specifies the
        executable to use for running the regression test with :func:`~buildingspy.development.Tester.run`.
    :param cleanup: bool (default=True).  Specify whether to delete temporary directories.

    This class can be used to run all regression tests.
    It searches the directory ``CURRENT_DIRECTORY\Resources\Scripts\Dymola`` for
    all ``*.mos`` files that contain the string ``simulate``,
    where ``CURRENT_DIRECTORY`` is the name of the directory in which the Python
    script is started, as returned by the function :func:`getLibraryName`.
    All these files will be executed as part of the regression tests.
    Any variables or parameters that are plotted by these ``*.mos`` files
    will be compared to previous results that are stored in
    ``CURRENT_DIRECTORY\Resources\ReferenceResults\Dymola``.
    If no reference results exist, then they will be created.
    Otherwise, the accuracy of the new results is compared to the
    reference results. If they differ by more than a prescibed
    tolerance, a plot such as the one below is shown.

    .. figure:: img/unitTestPlot.png
       :width: 560 px

       Plot that compares the new results (solid line) of the regression test with the old results (dotted line).
       The blue line indicates the time where the largest error occurs.

    In this plot, the vertical line indicates the time where the biggest error
    occurs.
    The user is then asked to accept or reject the new results.

    To run the regression tests, type

       >>> import os
       >>> import buildingspy.development.regressiontest as r
       >>> rt = r.Tester()
       >>> myMoLib = os.path.join("buildingspy", "tests", "MyModelicaLibrary")
       >>> rt.setLibraryRoot(myMoLib)
       >>> rt.run() # doctest: +ELLIPSIS
       Using  1  of ... processors to run unit tests.
       Number of models   :  1
                 blocks   :  0
                 functions:  0
       Generated  1  regression tests.
       <BLANKLINE>
       Script that runs unit tests had 0 warnings and 0 errors.
       <BLANKLINE>
       See 'unitTests.log' for details.
       Unit tests completed successfully.
       <BLANKLINE>
       Execution time = ...

    To run regression tests only for a single package, call :func:`setSinglePackage`
    prior to :func:`run`.

    '''
    def __init__(self, **kwargs):
        ''' Constructor.
        '''
        import multiprocessing
        import buildingspy.io.reporter as rep

        # --------------------------
        # Class variables
        self._checkHtml = kwargs.get('checkHtml', True)
        self._libHome=os.path.abspath(".")
        self._modelicaCmd = kwargs.get('executable', 'dymola')
        self._nPro = multiprocessing.cpu_count()
        self._batch = False

        # List of scripts that should be excluded from the regression tests
        #self._excludeMos=['Resources/Scripts/Dymola/Airflow/Multizone/Examples/OneOpenDoor.mos']
        self._excludeMos=[]

        # Number of data points that are used
        self._nPoi = 101

        # List of temporary directories that are used to run the simulations.
        self._temDir = []

        # Flag to delete temporary directories.
        self._deleteTemporaryDirectories = kwargs.get('cleanup', True)

        # Flag to use existing results instead of running a simulation
        self._useExistingResults = False

        '''
        List of dicts, each dict with all meta-information about a single model to be tested.
        keys equal to the ``*.mos`` file name, and values
                 containing a dictionary with keys ``matFil`` and ``y``.

                 The values of ``y`` are a list of the
                 form `[[a.x, a.y], [b.x, b.y1, b.y2]]` if the
                 mos file plots `a.x` versus `a.y` and `b.x` versus `(b.y1, b.y2)`.
        '''
        self._data = []
        self._reporter = rep.Reporter(os.path.join(os.getcwd(), "unitTests.log"))

        self._rootPackage = os.path.join(self._libHome, 'Resources', 'Scripts', 'Dymola')

    def setLibraryRoot(self, rootDir):
        ''' Set the root directory of the library.

        :param rootDir: The top-most directory of the library.

        The root directory is the directory that contains the ``Resources`` folder
        and the top-level ``package.mo`` file.

        Usage: Type
           >>> import os
           >>> import buildingspy.development.regressiontest as r
           >>> rt = r.Tester()
           >>> myMoLib = os.path.join("buildingspy", "tests", "MyModelicaLibrary")
           >>> rt.setLibraryRoot(myMoLib)
        '''
        self._libHome = os.path.abspath(rootDir)
        self._rootPackage = os.path.join(self._libHome, 'Resources', 'Scripts', 'Dymola')
        self.isValidLibrary()

    def useExistingResults(self, dirs):
        ''' This function allows to use existing results, as opposed to running a simulation.

        :param dirs: A non-empty list of directories that contain existing results.

        This method can be used for testing and debugging. If called, then no simulation is
        run.
        If the directories
        ``['/tmp/tmp-Buildings-0-zABC44', '/tmp/tmp-Buildings-0-zQNS41']``
        contain previous results, then this method can be used as

        >>> import buildingspy.development.regressiontest as r
        >>> l=['/tmp/tmp-Buildings-0-zABC44', '/tmp/tmp-Buildings-0-zQNS41']
        >>> rt = r.Tester()
        >>> rt.useExistingResults(l)
        >>> rt.run() # doctest: +SKIP

        '''
        if len(dirs) == 0:
            raise ValueError("Argument 'dirs' of function 'useExistingResults(dirs)' must have at least one element.")

        self.setNumberOfThreads(len(dirs))
        self._temDir = dirs
        self.deleteTemporaryDirectories(False)
        self._useExistingResults = True

    def setNumberOfThreads(self, number):
        ''' Set the number of parallel threads that are used to run the regression tests.

        :param number: The number of parallel threads that are used to run the regression tests.

        By default, the number of parallel threads are set to be equal to the number of
        processors of the computer.
        '''
        self._nPro = number

    def batchMode(self, batchMode):
        ''' Set the batch mode flag.

        :param batchMode: Set to ``True`` to run without interactive prompts
                          and without plot windows.

        By default, the regression tests require the user to respond if results differ from previous simulations.
        This method can be used to run the script in batch mode, suppressing all prompts that require
        the user to enter a response. If run in batch mode, no new results will be stored.
        To run the regression tests in batch mode, enter

        >>> import os
        >>> import buildingspy.development.regressiontest as r
        >>> r = r.Tester()
        >>> r.batchMode(True)
        >>> r.run() # doctest: +SKIP

        '''
        self._batch = batchMode

    def getModelicaCommand(self):
        ''' Return the name of the modelica executable.

        :return: The name of the modelica executable.

        '''
        return self._modelicaCmd


    def isExecutable(self, program):
        """ Return ``True`` if the ``program`` is an executable
        """
        import platform

        def is_exe(fpath):
            return os.path.exists(fpath) and os.access(fpath, os.X_OK)

        # Add .exe, which is needed on Windows 7 to test existence
        # of the program
        if platform.system() == "Windows":
            program=program + ".exe"

        if is_exe(program):
            return True
        else:
            for path in os.environ["PATH"].split(os.pathsep):
                exe_file = os.path.join(path, program)
                if is_exe(exe_file):
                    return True
        return False

    def isValidLibrary(self):
        ''' Returns true if the regression tester points to a valid library
            that implements the scripts for the regression tests.

        "return: ``True`` if the library implements regression tests, ``False`` otherwise.
        '''
        topPackage = os.path.abspath(os.path.join(self._libHome, "package.mo"))
        if not os.path.isfile(topPackage):
            raise ValueError("Directory %s is not a Modelica library.\n    Expected file '%s'."
                             % (self._libHome, topPackage))
        srcDir = os.path.join(self._libHome, "Resources", "Scripts")
        if not os.path.exists(srcDir):
            raise ValueError("Directory %s is not a Modelica library.\n    Expected directories '%s'."
                             % (self._libHome, srcDir))

        return os.path.exists(os.path.join(self._libHome, "Resources", "Scripts"))

    def getLibraryName(self):
        ''' Return the name of the library that will be run by this regression test.

        :return: The name of the library that will be run by this regression test.
        '''
        return os.path.basename(self._libHome)

    def checkPythonModuleAvailability(self):
        ''' Check whether all required python modules are installed.

            If some modules are missing, then an `ImportError` is raised.
        '''
        requiredModules = ['buildingspy', 'matplotlib.pyplot', 'numpy', 'scipy.io']
        if self._checkHtml:
            requiredModules.append('tidylib')
        missingModules = []
        for module in requiredModules:
            try:
                __import__(module)
            except ImportError:
                missingModules.append(module)

        if len(missingModules) > 0:
            msg = "The following python module(s) are required but failed to load:\n"
            for mod in missingModules:
                msg += "  " + mod + "\n"
            msg += "You need to install these python modules to use this script.\n"
            raise ImportError(msg)

    # --------------------------
    # Check wether the file 'fileName' contains the string 'key'
    # as the first string on the first or second line
    # If 'key' is found, increase the counter
    def _checkKey(self, key, fileName, counter):
        filObj=open(fileName, 'r')
        filTex=filObj.readline()
        # Strip white spaces so we can test strpos for zero.
        # This test returns non-zero for partial classes.
        filTex.strip()
        strpos=filTex.find("within")
        if strpos == 0:
            # first line is "within ...
            # get second line
            filTex=filObj.readline()
            filTex.strip()
        strpos=filTex.find(key)
        if strpos == 0:
            counter += 1;
        filObj.close()
        return counter

    # --------------------------
    def _includeFile(self, fileName):
        ''' Returns true if the file need to be included in the list of scripts to run

        :param fileName: The name of the ``*.mos`` file.

        The parameter *fileName* need to be of the form
        *Resources/Scripts/Dymola/Fluid/Actuators/Examples/Damper.mos*
        or *Resources/Scripts/someOtherFile.ext*.
        This function checks if *fileName* exists in the global list
        self._excludeMos. During this check, all backward slashes will
        be replaced by a forward slash.
    '''
        pos=fileName.endswith('.mos')
        if pos > -1: # This is an mos file
            # Check whether the file is in the exclude list
            fileName = fileName.replace('\\', '/')
            # Remove all files, except a few for testing
    #        test=os.path.join('Resources','Scripts','Dymola','Controls','Continuous','Examples')
    ##        test=os.path.join('Resources', 'Scripts', 'Dymola', 'Fluid', 'Movers', 'Examples')
    ##        if fileName.find(test) != 0:
    ##            return False

            if (self._excludeMos.count(fileName) == 0):
                return True
            else:
                print "*** Warning: Excluded file ", fileName, " from the regression tests."
                return False
        else:
            False

    def setSinglePackage(self, packageName):
        '''
        Set the name of a single Modelica package to be tested.

        :param packageName: The name of the package to be tested.

        Calling this method will cause the regression tests to run
        only for the examples in the package ``packageName``, and in
        all its sub-packages. For example, if ``packageName = Annex60.Fluid.Sensors``,
        then a test of the ``Annex60`` library will run all examples in
        ``Annex60.Fluid.Sensors.*``.

        '''
        import string

        # Issue a warning to inform the user that not all tests are run
        self._reporter.writeWarning("""Regression tests are only run for '%s'.""" % packageName)
        # Remove the top-level package name as the unit test directory does not
        # contain the name of the library.
        pacPat = packageName[string.find(packageName, '.')+1:]
        pacPat = pacPat.replace('.', os.sep)
        rooPat = os.path.join(self._libHome, 'Resources', 'Scripts', 'Dymola', pacPat)
        # Verify that the directory indeed exists
        if not os.path.isdir(rooPat):
            msg = """Requested to test only package '%s', but directory
'%s' does not exist.""" % (packageName, rooPat)
            raise ValueError(msg)
        
        self._rootPackage = rooPat

    def setDataDictionary(self):
        ''' Build the data structures that are needed to parse the output files.

        '''
        import re

        for root, _, files in os.walk(self._rootPackage):
            pos=root.find('.svn')
            # skip .svn folders
            if pos == -1:
                for mosFil in files:
                    # find the desired mos file
                    pos=mosFil.endswith('.mos')
                    if pos > -1 and (not mosFil.startswith("Convert" + self.getLibraryName())):
                        matFil = ""
                        dat = {}
                        dat['ScriptDirectory'] = root[\
                            len(os.path.join(self._libHome, 'Resources', 'Scripts', 'Dymola'))+1:]
                        dat['ScriptFile'] = mosFil
                        dat['mustSimulate'] = False

                        # open the mos file and read its content.
                        # Path and name of mos file without 'Resources/Scripts/Dymola'
                        fMOS=open(os.path.join(root, mosFil), 'r')
                        Lines=fMOS.readlines()
                        fMOS.close()

                        # Remove white spaces
                        for i in range(len(Lines)):
                            Lines[i] = Lines[i].replace(' ', '')

                        # Set some attributes in the Data object
                        if self._includeFile(os.path.join(root, mosFil)):
                            for lin in Lines:
                                # do we have to simulate?
                                if (lin.find("simulate")) > -1:
                                    dat['mustSimulate'] = True
                                # parse startTime and stopTime, if any
                                for attr in ["startTime", "stopTime"]:
                                    pos = lin.find(attr)
                                    if pos > -1:
                                        # attribute found.  Get the value.
                                        posEq = lin.find('=', pos)
                                        posComma = lin.find(',', pos)
                                        posBracket = lin.find(')', pos)
                                        posEnd = min(posComma,posBracket)
                                        if posEnd < 0:
                                            posEnd = max(posComma,posBracket)
                                        valueString = lin[posEq+1:posEnd]
                                        dat[attr] = valueString

                        plotVars = []
                        iLin=0
                        for lin in Lines:
                            iLin=iLin+1
                            if 'y={' in lin:
                                try:
                                    var=re.search('{.*?}', lin).group()
                                except AttributeError:
                                    s =  "%s, line %s, could not be parsed.\n" % (mosFil, iLin)
                                    s +=  "The problem occurred at the line below:\n"
                                    s +=  "%s\n" % lin
                                    s += "Make sure that each assignment of the plot command is on one line.\n"
                                    s += "Regression tests failed with error.\n"
                                    self._reporter.writeError(s)
                                    raise
                                var=var.strip('{}"')
                                y = var.split('","')
                                # Replace a[1,1] by a[1, 1], which is required for the
                                # Reader to be able to read the result.
                                for i in range(len(y)):
                                    y[i] = y[i].replace(",", ", ")
                                plotVars.append(y)
                        if len(plotVars) == 0:
                            s =  "%s does not contain any plot command.\n" % mosFil
                            s += "You need to add a plot command to include its\n"
                            s += "results in the regression tests.\n"
                            self._reporter.writeError(s)

                        dat['ResultVariables'] = plotVars

                        # search for the result file
                        for lin in Lines:
                            if 'resultFile=\"' in lin:
                                matFil = re.search('(?<=resultFile=\")\w+', lin).group()
                                matFil =  matFil + '.mat'
                                break
                        # Some *.mos file only contain plot commands, but no simulation.
                        # Hence, if 'resultFile=' could not be found, try to get the file that
                        # is used for plotting.
                        if len(matFil) == 0:
                            for lin in Lines:
                                if 'filename=\"' in lin:
                                    matFil = re.search('(?<=filename=\")\w+', lin).group()
                                    matFil = matFil + '.mat'
                                    break
                        if len(matFil) == 0:
                            raise  ValueError('Did not find *.mat file in ' + mosFil)
                        dat['ResultFile'] = matFil
                        self._data.append(dat)
        # Make sure we found at least one unit test
        if len(self._data) == 0:
            msg = """Did not find any regression tests in '%s'.""" % self._rootPackage
            raise ValueError(msg)

        self._checkDataDictionary()
        return

    def _checkDataDictionary(self):
        ''' Check if the data used to run the regression tests do not have duplicate ``*.mat`` files.

            Since Dymola writes all ``*.mat`` files to the current working directory,
            duplicate ``*.mat`` file names would cause a simulation to overwrite the results
            of a previous simulation. This would make it impossible to compare the results
            to previously obtained results.

            If there are duplicate ``*.mat`` file names used, then this method throws
            a ``ValueError`` exception.

        '''
        s = set()
        errMes = ""
        for data in self._data:
            resFil = data['ResultFile']
            if data['mustSimulate']:
                if resFil in s:
                    errMes += "*** Error: Result file %s is generated by more than one script.\n" \
                        "           You need to make sure that all scripts use unique result file names.\n" % resFil
                else:
                    s.add(resFil)
        if len(errMes) > 0:
            raise ValueError(errMes)

    def _getTimeGrid(self, tMin, tMax, nPoi):
        '''
        Return the time grid for the output result interpolation

        :param tMin: Minimum time of the results.
        :param tMax: Maximum time of the results.
        :param nPoi: Number of result points.
        '''
        return [ tMin+float(i)/(nPoi-1)*(tMax-tMin) for i in range(nPoi) ]

    def _getSimulationResults(self, data, warnings, errors):
        '''
        Get the simulation results.

        :param data: The class that contains the data structure for the simulation results.
        :param warning: An empty list in which all warnings will be written.
        :param errors: An empty list in which all errors will be written.

        Extracts and returns the simulation results from the `*.mat` file as
        a list of dictionaries. Each element of the list contains a dictionary
        of results that need to be printed together.
        '''
        from buildingspy.io.outputfile import Reader
        from buildingspy.io.postprocess import Plotter

        def extractData(y, step):
            # Replace the last element with the last element in time,
            # [::step] may not extract the last time stamp, in which case
            # the final time changes when the number of event changes.
            r=y[::step]
            r[len(r)-1] = y[len(y)-1]
            return r

        # Get the working directory that contains the ".mat" file
        fulFilNam=os.path.join(data['ResultDirectory'], self.getLibraryName(), data['ResultFile'])
        ret=[]
        try:
            r=Reader(fulFilNam, "dymola")
        except IOError as e:
            errors.append("Failed to read %s generated by %s.\n%s\n" % (fulFilNam, data['ScriptFile'], e.strerror))
            return ret

        for pai in data['ResultVariables']: # pairs of variables that are plotted together
            dat=dict()
            for var in pai:
                time = []
                val = []
                try:
                    (time, val) = r.values(var)
                    # Make time grid to which simulation results
                    # will be interpolated.
                    # This reduces the data that need to be stored.
                    # It also makes it easier to compare accuracy
                    # in case that a slight change in the location of
                    # state events triggered a different output interval grid.
                    tMin=float(min(time))
                    tMax=float(max(time))
                    nPoi = min(self._nPoi, len(val))
                    ti = self._getTimeGrid(tMin, tMax, nPoi)
                except ZeroDivisionError as e:
                    s = "When processing " + fulFilNam + " generated by " + data['ScriptFile'] + ", caught division by zero.\n"
                    s += "   len(val)  = " + str(len(val)) + "\n"
                    s += "   tMax-tMin = " + str(tMax-tMin) + "\n"
                    warnings.append(s)
                    break

                except KeyError:
                    warnings.append("%s uses %s which does not exist in %s.\n" %
                                     (data['ScriptFile'], var, data['ResultFile']))
                else:
                    # Store time grid.
                    if ('time' not in dat):
                        dat['time']=[tMin, tMax]

                    if self._isParameter(val):
                        dat[var] = val
                    else:
                        dat[var]=Plotter.interpolate(ti, time, val)

            if len(dat) > 0:
                ret.append(dat)
        return ret

    def areResultsEqual(self, tOld, yOld, tNew, yNew, varNam, filNam):
        ''' Return `True` if the data series are equal within a tolerance.

        :param tOld: List of old time values.
        :param yOld: Old simulation results.
        :param tNew: Time stamps of new results.
        :param yNew: New simulation results.
        :param varNam: Variable name, used for reporting.
        :param filNam: File name, used for reporting.
        :return: A list with ``False`` if the results are not equal, and the time
                 of the maximum error, and a warning message or `None`.
                 In case of errors, the time of the maximum error may by `None`.
        '''
        import numpy as np
        from buildingspy.io.postprocess import Plotter

        def getTimeGrid(t):
            if len(t) == 2:
                return self._getTimeGrid(t[0], t[-1], self._nPoi)
            elif len(t) == self._nPoi:
                return t
            else:
                s = "The new time grid has %d points, but it must have 2 or %d points.\n\
            Stop processing %s\n" % (len(tNew), self._nPoi, filNam)
                raise ValueError(s)

        if (abs(tOld[-1]-tNew[-1]) > 1E-5):
            msg = """The new results and the reference results have a different end time.
            tNew = [%d, %d]
            tOld = [%d, %d]""" % (tNew[0], tNew[-1], tOld[0], tOld[-1])            
            return (False, min(tOld[-1], tNew[-1]), msg)

        if (abs(tOld[0]-tNew[0]) > 1E-5):
            msg = """The new results and the reference results have a different start time.
            tNew = [%d, %d]
            tOld = [%d, %d]""" % (tNew[0], tNew[-1], tOld[0], tOld[-1])            
            return (False, min(tOld[0], tNew[0]), msg)
        
        timMaxErr = 0

        tol=1E-3  #Tolerance

        # Interpolate the new variables to the old time stamps
        #
        # The next test may be true if a simulation stopped with an error prior to producing sufficient data points
        if len(yNew) < len(yOld) and len(yNew) > 2:
            warning = """%s: %s has fewer data points than reference results.
len(yOld) = %d,
len(yNew) = %d
Skipping error checking for this variable.""" % (filNam, varNam, len(yOld), len(yNew))
            return (False, None, warning)

        if len(yNew) > 2:
            # Some reference results contain already a time grid,
            # whereas others only contain the first and last time stamp.
            # Hence, we make sure to have the right time grid before we
            # call the interpolation.
            tGriOld = getTimeGrid(tOld)
            tGriNew = getTimeGrid(tNew)
            try:
                yInt = Plotter.interpolate(tGriOld, tGriNew, yNew)
            except IndexError:
                raise IndexError(
"""Data series have different length:
File=%s,
variable=%s,
len(tGriOld) = %d,
len(tGriNew) = %d,
len(yNew)    = %d""" % (filNam, varNam, len(tGriOld), len(tGriNew), len(yNew)))
        else:
            yInt = [yNew[0], yNew[0]]

        # If the variable is heatPort.T or heatPort.Q_flow, with lenght=2, then
        # it has been evaluated as a parameter in the Buildings library. In the Annex60
        # library, this may be a variable as the Buildings library uses a more efficient
        # implementation of the heatPort. Hence, we test for this special case, and
        # store the parameter as if it were a variable so that the reference result are not
        # going to be changed.
        if (varNam.endswith("heatPort.T") or varNam.endswith("heatPort.Q_flow")) and (len(yInt) == 2) \
        and len(yOld) != len(yInt):
            yInt = np.ones(len(yOld)) * yInt[0]
            
        # Compute error for the variable with name varNam
        if len(yOld) != len(yInt):
            # If yOld has two points, by yInt has more points, then
            # extrapolate yOld to nPoi
            t = self._getTimeGrid(tOld[0], tOld[-1], self._nPoi)
            if len(yOld) == 2 and len(yInt) == self._nPoi:
                t = self._getTimeGrid(t[0], t[-1], self._nPoi)
                yOld = Plotter.interpolate(t, tOld, yOld)
            # If yInt has only two data points, but yOld has more, then interpolate yInt
            elif len(yInt) == 2 and len(yOld) == self._nPoi:
                yInt = Plotter.interpolate(t, [tOld[0], tOld[-1]], yInt)            
            else:
                raise ValueError("""Program error, yOld and yInt have different length.
  Result file : %s
  Variable    : %s
  len(yOld)=%d
  len(yInt)=%d
  Stop processing.""" % (filNam, varNam, len(yOld), len(yInt)))

        errAbs=np.zeros(len(yInt))
        errRel=np.zeros(len(yInt))
        errFun=np.zeros(len(yInt))

        for i in range(len(yInt)):
            errAbs[i] = abs(yOld[i] - yInt[i])
            if np.isnan(errAbs[i]):
                raise ValueError('NaN in errAbs ' + varNam + " "  + str(yOld[i]) +
                                 "  " + str(yInt[i]) + " i, N " + str(i) + " --:" + str(yInt[i-1]) +
                                 " ++:", str(yInt[i+1]))
            if (abs(yOld[i]) > 10*tol):
                errRel[i] = errAbs[i] / abs(yOld[i])
            else:
                errRel[i] = 0
            errFun[i] = errAbs[i] + errRel[i]
        if max(errFun) > tol:
            iMax = 0
            eMax = 0
            for i in range(len(errFun)):
                if errFun[i] > eMax:
                    eMax = errFun[i]
                    iMax = i
            tGri = self._getTimeGrid(tOld[0], tOld[-1], self._nPoi)
            timMaxErr = tGri[iMax]
            warning = filNam + ": " + varNam + " has absolute and relative error = " + \
                ("%0.3e" % max(errAbs)) + ", " + ("%0.3e" % max(errRel)) + ".\n"
            if self._isParameter(yInt):
                warning += "             %s is a parameter.\n" % varNam
            else:
                warning += "             Maximum error is at t = %s\n" % str(timMaxErr)

            return (False, timMaxErr, warning)
        else:
            return (True, timMaxErr, None)

    def _isParameter(self, dataSeries):
        ''' Return `True` if `dataSeries` is from a parameter.
        '''
        import numpy as np
        if not (isinstance(dataSeries, np.ndarray) or isinstance(dataSeries, list)):
            raise TypeError("Program error: dataSeries must be a numpy.ndarr or a list. Received type " \
                                + str(type(dataSeries)) + ".\n")
        return (len(dataSeries) == 2)

    def _writeReferenceResults(self, refFilNam, yS):
        ''' Write the reference results.

        :param refFilNam: The name of the reference file.
        :param yS: The data points to be written to the file.

        This method writes the results in the form ``key=value``, with one line per entry.
        '''
        from datetime import date

        def formatFloat(value):
            return "%.20f" % value

        f=open(refFilNam, 'w')
        f.write('last-generated=' + str(date.today()) + '\n')
        # Set, used to avoid that data series that are plotted in two plots are
        # written twice to the reference data file.
        s = set()
        for pai in yS:
            for k, v in pai.items():
                if k not in s:
                    s.add(k)
                    f.write(k + '=')
                    # Use many digits, otherwise truncation errors occur that can be higher
                    # than the required accuracy.
                    formatted = [formatFloat(e) for e in v]
                    f.write(str(formatted).replace("'", ""))
                    f.write('\n')
        f.close()

    def _readReferenceResults(self, refFilNam):
        ''' Read the reference results.

        :param refFilNam: The name of the reference file.
        :return: A dictionary with the reference results.

        '''
        import numpy

        d = dict()
        f=open(refFilNam,'r')
        lines = f.readlines()
        f.close()

        # Compute the number of the first line that contains the results
        iSta=0
        for iLin in range(min(2, len(lines))):
            if "svn-id" in lines[iLin]:
                iSta=iSta+1
            if "last-generated" in lines[iLin]:
                iSta=iSta+1

        r = dict()
        for i in range(iSta, len(lines)):
            lin = lines[i].strip('\n')

            try:
                (key, value) = lin.split("=")
                s = (value[value.find('[')+1: value.rfind(']')]).strip()
                numAsStr=s.split(',')
            except ValueError as detail:
                s =  "%s could not be parsed.\n" % refFilNam
                self._reporter.writeError(s)
                raise TypeError(detail)

            val = []
            for num in numAsStr:
                # We need to use numpy.float64 here for the comparison to work
                val.append(numpy.float64(num))
            r[key] = val
        d['results'] = r
        return d

    def _askNoReferenceResultsFound(self, yS, refFilNam, ans):
        ''' Ask user what to do if no reference data were found
           :param yS: A list where each element is a dictionary of variable names and simulation
                      results that are to be plotted together.
           :param refFilNam: Name of reference file (used for reporting only).
           :param ans: A previously entered answer, either ``y``, ``Y``, ``n`` or ``N``.
           :return: A triple ``(updateReferenceData, foundError, ans)`` where ``updateReferenceData``
                    and ``foundError`` are booleans, and ``ans`` is ``y``, ``Y``, ``n`` or ``N``.

        '''
        updateReferenceData = False
        foundError = False

        if len(yS) > 0:
            sys.stdout.write("*** Warning: The old reference data had no results, but the new simulation produced results\n")
            sys.stdout.write("             for %s\n" % refFilNam)
            sys.stdout.write("             Accept new results?\n")
            while not (ans == "n" or ans == "y" or ans == "Y" or ans == "N"):
                ans = raw_input("             Enter: y(yes), n(no), Y(yes for all), N(no for all): ")
            if ans == "y" or ans == "Y":
                # update the flag
                updateReferenceData = True
        return (updateReferenceData, foundError, ans)

    def _compareResults(self, matFilNam, oldRefFulFilNam, yS, refFilNam, ans):
        ''' Compares the new and the old results.

            :param matFilNam: Matlab file name.
            :param oldRefFilFilNam: File name including path of old reference files.
            :param yS: A list where each element is a dictionary of variable names and simulation
                           results that are to be plotted together.
            :param refFilNam: Name of the file with reference results (used for reporting only).
            :param ans: A previously entered answer, either ``y``, ``Y``, ``n`` or ``N``.
            :return: A triple ``(updateReferenceData, foundError, ans)`` where ``updateReferenceData``
                     and ``foundError`` are booleans, and ``ans`` is ``y``, ``Y``, ``n`` or ``N``.

        '''
        import matplotlib.pyplot as plt

        # Reset answer, unless it is set to Y or N
        if not (ans == "Y" or ans == "N"):
            ans = "-"
        updateReferenceData = False
        foundError = False
        verifiedTime = False

        #Load the old data (in dictionary format)
        d = self._readReferenceResults(oldRefFulFilNam)
        yR=d['results']

        if len(yR) == 0:
            return self._askNoReferenceResultsFound(yS, refFilNam, ans)

        # The old data contains results
        tR=yR.get('time')

        # Iterate over the pairs of data that are to be plotted together
        timOfMaxErr = dict()
        noOldResults = [] # List of variables for which no old results have been found
        for pai in yS:
            tS=pai['time']
            if not verifiedTime:
                verifiedTime = True

                # Check if the first and last time stamp are equal
                tolTim = 1E-3 # Tolerance for time
                if (abs(tR[0] - tS[0]) > tolTim) or abs(tR[-1] - tS[-1]) > tolTim:
                    print "*** Warning: Different simulation time interval in ", refFilNam, " and ", matFilNam
                    print "             Old reference points are for " , tR[0], ' <= t <= ', tR[len(tR)-1]
                    print "             New reference points are for " , tS[0], ' <= t <= ', tS[len(tS)-1]
                    foundError = True
                    while not (ans == "n" or ans == "y" or ans == "Y" or ans == "N"):
                        print "             Accept new results and update reference file in library?"
                        ans = raw_input("             Enter: y(yes), n(no), Y(yes for all), N(no for all): ")
                    if ans == "y" or ans == "Y":
                        # Write results to reference file
                        updateReferenceData = True
                        return (updateReferenceData, foundError, ans)

            # The time interval is the same for the stored and the current data.
            # Check the accuracy of the simulation.
            for varNam in pai.keys(): # Iterate over the variable names that are to be plotted together
                if varNam != 'time':
                    if yR.has_key(varNam):
                        # Check results
                        if self._isParameter(pai[varNam]):
                            t=[min(tS), max(tS)]
                        else:
                            t=tS

                        (res, timMaxErr, warning) = self.areResultsEqual(tR, yR[varNam], \
                                                                         t, pai[varNam], \
                                                                         varNam, matFilNam)
                        if warning:
                            self._reporter.writeWarning(warning)
                        if not res:
                            foundError = True
                            timOfMaxErr[varNam] = timMaxErr
                    else:
                        # There is no old data series for this variable name
                        self._reporter.writeWarning("Did not find variable " + varNam + " in old results.")
                        foundError = True
                        noOldResults.append(varNam)

        # If the users selected "N" (to not accept any new results) in previous tests,
        # or if the script is run in batch mode, then don't plot the results.
        # If we found an error, plot the results, and ask the user to accept or reject the new values.
        if foundError and (not self._batch) and (not ans == "N"):
            print "             Acccept new file and update reference files? (Close plot window to continue.)"
            nPlo = len(yS)
            iPlo = 0
            plt.clf()
            for pai in yS:
                iPlo += 1
                plt.subplot(nPlo, 1, iPlo)
                # Iterate over the variable names that are to be plotted together
                color=['k', 'r', 'b', 'g', 'c', 'm']
                iPai = -1
                tS = pai['time']
                for varNam in pai.keys():
                    iPai += 1
                    if iPai > len(color)-1:
                        iPai = 0
                    if varNam != 'time':
                        if self._isParameter(pai[varNam]):
                            plt.plot([min(tS), max(tS)], pai[varNam],
                                     color[iPai] + '-', label='New ' + varNam)
                        else:
                            plt.plot(self._getTimeGrid(tS[0], tS[-1], len(pai[varNam])),
                                     pai[varNam],
                                     color[iPai] + '-', label='New ' + varNam)

                        # Test to make sure that this variable has been found in the old results
                        if noOldResults.count(varNam) == 0:
                            if self._isParameter(yR[varNam]):
                                plt.plot([min(tR), max(tR)], yR[varNam],
                                         color[iPai] + '.', label='Old ' + varNam)
                            else:
                                plt.plot(self._getTimeGrid(tR[0], tR[-1], len(yR[varNam])),
                                         yR[varNam],
                                         color[iPai] + '.', label='Old ' + varNam)
                        # Plot the location of the maximum error
                        if varNam in timOfMaxErr:
                            plt.axvline(x=timOfMaxErr[varNam])

                leg = plt.legend(loc='best', fancybox=True)
                leg.get_frame().set_alpha(0.5) # transparent legend
                plt.xlabel('time')
                plt.grid(True)
                if iPlo == 1:
                    plt.title(matFilNam)
            plt.show()
            while not (ans == "n" or ans == "y" or ans == "Y" or ans == "N"):
                ans = raw_input("             Enter: y(yes), n(no), Y(yes for all), N(no for all): ")
            if ans == "y" or ans == "Y":
                # update the flag
                updateReferenceData = True
        return (updateReferenceData, foundError, ans)

    # --------------------------
    # Check reference points from each regression test and compare it with the previously
    # saved reference points of the same test stored in the library home folder.
    # If all the reference points are not within a certain tolerance with the previous results,
    # show a warning message containing the "file name" and "path".
    # If there is no .mat file of the reference points in the library home folder,
    # ask the user whether it should be generated.
    def _checkReferencePoints(self, ans):

        #Check if the directory "self._libHome\\Resources\\ReferenceResults\\Dymola" exists, if not create it.
        refDir=os.path.join(self._libHome, 'Resources', 'ReferenceResults', 'Dymola')
        if not os.path.exists(refDir):
            os.makedirs(refDir)

        for data in self._data:
            # Name of the reference file, which is the same as that matlab file name but with another extension
            if self._includeFile(data['ScriptFile']):
                # Convert 'aa/bb.mos' to 'aa_bb.txt'
                mosFulFilNam = os.path.join(self.getLibraryName(),
                                            data['ScriptDirectory'], data['ScriptFile'])
                mosFulFilNam = mosFulFilNam.replace(os.sep, '_')
                refFilNam=os.path.splitext(mosFulFilNam)[0] + ".txt"

                try:
                    # extract reference points from the ".mat" file corresponding to "filNam"
                    warnings = []
                    errors = []
                    yS=self._getSimulationResults(data, warnings, errors)
                    for entry in warnings:
                        self._reporter.writeWarning(entry)
                    for entry in errors:
                        self._reporter.writeError(entry)
                except UnicodeDecodeError as e:
                    em = "UnicodeDecodeError({0}): {1}".format(e.errno, e.strerror)
                    em += "Output file of " + data['ScriptFile'] + " is excluded from unit tests.\n"
                    em += "The model appears to contain a non-asci character\n"
                    em += "in the comment of a variable, parameter or constant.\n"
                    em += "Check " + data['ScriptFile'] + " and the classes it instanciates.\n"
                    self._reporter.writeError(em)
                else:
                    # Reset answer, unless it is set to Y or N
                    if not (ans == "Y" or ans == "N"):
                        ans = "-"

                    updateReferenceData = False
                    # check if reference results already exists in library
                    oldRefFulFilNam=os.path.join(refDir, refFilNam)
                    # If the reference file exists, and if the reference file contains results, compare the results.
                    if os.path.exists(oldRefFulFilNam):
                        # compare the new reference data with the old one
                        [updateReferenceData, _, ans]=self._compareResults(
                            data['ResultFile'], oldRefFulFilNam, yS, refFilNam, ans)
                    else:
                        # Reference file does not exist
                        print "*** Warning: Reference file ", refFilNam, " does not yet exist."
                        while not (ans == "n" or ans == "y" or ans == "Y" or ans == "N"):
                            print "             Create new file?"
                            ans = raw_input("             Enter: y(yes), n(no), Y(yes for all), N(no for all): ")
                        if ans == "y" or ans == "Y":
                            updateReferenceData = True
                    if updateReferenceData:    # If the reference data of any variable was updated
                        # Make dictionary to save the results and the svn information
                        self._writeReferenceResults(oldRefFulFilNam, yS)
            else:
                self._reporter.writeWarning("Output file of " + data['ScriptFile'] + " is excluded from result test.")

        return ans

    # --------------------------
    def _checkSimulationError(self, errorFile):

        def _haveNumericalDerivatives(lin):
            ''' Return `True` if the argument contains
            `  Number of numerical Jacobians: ` followed by a non-zero number

            :param: lin A line from the dymola command line output
            '''
            s=lin.strip().split("Number of numerical Jacobians:")
            if len(s) > 1:
                nNumDer=s[-1].strip()
                if nNumDer != '0':
                    return True
            return False

        def _haveUnusedConnectors(lin):
            ''' Return `True` if the argument contains
            `Warning: The following connector variables are not used in the model`

            :param: lin A line from the dymola command line output
            '''
            return "Warning: The following connector variables are not used in the model" in lin

        fil = open(errorFile, "r")
        iFal=0    # Number of false return values
        iUnuCon=0 # Number of unused connector variables
        iNumDer=0 # Number of numerical derivatives
        for lin in fil.readlines():
                if (lin.count("false") > 0):
                        iFal=iFal+1
                if _haveNumericalDerivatives(lin):
                    iNumDer = iNumDer + 1
                if _haveUnusedConnectors(lin):
                    iUnuCon = iUnuCon + 1

        fil.close() #Closes the file (read session)
        if (iFal>0):
                self._reporter.writeError("Unit tests had " + str(iFal) + " error(s).\n" + \
                                               "Search 'dymola.log' for 'false' to see details.\n")
        if (iNumDer>0):
                self._reporter.writeError("Unit tests had " + str(iNumDer) + " numerical Jacobians.\n" + \
                                               "Search 'dymola.log' for 'Number of numerical Jacobians:' to see details.\n")
        if (iUnuCon>0):
                self._reporter.writeWarning("Unit tests had " + str(iUnuCon) + " unused connector variables.\n" + \
                                               "Search 'dymola.log' for 'Warning: The following connector variables are not used in the model' to see details.\n")

        self._reporter.writeOutput("Script that runs unit tests had " + \
                                        str(self._reporter.getNumberOfWarnings()) + \
                                        " warnings and " + \
                                        str(self._reporter.getNumberOfErrors()) + \
                                        " errors.\n")
        sys.stdout.write("See 'unitTests.log' for details.\n")

        if self._reporter.getNumberOfErrors() > 0:
            return 1
        if self._reporter.getNumberOfWarnings() > 0:
            return 2
        else:
            self._reporter.writeOutput("Unit tests completed successfully.\n")
            return 0

    def printNumberOfClasses(self):
        ''' Print the number of models, blocks and functions to the
            standard output stream
        '''

        iMod=0
        iBlo=0
        iFun=0
        for root, _, files in os.walk(self._libHome):
            pos=root.find('.svn')
            # skip .svn folders
            if pos == -1:
                for filNam in files:
                    # find .mo files
                    pos=filNam.find('.mo')
                    posExa=root.find('Examples')
                    if pos > -1 and posExa == -1:
                        # find classes that are not partial
                        filFulNam=os.path.join(root, filNam)
                        iMod = self._checkKey("model", filFulNam, iMod)
                        iBlo = self._checkKey("block", filFulNam, iBlo)
                        iFun = self._checkKey("function", filFulNam, iFun)
        print "Number of models   : ", str(iMod)
        print "          blocks   : ", str(iBlo)
        print "          functions: ", str(iFun)

    def _getModelCheckCommand(self, mosFilNam):
        ''' Return lines that conduct a model check in pedantic mode.

        :param mosFilNam: The name of the ``*.mos`` file

        This function return a command of the form
        ``checkModel("Buildings.Controls.Continuous.Examples.LimPID")``
        '''

        def getModelName(mosFil, line):
            try:
                iSta = line.index('\"') + 1
                iEnd = line.index('\"', iSta)
                return line[iSta:iEnd]
            except ValueError as e:
                em = str(e) + "\n"
                em += "Did not find model name in '%s'\n" % mosFil
                self._reporter.writeError(em)
                raise ValueError(em)

        fil = open(mosFilNam, "r+")
        retVal = None
        for lin in fil.readlines():
            if "simulateModel" in lin:
                if self._modelicaCmd == 'dymola':
                    retVal = 'checkModel("{}")'.format(getModelName(mosFilNam, lin))
                elif self._modelicaCmd == 'omc':
                    retVal = "checkModel({})".format(getModelName(mosFilNam, lin))
                break;
        fil.close()
        return retVal

    def _removePlotCommands(self, mosFilNam):
        ''' Remove all plot commands from the mos file.

        :param mosFilNam: The name of the ``*.mos`` file

        This function removes all plot commands from the file ``mosFilNam``.
        This allows to work around a bug in Dymola 2012 which can cause an exception
        from the Windows operating system, or which can cause Dymola to hang on Linux.
        '''
        fil = open(mosFilNam, "r+")
        lines = fil.readlines()
        fil.close()
        linWri = []
        goToPlotEnd = False
        for i in range(len(lines)):
            if not goToPlotEnd:
                if (lines[i].count("removePlots(") == 0) and (lines[i].count("createPlot(") == 0):
                    linWri.append(i)
                elif (lines[i].count("createPlot(")) > 0:
                    goToPlotEnd = True
            else:
                if (lines[i].count(";") > 0):
                    goToPlotEnd = False
        # Write file
        filWri = open(mosFilNam, "w")
        for i in range(len(linWri)):
            filWri.write(lines[linWri[i]])
        filWri.close()

    # --------------------------
    # Write the script that runs all example problems, and
    # that searches for errors
    def _writeRunscripts(self):
        """
        Create the runAll.mos scripts, one per processor (self._nPro)

        The commands in the script depend on the executable: 'dymola' or 'omc'
        """

        nUniTes = 0

        nTes = len(self._data)
        for iPro in range(min(self._nPro, nTes)):

            runFil=open(os.path.join(self._temDir[iPro], self.getLibraryName(), "runAll.mos"), 'w')
            runFil.write("// File autogenerated for process "
                         + str(iPro+1) + " of " + str(self._nPro) + "\n")
            runFil.write("// File created for execution by {}. Do not edit.\n".format(self._modelicaCmd))

            if self._modelicaCmd == 'dymola':
                runFil.write('openModel("package.mo");\n')
            elif self._modelicaCmd == 'omc':
                runFil.write('loadModel(Modelica, {"3.2"});\n')
                runFil.write('getErrorString();\n')
                runFil.write('loadFile("package.mo");\n')

            # Add a flag so that translation info appears in console output.
            # This allows checking for numerical derivatives.

            if self._modelicaCmd == 'dymola':
                runFil.write("Advanced.TranslationInCommandLog := true;\n")
                runFil.write("Modelica.Utilities.Files.remove(\"dymola.log\");\n")
                # Store the variable for pedantic mode
                runFil.write("OriginalAdvancedPedanticModelica = Advanced.PedanticModelica;\n")

            # Write unit tests for this process
            for i in range(iPro, nTes, self._nPro):
                # Check if this mos file should be simulated
                if self._data[i]['mustSimulate']:
                    self._data[i]['ResultDirectory'] = self._temDir[iPro]
                    mosFilNam = os.path.join(self._temDir[iPro], self.getLibraryName(),
                                             "Resources", "Scripts", "Dymola",
                                             self._data[i]['ScriptDirectory'],
                                             self._data[i]['ScriptFile'])
                    # Add checkModel(...) in pedantic mode
                    if self._modelicaCmd == 'dymola':
                        runFil.write("Advanced.PedanticModelica = true;\n")
                    runFil.write("%s;\n" % self._getModelCheckCommand(mosFilNam))
                    if self._modelicaCmd == 'omc':
                        runFil.write('getErrorString();\n')
                    if self._modelicaCmd == 'dymola':
                        runFil.write("Advanced.PedanticModelica = OriginalAdvancedPedanticModelica;\n")

                    # Write line for run script
                    if self._modelicaCmd == 'dymola':
                        runFil.write('RunScript("Resources/Scripts/Dymola/'
                                 + self._data[i]['ScriptDirectory'] + "/"
                                 + self._data[i]['ScriptFile'] + '");\n')
                    elif self._modelicaCmd == 'omc':
                        runFil.write('runScript("Resources/Scripts/Dymola/'
                                 + self._data[i]['ScriptDirectory'] + "/"
                                 + self._data[i]['ScriptFile'] + '");\n')
                        runFil.write('getErrorString();\n')
                    self._removePlotCommands(mosFilNam)
                    nUniTes = nUniTes + 1
            runFil.write("// Save log file\n")
            runFil.write("savelog(\"dymola.log\");\n")
            runFil.write("Modelica.Utilities.System.exit();\n")
            runFil.close()

        # For files that do not require a simulation, we need to set the path of the result files.
        for dat in self._data:
            if not dat['mustSimulate']:
                matFil = dat['ResultFile']
                for allDat in self._data:
                    if allDat['mustSimulate']:
                        resFil = allDat['ResultFile']
                        if resFil == matFil:
                            dat['ResultDirectory']=allDat['ResultDirectory']
                            break

        print "Generated ", nUniTes, " regression tests.\n"

    def deleteTemporaryDirectories(self, delete):
        ''' Flag, if set to ``False``, then the temporary directories will not be deleted
        after the regression tests are run.

        :param delete: Flag, set to ``False`` to avoid the temporary directories to be deleted.

        Unless this method is called prior to running the regression tests with ``delete=False``,
        all temporary directories will be deleted after the regression tests.
        '''
        self._deleteTemporaryDirectories = delete

    # Create the list of temporary directories that will be used to run the unit tests
    def _setTemporaryDirectories(self):
        import tempfile
        import shutil

        self._temDir = []

        # Make temporary directory, copy library into the directory and
        # write run scripts to directory
        for iPro in range(self._nPro):
            #print "Calling parallel loop for iPro=", iPro, " self._nPro=", self._nPro
            dirNam = tempfile.mkdtemp(prefix='tmp-' + self.getLibraryName() + '-'+ str(iPro) +  "-")
            self._temDir.append(dirNam)
            # Directory that contains the library as a sub directory
            libDir = self._libHome

            shutil.copytree(libDir,
                            os.path.join(dirNam, self.getLibraryName()),
                            symlinks=False,
                            ignore=shutil.ignore_patterns('.svn', '.mat', 'request.', 'status.'))
        return


    def run(self):
        ''' Run all regression tests and checks the results.

        :return: 0 if no errros occurred during the regression tests,
                 otherwise a non-zero value.

        This method

        - creates temporary directories for each processors,
        - copies the directory ``CURRENT_DIRECTORY`` into these
          temporary directories,
        - creates run scripts that run all regression tests,
        - runs these regression tests,
        - collects the dymola log files from each process,
        - writes the combined log file ``dymola.log``
          to the current directory,
        - compares the results of the new simulations with
          reference results that are stored in ``Resources/ReferenceResults``,
        - writes the message `Regression tests completed successfully.`
          if no error occured,
        - returns 0 if no errors occurred, or non-zero otherwise.

        '''
        import buildingspy.development.validator as v

        import multiprocessing
        import shutil
        import time
        import functools

        #import pdb;pdb.set_trace()

        self.checkPythonModuleAvailability()

        self.setDataDictionary()

        # Reset the number of processors to use no more processors than there are
        # examples to be run
        self.setNumberOfThreads(min(multiprocessing.cpu_count(), len(self._data), self._nPro))

        retVal = 0
        # Start timer
        startTime = time.time()
        # Process command line arguments

        # Check if executable is on the path
        if not self._useExistingResults:
            if not self.isExecutable(self._modelicaCmd):
                print "Error: Did not find executable '", self._modelicaCmd, "'."
                return 3

        # Check current working directory
        if not self.isValidLibrary():
            print "*** %s is not a valid Modelica library." % self._libHome
            print "*** The current directory is ", os.getcwd()
            print "*** Expected directory ", os.path.abspath(os.path.join(self._libHome, "Resources", "Scripts"))
            print "*** Exit with error. Did not do anything."
            return 2

        print "Using ", self._nPro, " of ", multiprocessing.cpu_count(), " processors to run unit tests."
        # Count number of classes
        self.printNumberOfClasses()

        # Validate html
        if self._checkHtml:
            val = v.Validator()
            errMsg = val.validateHTMLInPackage(self._libHome)
            for i in range(len(errMsg)):
                if i == 0:
                    self._reporter.writeError("The following malformed html syntax has been found:\n%s" % errMsg[i])
                else:
                    self._reporter.writeError(errMsg[i])

        # Run simulations
        if not self._useExistingResults:
            self._setTemporaryDirectories()
        self._writeRunscripts()
        if not self._useExistingResults:
            libNam = self.getLibraryName()
            if self._modelicaCmd == 'dymola':
                cmd    = [self.getModelicaCommand(), "runAll.mos", "/nowindow"]
            elif self._modelicaCmd == 'omc':
                cmd    = [self.getModelicaCommand(), "runAll.mos"]
            if self._nPro > 1:
                po = multiprocessing.Pool(self._nPro)
                po.map(functools.partial(runSimulation,
                                         cmd=cmd),
                       map(lambda x: os.path.join(x, libNam), self._temDir))
            else:
                runSimulation(os.path.join(self._temDir[0], libNam), cmd)

        # Concatenate output files into one file
        if self._modelicaCmd == 'dymola':
            logFil = open('dymola.log', 'w')
        elif self._modelicaCmd == 'omc':
            logFil = open('omc.log', 'w')

        for d in self._temDir:
            if self._modelicaCmd == 'dymola':
                temLogFilNam = os.path.join(d, self.getLibraryName(), 'dymola.log')
            elif self._modelicaCmd == 'omc':
                temLogFilNam = os.path.join(d, self.getLibraryName(), 'stdout.log')
            if os.path.exists(temLogFilNam):
                fil=open(temLogFilNam,'r')
                data=fil.read()
                fil.close()
                logFil.write(data)
            else:
                self._reporter.writeError("Log file '" + temLogFilNam + "' does not exist.\n")
                retVal = 1
        logFil.close()

        # check logfile if omc
        if self._modelicaCmd == 'omc':
            self._analyseOMStats(filename = 'omc.log', nModels=len(self._data))

        # Check reference results
        if self._batch:
            ans = "N"
        else:
            ans = "-"

        if self._modelicaCmd == 'dymola':
            ans = self._checkReferencePoints(ans)

        # Delete temporary directories
        if self._deleteTemporaryDirectories:
            for d in self._temDir:
                shutil.rmtree(d)

        # Check for errors
        if self._modelicaCmd == 'dymola':
            if retVal == 0:
                retVal = self._checkSimulationError("dymola.log")
            else:
                self._checkSimulationError("dymola.log")

        # Print list of files that may be excluded from unit tests
        if len(self._excludeMos) > 0:
            print "*** Warning: The following files may be excluded from the regression tests:\n"
            for fil in self._excludeMos:
                print "            ", fil

        # Print time
        elapsedTime = time.time()-startTime
        print "Execution time = %.3f s" % elapsedTime

        return retVal

    def _get_test_models(self, folder=None, packages=None):
        """
        Return a list with the full path of test models that were found in ``packages``.

        :param folder: The path to the library to be searched.
        :param packages: The names of packages containing test models, such as ``Examples`` and ``Tests``
        :return: A list with the full paths to the ``.mo`` files of the found models.
        """
        if folder is None:
            folder = self._temDir[0]

        res = []
        for root, __, paths in os.walk(folder):
            # check if this root has to be analysed
            if packages is None:
                checkroot = True
            elif os.path.split(root)[-1] in packages:
                checkroot = True
            else:
                checkroot = False
            if checkroot:
                # take the path if it's a model
                for path in paths:
                    if path.endswith('.mo') and not path.endswith('package.mo'):
                        res.append(os.path.join(root, path))
        return res

    def _model_from_mo(self, mo_file):
        """Return the model name from a .mo file"""
        # split the path of the mo_file
        splt = mo_file.split(os.sep)
        # find the root of the library name
        root = splt.index(self.getLibraryName())
        # recompose but with '.' instead of path separators
        model = '.'.join(splt[root:])
        # remove the '.mo' at the end
        return model[:-3]


    def test_JModelica(self, cmpl=True, load=False, simulate=False,
                       packages=['Examples'], number=-1):
        """
        Test the library compliance with JModelica.org.

        This is the high-level method to test a complete library, even if there
        are no specific ``.mos`` files in the library for regression testing.

        This method sets self._nPro to 1 as it only works on a single core.
        It also executes self.setTemporaryDirectories()

        :param cpml: Set to ``True`` for the model to be compiled.
        :param load: Set to ``True`` to load the model from the FMU.
        :param simulate: Set to ``True`` to cause the model to be simulated.
        :param packages: Set to an array whose elements are the packages
                         that contain the test models of the library.
        :param number: Number of models to test. Set to ``-1`` to test
                       all models.

        Usage:

          1. Open a JModelica environment
             (ipython or pylab with JModelica environment variables set).
          2. cd to the root folder of the library
          3. type the following commands:

             >>> t = Tester() # doctest: +SKIP
             >>> t.testJmodelica(...) # doctest: +SKIP

        """

        from pymodelica import compile_fmu
        from pyfmi import load_fmu
        import shutil
        import sys

        from cStringIO import StringIO

        if number < 0:
            number = 1e15
        old_stdout = sys.stdout

        self.setNumberOfThreads(1)
        self._setTemporaryDirectories()

        tempdir = self._temDir[0]

        # return a list with pathnames of the .mo files to be tested
        tests = self._get_test_models(packages=['Examples'])
        compiler_options = {'extra_lib_dirs': [tempdir]}

        # statistics
        stats = {}
        for mo_file in tests:
            if len(stats) >= number:
                break
            # we keep all results for this model in a dictionary
            stats[mo_file] = {}
            model = self._model_from_mo(mo_file)
            if cmpl:
                sys.stdout = mystdout = StringIO()
                try:
                    fmu = compile_fmu(model,
                                      mo_file,
                                      compiler_options=compiler_options,
                                      compile_to=tempdir)
                except Exception as e:
                    stats[mo_file]['compilation_ok'] = False
                    stats[mo_file]['compilation_log'] = mystdout.getvalue()
                    stats[mo_file]['compilation_err'] = str(e)
                else:
                    stats[mo_file]['compilation_ok'] = True
                    stats[mo_file]['compilation_log'] = mystdout.getvalue()

                sys.stdout = old_stdout
                mystdout.close()
            else:
                # cmpl = False
                stats[mo_file]['compilation_ok'] = False
                stats[mo_file]['compilation_log'] = 'Not attempted'

            if load and stats[mo_file]['compilation_ok']:
                sys.stdout = mystdout = StringIO()
                try:
                    loaded_fmu = load_fmu(fmu)
                except Exception as e:
                    stats[mo_file]['load_ok'] = False
                    stats[mo_file]['load_log'] = mystdout.getvalue()
                    stats[mo_file]['load_err'] = str(e)
                else:
                    stats[mo_file]['load_ok'] = True
                    stats[mo_file]['load_log'] = mystdout.getvalue()
                    if simulate:
                        try:
                            loaded_fmu.simulate()
                        except Exception as e:
                            stats[mo_file]['sim_ok'] = False
                            stats[mo_file]['sim_log'] = mystdout.getvalue()
                            stats[mo_file]['sim_err'] = str(e)
                        else:
                            stats[mo_file]['sim_ok'] = True
                            stats[mo_file]['sim_log'] = mystdout.getvalue()
                            
                    else:
                        stats[mo_file]['sim_ok'] = False
                        stats[mo_file]['sim_log'] = 'Not attempted'
                
                sys.stdout = old_stdout
                mystdout.close()
            else:
                # no loading attempted
                stats[mo_file]['load_ok'] = False
                stats[mo_file]['load_log'] = 'Not attempted'
                stats[mo_file]['sim_ok'] = False
                stats[mo_file]['sim_log'] = 'Not attempted'

        # Delete temporary directories
        if self._deleteTemporaryDirectories:
            for d in self._temDir:
                shutil.rmtree(d)

        self._jmstats = stats
        self._analyseJMStats(load=load, simulate=simulate)

    def _analyseJMStats(self, load=False, simulate=False):
        """
        Analyse the statistics dictionary resulting from
        a _test_Jmodelica() call.
        
        :param load: Set to ``True`` to load the model from the FMU.
        :param simulate: Set to ``True`` to cause the model to be simulated.
        """

        count_cmpl = lambda x: [True for _, v in x.items()
                                if v['compilation_ok']]
        list_failed_cmpl = lambda x: [k for k, v in x.items()
                                      if not v['compilation_ok']]
        count_load = lambda x: [True for _, v in x.items() if v['load_ok']]
        list_failed_load = lambda x: [k for k, v in x.items()
                                      if not v['load_ok']]

        count_sim = lambda x: [True for _, v in x.items() if v['sim_ok']]
        list_failed_sim = lambda x: [k for k, v in x.items()
                                      if not v['sim_ok']]

        nbr_tot = len(self._jmstats)
        nbr_cmpl = len(count_cmpl(self._jmstats))
        nbr_load = len(count_load(self._jmstats))
        nbr_sim = len(count_sim(self._jmstats))

        print '\n'
        print 70*'#'
        print "Tested {} models:\n  * {} compiled \
successfully (={:.1%})"\
              .format(nbr_tot,
                      nbr_cmpl, float(nbr_cmpl)/float(nbr_tot))
        if load:
            print "  * {} loaded successfully (={:.1%})".format(nbr_load, float(nbr_load)/float(nbr_tot))
        
        if simulate: 
            print "  * {} simulated successfully (={:.1%})".format(nbr_sim, float(nbr_sim)/float(nbr_tot))
            
        print "\nFailed compilation for the following models:"
        for p in list_failed_cmpl(self._jmstats):
            print "  * {}".format(p.split(os.sep)[-1].split('.mo')[0])

        if load:            
            print "\nFailed loading for the following models:"
            for p in list_failed_load(self._jmstats):
                print "  * {}".format(p.split(os.sep)[-1].split('.mo')[0])
                
        if simulate:            
            print "\nFailed simulation for the following models:"
            for p in list_failed_sim(self._jmstats):
                print "  * {}".format(p.split(os.sep)[-1].split('.mo')[0])

        print "\nMore detailed information is stored in self._jmstats"        
        print 70*'#'

    def _writeOMRunScript(self, worDir, models, cmpl, simulate):
        """
        Write an OpenModelica run script to test model compliance

        :param: wordir: path to working directory
        :param: models is a list of model names, typically obtained from
        :func:`~buildingspy.regressiontest.Tester._get_test_models`
        :param: cmpl, simulate: booleans specifying if the models have to be
        compiled and simulated respectively.

        """

        mosfilename = os.path.join(worDir, 'OMTests.mos')

        with open(mosfilename, 'w') as mosfile:
            # preamble
            mosfile.write('//Automatically generated script for testing model compliance with OpenModelica.\n')
            mosfile.write('loadModel(Modelica, {"3.2"});\n')
            mosfile.write('getErrorString();\n')
            mosfile.write('loadModel('+self.getLibraryName()+');\n\n')

            # one line per model
            comp = ['checkModel(' + m + '); getErrorString();\n' for m in models]
            sim = ['simulate(' + m + '); getErrorString();\n' for m in models]

            for c,s in zip(comp, sim):
                if cmpl:
                    mosfile.write(c)
                if simulate:
                    mosfile.write(s)

        self._reporter.writeOutput('OpenModelica script {} created'.format(mosfilename))
        return mosfilename

    def test_OpenModelica(self, cmpl=True, simulate=False,
                      packages=['Examples'], number=-1):
        """
        Test the library compliance with OpenModelica.

        This is the high-level method to test a complete library, even if there
        are no specific ``.mos`` files in the library for regression testing.

        This method sets self._nPro to 1 as it only works on a single core. It also
        executes self.setTemporaryDirectories()

        :param cpml: Set to ``True`` for the model to be compiled.
        :param simulate: Set to ``True`` to cause the model to be simulated (from 0 to 1s).
        :param packages: Set to a list whose elements are the packages that contain the test models of the
          library
        :param number: Number of models to test. Set to ``-1`` to test all models.

        Usage:

          1. In a python console or script, cd to the root folder of the library

             >>> t = Tester()
             >>> t.test_OpenModelica() # doctest: +ELLIPSIS, +REPORT_NDIFF
             OpenModelica script ...OMTests.mos created
             Logfile created: ...OMTests.log
             Starting analysis of logfile
             <BLANKLINE>
             <BLANKLINE>
             ######################################################################
             Tested 1 models:
               * 0 compiled successfully (=0.0%)
             <BLANKLINE>
             Successfully checked models:
             Failed model checks:
               * BuildingsPy.buildingspy.tests.MyModelicaLibrary.Examples.MyStep
             <BLANKLINE>
             More detailed information is stored in self._omstats
             ######################################################################


        """
        import shutil
        import subprocess
        # fixme: Why is there a number as an argument?
        # Isn't it sufficient to select the package to be tested?
        if number < 0:
            number = int(1e15)


        self.setNumberOfThreads(1)
        self._setTemporaryDirectories()

        worDir = self._temDir[0]

        # return a list with pathnames of the .mo files to be tested

        tests = self._get_test_models(packages=packages)
        if len(tests) == 0:
                raise RuntimeError("Did not find any examples to test.")
        self._ommodels = sorted([self._model_from_mo(mo_file) for mo_file in tests[:number]])

        mosfile = self._writeOMRunScript(worDir=worDir, models=self._ommodels,
                                         cmpl=cmpl, simulate=simulate)
<<<<<<< HEAD
        
        env = os.environ.copy() # will be passed to the subprocess.Popen call
        # note: hard coded path to the default modelica library here: to be removed!!
        if env.has_key('OPENMODELICALIBRARY'):
            # append worDir
            env['OPENMODELICALIBRARY'] += os.pathsep + worDir
        else:
            # create OPENMODELICALIBRARY, this is probably only working on linux
            env['OPENMODELICALIBRARY'] = worDir + ':/usr/lib/omlibrary'
            
        # get the executable for omc, depending on platform
        if sys.platform == 'win32':
            try:
                omc = os.path.join(env['OPENMODELICAHOME'], 'bin', 'omc') 
            except KeyError:
                print 'Set an environment variable OPENMODELICAHOME pointing to your OpenModelica installation'
                raise
        else:
            # we suppose the omc executable is known
            omc = 'omc'
=======
        env = os.environ.copy()

        # Check whether OPENMODELICALIBRARY is set.
        # If it is not set, try to use /usr/lib/omlibrary if it exists.
        # if it does not exist, stop with an error.
        if not os.environ.has_key('OPENMODELICALIBRARY'):
            if os.path.exists('/usr/lib/omlibrary'):
                env['OPENMODELICALIBRARY'] = worDir + ':/usr/lib/omlibrary'
            else:
                raise OSError(\
                    "Environment flag 'OPENMODELICALIBRARY' must be set, or '/usr/lib/omlibrary' must be present.")
>>>>>>> b9f5f7ce

        try:
            logFilNam=mosfile.replace('.mos', '.log')
            with open(logFilNam, 'w') as logFil:
                retcode = subprocess.Popen(args=[omc, '+d=initialization', mosfile],
                                           stdout=logFil,
                                           stderr=logFil,
                                           shell=False,
                                           env=env,
                                           cwd=worDir).wait()

            if retcode != 0:
                print "Child was terminated by signal", retcode
                return retcode

        except OSError as e:
            sys.stderr.write("Execution of omc +d=initialization " + mosfile + " failed.\n" +
                             "Working directory is '" + worDir + "'.")
            raise(e)
        else:
            # process the log file
            print "Logfile created: {}".format(logFilNam)
            print "Starting analysis of logfile"
            f = open(logFilNam, 'r')
            self._omstats = f.readlines()
            f.close()            
            self._analyseOMStats(lines=self._omstats, models=self._ommodels, simulate=simulate)

            # Delete temporary directories
            if self._deleteTemporaryDirectories:
                for d in self._temDir:
                    shutil.rmtree(d)

    def _analyseOMStats(self, lines=None, models=None, simulate=False):
        """
        Analyse the log file of the OM compatibility test.

        :param lines: lines of the log file. 
        :param nModels: number of models that were tested.
        :param simulate: True if simulation was tested
        
        A list of models is passed to this function because it is easier to 
        get an overview of the FAILED models based on a list of all tested
        models.  
        """
        
        if lines is None:
            lines = self._omstats
        if models is None:
            models = self._ommodels
        
        check_ok, sim_ok = 0, 0
        check_nok, sim_nok = 0, 0
        models_check_ok, models_check_nok, models_sim_ok, models_sim_nok = [],[],[],[]

        for line in lines:
            if line.find('resultFile = "') > 0:
                if line.find('""') > 0:
                    sim_nok += 1
                else:
                    sim_ok += 1
                    # Seems like OpenModelica always uses '/' as file separator
                    models_sim_ok.append(line.split('/')[-1].split('_res.mat')[0])
            elif line.find('Check of ') > 0 :
                if line.find(' completed successfully.') > 0:
                    check_ok += 1
                    models_check_ok.append(line.split('Check of')[-1].split('completed successfully')[0].strip())
                else:
                    # we never get in this clause
                    pass

        # get the total number of tested models 
        check_nok = len(models) - check_ok
        sim_nok = len(models) - sim_ok
            
        # get failed models
        models_check_nok = models[:]
        for m in models_check_ok:
            models_check_nok.remove(m)
        
        if simulate:
            models_sim_nok = models[:]
            for m in models_sim_ok:
                models_sim_nok.remove(m)            
        
        print '\n'
        print 70*'#'
        print "Tested {} models:\n  * {} compiled successfully (={:.1%})"\
          .format(check_ok+check_nok,
                  check_ok, float(check_ok)/float(check_ok+check_nok))
        if simulate: 
            print "  * {} simulated successfully (={:.1%})".format(sim_ok, float(sim_ok)/float(sim_ok+sim_nok))

        print "\nSuccessfully checked models:"
        for m in models_check_ok:
            print "  * {}".format(m)
        print "Failed model checks:"
        for m in models_check_nok:
            print "  * {}".format(m)
        
        if simulate:
            print "\nSuccessfully simulated models:"
            for m in models_sim_ok:
                print "  * {}".format(m)
            print "Failed model simulations:"
            for m in models_sim_nok:
                print "  * {}".format(m)
                    
        print "\nMore detailed information is stored in self._omstats"
        print 70*'#'<|MERGE_RESOLUTION|>--- conflicted
+++ resolved
@@ -1776,40 +1776,32 @@
 
         mosfile = self._writeOMRunScript(worDir=worDir, models=self._ommodels,
                                          cmpl=cmpl, simulate=simulate)
-<<<<<<< HEAD
         
         env = os.environ.copy() # will be passed to the subprocess.Popen call
-        # note: hard coded path to the default modelica library here: to be removed!!
+        
+        # Check whether OPENMODELICALIBRARY is set.
+        # If it is not set, try to use /usr/lib/omlibrary if it exists.
+        # if it does not exist, stop with an error.
         if env.has_key('OPENMODELICALIBRARY'):
             # append worDir
             env['OPENMODELICALIBRARY'] += os.pathsep + worDir
         else:
-            # create OPENMODELICALIBRARY, this is probably only working on linux
-            env['OPENMODELICALIBRARY'] = worDir + ':/usr/lib/omlibrary'
-            
+            if os.path.exists('/usr/lib/omlibrary'):
+                env['OPENMODELICALIBRARY'] = worDir + ':/usr/lib/omlibrary'
+            else:
+                raise OSError(\
+                    "Environment flag 'OPENMODELICALIBRARY' must be set, or '/usr/lib/omlibrary' must be present.")
+
         # get the executable for omc, depending on platform
         if sys.platform == 'win32':
             try:
                 omc = os.path.join(env['OPENMODELICAHOME'], 'bin', 'omc') 
             except KeyError:
-                print 'Set an environment variable OPENMODELICAHOME pointing to your OpenModelica installation'
-                raise
+                raise OSError("Environment flag 'OPENMODELICAHOME' must be set")
         else:
             # we suppose the omc executable is known
             omc = 'omc'
-=======
-        env = os.environ.copy()
-
-        # Check whether OPENMODELICALIBRARY is set.
-        # If it is not set, try to use /usr/lib/omlibrary if it exists.
-        # if it does not exist, stop with an error.
-        if not os.environ.has_key('OPENMODELICALIBRARY'):
-            if os.path.exists('/usr/lib/omlibrary'):
-                env['OPENMODELICALIBRARY'] = worDir + ':/usr/lib/omlibrary'
-            else:
-                raise OSError(\
-                    "Environment flag 'OPENMODELICALIBRARY' must be set, or '/usr/lib/omlibrary' must be present.")
->>>>>>> b9f5f7ce
+
 
         try:
             logFilNam=mosfile.replace('.mos', '.log')
