#!/usr/bin/env python
# -*- coding: utf-8 -*-
#######################################################
# Class that validates the .mo file for correct
# html syntax
#
# MWetter@lbl.gov                            2013-05-31
#######################################################
#
# import from future to make Python2 behave like Python3
from __future__ import absolute_import
from __future__ import division
from __future__ import print_function
from __future__ import unicode_literals
from future import standard_library
standard_library.install_aliases()
from builtins import *
from io import open
# end of from future import

<<<<<<< HEAD
import os, re
=======
>>>>>>> c78cabb7

class Validator(object):
    ''' Class that validates ``.mo`` files for the correct html syntax.
    '''

    def __init__(self):

        # --------------------------
        # Class variables
        # self._libHome=os.path.abspath(".")
        self._writeHTML = False

    def validateHTMLInPackage(self, rootDir):
        '''
        This function recursively validates all ``.mo`` files
        in a package.

        If there is malformed html code in the ``info`` or the
        ``revision`` section,
        then this function write the error message of tidy to the
        standard output.

        Note that the line number correspond to an intermediate format
        (e.g., the output format of tidy), which may be different from
        the ``.mo`` file.

        :param rootDir: The root directory of the package.
        :return: str[] Warning/error messages from tidylib.

        Usage: Type
            >>> import os
            >>> import buildingspy.development.validator as v
            >>> val = v.Validator()
            >>> myMoLib = os.path.join(\
                    "buildingspy", "tests", "MyModelicaLibrary")
            >>> # Get a list whose elements are the error strings
            >>> errStr = val.validateHTMLInPackage(myMoLib)

        '''
        import os
        errMsg = list()

        # Make sure that the parameter rootDir points to a Modelica package.
        topPackage = os.path.join(rootDir, "package.mo")
        if not os.path.isfile(topPackage):
            raise ValueError("Argument rootDir=%s is not a \
Modelica package. Expected file '%s'."
                             % (rootDir, topPackage))

        for root, _, files in os.walk(rootDir):
            for moFil in files:
                # find the .mo file
                if moFil.endswith('.mo'):
                    moFulNam = os.path.join(root, moFil)
                    err = self._validateHTML(moFulNam)[1]
                    if len(err) > 0:
                        # We found an error. Report it to the console.
                        # This may later be changed to use an error handler.
                        errMsg.append("[-- %s ]\n%s" % (moFulNam, err))
        return errMsg

    def _getInfoRevisionsHTML(self, moFile):
        '''
        This function returns a list that contain the html code of the
        info and revision sections. Each element of the list
        is a string.

        :param moFile: The name of a Modelica source file.
        :return: list The list of strings of the info and revisions
                 section.
        '''
        # Open file.
        with open(moFile, mode="r", encoding="utf-8-sig") as f:
            lines = f.readlines()

        nLin = len(lines)
        isTagClosed = True
        entries = list()

        for i in range(nLin):
            if isTagClosed:
                # search for opening tag
                idxO = lines[i].find("<html>")
                if idxO > -1:
                    # search for closing tag on same line as opening tag
                    idxC = lines[i].find("</html>")
                    if idxC > -1:
                        entries.append(lines[i][idxO+6:idxC])
                        isTagClosed = True
                    else:
                        entries.append(lines[i][idxO+6:])
                        isTagClosed = False
            else:
                # search for closing tag
                idxC = lines[i].find("</html>")
                if idxC == -1:
                    # closing tag not found, copy full line
                    entries.append(lines[i])
                else:
                    # found closing tag, copy beginning of line only
                    entries.append(lines[i][0:idxC])
                    isTagClosed = True
                    entries.append("<h4>Revisions</h4>\n")
                    # search for opening tag on same line as closing tag
                    idxO = lines[i].find("<html>")
                    if idxO > -1:
                        entries.append(lines[i][idxO+6:])
                        isTagClosed = False
        return entries

    def _validateHTML(self, moFile):
        '''
        This function validates the file ``moFile`` for correct html syntax.

        :param moFile: The name of a Modelica source file.
        :return: (str, str) The tidied markup [0] and warning/error
                 messages[1]. Warnings and errors are returned
                 just as tidylib returns them.

        '''
        from tidylib import tidy_document

        entries = self._getInfoRevisionsHTML(moFile)

        # Document header
        header = "<?xml version='1.0' encoding='utf-8'?> \n \
        <!DOCTYPE html PUBLIC \"-//W3C//DTD XHTML 1.0 Transitional//EN\" \n \
    \"http://www.w3.org/TR/xhtml1/DTD/xhtml1-transitional.dtd\"> \n \
<html xmlns=\"http://www.w3.org/1999/xhtml\"> \n \
<head> \n \
<meta http-equiv=\"Content-Type\" content=\"text/html; charset=utf-8\" /> \n \
<title>xxx</title> \n \
</head> \n \
<body> \n \
<!-- +++++++++++++++++++++++++++++++++++++ -->\n"

        body = ""
        for line in entries:
            body += line + '\n'
        # Replace \" with "
        body = body.replace('\\"', '"')

        # Document footer
        footer = "<!-- +++++++++++++++++++++++++++++++++++++ -->\n \
</body>\n \
</html>"

        # Validate the string
        document, errors = tidy_document(r"%s%s%s" % (header, body, footer),
                                         options={'numeric-entities': 1,
                                                  'output-html': 1,
                                                  'alt-text': '',
                                                  'wrap': 72})
        # Write html file.
        if self._writeHTML:
            htmlName = "%s%s" % (moFile[0:-2], "html")
            with open(htmlName, mode="w", encoding="utf-8") as f:
                f.write(document)
        return (document, errors)
    
    def _recursive_glob(self, rootdir='.', suffix=''):
        """ 
        Return all files with given extension.
    
        :param rootdir: Root directory.
        :param suffix: File extension.
        :return: List of files with given extension.

    
         """
        
        return [os.path.join(rootdir, filename) for rootdir, dirnames,
                filenames in os.walk(rootdir) for filename in filenames 
                if (filename.endswith(suffix) 
                    and ("ConvertBuildings_from" not in filename)) ]    
    
    def _check_experiment(self, name, val, value, model_path, mos_file):
        """ 
        Check experiment annotation parameters in mo file.
    
        :param name: Parameter name.
        :param val: Value found in mo file.
        :param value: Value found in mos file.
        :param model_path: Path to mo file.
        :param mos_file: Path to mos file.
    
         """
        
        if("*" in str(val)):
            s = ("Found mo file=" + str(model_path) + " with experiment annotation " + self._capitalize_first(name) + ".\n" 
                + self._capitalize_first(name) + " contains invalid expressions such as x * y. Only literal expressions are allowed " 
                + "by JModelica and OpenModelica unit tests.\n")
            raise ValueError(s) 
    
        delta = abs(eval(val) - eval(value))
        
        if (delta!=0):
            s = ("Found mo file={!s} with experiment annotation {!s}.\n" 
                + "The value of {!s}={!s} is different from the (default) value={!s}"
                + " found in the mos file={!s}.\n").format(model_path, 
                                                        self._capitalize_first(name), 
                                                        self._capitalize_first(name), 
                                                        val, value, mos_file)
            raise ValueError(s)            
            

            
    def _missing_parameter(self, name, value, model_path, mos_file):
        """ 
        Check missing experiment annotation parameter in mo file.
    
        :param name: Parameter name.
        :param value: Value found in mos file.
        :param model_path: Path to mo file.
        :param mos_file: Path to mos file.
    
         """
        
        s = ("Found mo file={!s} without parameter {!s} defined.\n" 
            + "The parameter name {!s} is defined in the mos file={!s}" 
            + " and hence must be defined in the mo file.\n").format(model_path, self._capitalize_first(name), name, mos_file)
        raise ValueError(s)
        

    def _capitalize_first(self, name):
        """ 
        Capitalize the first letter of the given word.
        Return a word with first letter capitalized.
    
        :param name: Word to be capitalized.
        :return: Word with first letter capitalized.
    
         """
        lst = [word[0].upper() + word[1:] for word in name.split()]
        return " ".join(lst)
    
    def _missing_experiment(self, mos_files):
        """ 
        Check missing experiment annotation in mo file.
        Return number of mo files with experiment.
    
        :param mos_files: List of mos files.
    
         """
        
        n_mo_files = 0
        for mos_file in mos_files:
            mos_path=os.path.join(os.sep, 'Resources', 'Scripts', 'Dymola')
            model_path=mos_file.replace(mos_path, "")
            model_path = model_path.replace(".mos", ".mo")
            fm = open(model_path,"r", encoding="utf8")
            
            model_content = fm.readlines()
            Nlines = len(model_content)
            
            foundExp = False
            for i in range(Nlines-1, 0, -1):
                line = model_content[i]
                if "experiment(" in line.replace(" ", ""):
                    foundExp=True
                    n_mo_files+=1
            if (not foundExp):
                s = ("Found mo file={!s} without experiment annotation.\n").format(model_path)
                raise ValueError(s)
                
            # close and exit
            fm.close()
        return n_mo_files 
    
        
    def _separate_mos_files(self, mos_files):
        """ 
        Return number of files with tolerance parameter
        and two lists of mos files file, one with the simulateModel
        and the other one with the translateModelFMU command.
    
        :param mos_files: file path.
        :return: Number of files with tolerance parameter,
                and two lists of mos files file, one with the simulateModel
                and the other one with the translateModelFMU command.
    
         """
        
        mos_non_fmus = []
        mos_fmus = []
        
        n_tols = 0
        n_fmus = 0
        n_sim = 0
        
        for itr in mos_files:
            found_sim = False
            found_tol = False
            f = open(itr,"r", encoding="utf8")
            content = f.readlines()
            i=0
            while i<len(content):
                l = content[i]
                if "tolerance=1" in (l.replace(" ", "")).lower():
                    found_tol =True
                    n_tols += 1
                if "simulateModel(" in l.replace(" ", ""):
                    n_sim+=1
                    found_sim = True
                    mos_non_fmus.append(itr)
                elif ("translateModelFMU" in l):
                    n_fmus += 1
                    mos_fmus.append(itr)
                i += 1
            f.close()
            
            if (found_sim and not found_tol):
                s = ("Found mos file={!s} without tolerance defined.\n"
                    + "A maximum tolerance of 1e-6 is required by JModelica.\n").format(iter)
                raise ValueError(s)
                
        return n_tols, mos_non_fmus, mos_fmus
        
    def _check_tolerance(self, content, name, value, mos_file):
        """ 
        Check value of tolerance in file.
    
        :param content: file content.
        :param name: variable name.
        :param value: variable value.
        :param mos_file: mos file.
    
         """

        if (name + "=" == "tolerance=" and float(value) > 1e-6):
            self._wrong_parameter (mos_file, name, value)
  
    
    def _wrong_parameter (self, mos_file, name, value):
        """ 
        Stop if invalid parameter is found.
    
        :param mos_file: mos file.
        :param name: parameter name.
        :param value: parameter value.
    
         """
         
        if (name + "=" == "tolerance="):
            if value is None:
                s = ("Found mos file={!s} without tolerance specified.\n" + 
                    "A maximum tolerance of 1e-6 is required by JModelica for unit tests.\n").format(mos_file)
                raise ValueError(s)
            else:
                if(float(value) > 1e-6):
                    s = ("Found mos file={!s} with tolerance={!s}.\n"
                        "The tolerance found is bigger than 1e-6, the maximum required by "
                        "JModelica for unit tests.\n").format(mos_file, value)
                    raise ValueError(s)
               
        if (name + "=" == "stopTime="):
            if value is None:
                s = ("Found mos file={!s} without stopTime specified.\n" + 
                    "A non-null stopTime is required by OpenModelica for unit tests.\n").format(mos_file)
                raise ValueError(s)
                
    def _getValue (self, name, line, fil_nam):
        """ 
        Get value of input parameter.
    
        :param name: Parameter name.
        :param line: Line with parameter name.
        :param fil_nam: File with parameter.
    
         """
        # Split the name 
        value1 = line.split(name+"=")
        # Split the value with potential character
        value2 = value1[1].split(',')
        # Split the value with potential character
        value3 = value2[0].split(')')
        try:
            eval(value3[0])
        except Exception as err :
            err = "{!s}. Invalid literal found in file {!s}.\n".format(err, fil_nam)
            raise ValueError (err)
        # Return the value found
        return value3[0]

    
    def _wrong_literal (self, mos_file, name):
        """ 
        Stop if invalid literal is found.
    
        :param mos_file: mos file.
        :param name: Parameter name.
    
         """
        
        s = ("Found mos file={!s} with invalid expression={!s}.\n" 
            + "This is not allowed for cross validation with JModelica.\n").format(mos_file, name+'='+name)
        raise ValueError(s)
    
    
    def _validate_model_parameters (self, name, mos_files, root_dir):
        """ 
        Validate parameter settings.
    
        :param name: Parameter name.
        :param mos_files: List of mos files.
        :param root_dir: Root directory.
    
         """

        N_mos_defect=0
    
        j = 1
        for mos_file in mos_files:
            j += 1
            
            f = open(mos_file,"r", encoding="utf8")
            
            content = f.readlines()
            found = False
            i = 0
            while found == False and i<len(content):
                l = content[i]
                if "simulateModel(" in l.replace(" ", ""):
                    line = l
                    found = True
                i += 1
            
            try:
                if name+"="+name in line.replace(" ", ""):
                    value = name
                    self._wrong_literal(mos_file ,name)
                   
                if name+"=" in line.replace(" ", ""):
                    value = self._getValue(name, line.replace(" ", ""), mos_file)
                    self._check_tolerance(content, name, value, mos_file)     
                else:
                    found = False
                    while found == False and i<len(content):
                        line = content[i]
                        i += 1
                        
                        if name+"=" in line.replace(" ", ""):
                            found = True
                            value = self._getValue(name, line.replace(" ", ""), mos_file)
                            self._check_tolerance(content, name, value, mos_file)  
                        if name+"="+name in line.replace(" ", ""):
                            value = name
                            self._wrong_literal(mos_file, name)
                    if found == False:
                        if (name=="startTime"):
                            value = "0.0"
                        elif (name=="stopTime"):
                            value="1.0"
                        elif(name=="tolerance"):
                            value=None
                            self._wrong_parameter (mos_file, name, value)
    
            except AttributeError:
                N_mos_defect += 1
                
            if value is not None and value != name:   

                mos_path=os.path.join(os.sep, 'Resources', 'Scripts', 'Dymola')
                model_path=mos_file.replace(mos_path, "")
                model_path = model_path.replace(".mos", ".mo")
                fm = open(model_path,"r", encoding="utf8")
                
                model_content = fm.readlines()
                Nlines = len(model_content)
                
                found = False
                foundStopExp_mo = False
                foundStartExp_mo = False
                foundToleranceExp_mo = False
                
                for i in range(Nlines-1, 0, -1):
                    line = model_content[i]
                    if "StopTime=" in line.replace(" ", ""):
                        foundStopExp_mo=True
                    if "StartTime=" in line.replace(" ", ""):
                        foundStartExp_mo=True
                    if "Tolerance=" in line.replace(" ", ""):
                        foundToleranceExp_mo=True
                
                # Check if attributes StartTime/startTime are defined in mos and mo                    
                if (name+"=" == "startTime=" and eval(value)!=0.0 and (not foundStartExp_mo)):
                    self._missing_parameter(name, value, model_path, mos_file)
                    
                # Check if attributes StopTime/stopTime are defined in mos and mo
                if (name+"=" == "stopTime=" and eval(value)!=1.0 and (not foundStopExp_mo)):
                    self._missing_parameter(name, value, model_path, mos_file)
                    
                # Check if attributes Tolerance/tolerance are defined in mos and mo
                if (name+"=" == "tolerance=" and eval(value) >= 1e-6 and (not foundToleranceExp_mo)):
                    self._missing_parameter(name, value, model_path, mos_file)
                                        
                for i in range(Nlines-1, 0, -1):   
                    line = model_content[i]
             
                    # if the lines contains experiment stop time, replace it
                    if self._capitalize_first(name)+"=" in line.replace(" ", "") and not found:
                        val = self._getValue(self._capitalize_first(name), line.replace(" ", ""), model_path)
                        self._check_experiment(name, val, value, model_path, mos_file)
                        found = True
                
                fm.close()
            elif value == name:
                self._wrong_literal(model_path, name)
    
            f.close()
    
    def validateModelParameters(self, root_dir):
        
        """ 
        Validate parameter of mo and mos files.
    
        :param root_dir: Root directory.
    
         """
        
        # Make sure that the parameter root_dir points to a Modelica package.
        topPackage = os.path.join(root_dir, "package.mo")
        if not os.path.isfile(topPackage):
            s = ("Argument root_dir={!s} is not a Modelica package.\n" \
                + "Expected file={!s}.\n").format(root_dir, topPackage)
            raise ValueError(s)
                
        # Get the path to the mos files
        rootPackage = os.path.join(root_dir, 'Resources', 'Scripts', 'Dymola')
        
        # Get all mos files
        mos_files = self._recursive_glob(rootPackage, '.mos')
        
        # Split mos files which either contain simulateModel or translateModelFMU
        n_tols, mos_non_fmus, _ =  self._separate_mos_files (mos_files)
        
        # Check if all .mo files contain experiment annotation
        n_mo_files = self._missing_experiment(mos_non_fmus)
        
        # Validate model parameters
        for i in ["stopTime", "tolerance", "startTime"]:
            self._validate_model_parameters(i, mos_non_fmus, root_dir)
        
        if(n_tols!=n_mo_files):
            s = ("The number of tolerances in the mos files={!s} does no match "+
                 "the number of mo files={!s}.\n").format(n_tols, n_mo_files)
            raise ValueError(s)<|MERGE_RESOLUTION|>--- conflicted
+++ resolved
@@ -18,10 +18,7 @@
 from io import open
 # end of from future import
 
-<<<<<<< HEAD
 import os, re
-=======
->>>>>>> c78cabb7
 
 class Validator(object):
     ''' Class that validates ``.mo`` files for the correct html syntax.
