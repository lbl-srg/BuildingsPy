--- conflicted
+++ resolved
@@ -32,105 +32,6 @@
     ret.update({'cpu_time': cpu_time})
     return ret
 
-<<<<<<< HEAD
-def _translate(proc_num, return_dict):
-  import os
-  from pymodelica import compile_fmu
-  from inspect import signature
-
-  generate_html_diagnostics={{ generate_html_diagnostics }}
-
-  try:
-    # OCT r28242 ignores MODELICAPATH and instead needs to have it set through a function argument.
-    compilation_log = "{{ model }}".replace('.', '_') + "_compile.log"
-    version="2.0"
-    compiler_log_level=f"warning:{compilation_log}"
-    compiler_options = {"generate_html_diagnostics" : generate_html_diagnostics,
-                        "nle_solver_tol_factor": 1e-2} # 1e-2 is the default
-
-    sig = signature(compile_fmu)
-    if "modelicapath" in str(sig):
-      # This is the new API that uses modelicapath as a function argument.
-
-      removed_modelica_path = False
-      if 'MODELICAPATH' in os.environ:
-        modelicapath=os.environ['MODELICAPATH']
-        del os.environ['MODELICAPATH']
-        removed_modelica_path = True
-      else:
-        modelicapath=os.path.abspath('.')
-
-      fmu_name = compile_fmu("{{ model }}({{ model_modifier }})",
-                             modelicapath=modelicapath,
-                             version=version,
-                             compiler_log_level=compiler_log_level,
-                             compiler_options=compiler_options)
-    else:
-      fmu_name = compile_fmu("{{ model }}({{ model_modifier }})",
-                             version=version,
-                             compiler_log_level=compiler_log_level,
-                             compiler_options=compiler_options)
-
-    if removed_modelica_path:
-      os.environ['MODELICAPATH'] = modelicapath
-
-    # Copy style sheets.
-    # This is a hack to get the css and js files to render the html diagnostics.
-    htm_dir = os.path.splitext(os.path.basename(fmu_name))[0] + "_html_diagnostics"
-    if generate_html_diagnostics and os.path.exists(htm_dir):
-        for fil in ["scripts.js", "style.css", "html-diagnostics.css", "zepto.min.js"]:
-            src = os.path.join(".jmodelica_html", fil)
-            if os.path.exists(src):
-                des = os.path.join(htm_dir, fil)
-                shutil.copyfile(src, des)
-
-    # Read log file
-    out = None
-    if os.path.isfile(compilation_log):
-      with open(compilation_log, 'r') as f:
-        out = f.readlines()
-    else:
-      out = f"Error: Log file {compilation_log} does not exist."
-
-
-    # The standard output is returned as a list, with each line being an element
-    return_dict[proc_num] = {'success': True, 'fmu_name': str(fmu_name), 'stdout': out}
-
-  except Exception as e:
-    return_dict[proc_num] = {'success': False,
-                             'exception': '{}: {}'.format(type(e).__name__, e)}
-  return
-
-def _simulate(proc_num, return_dict):
-  from pyfmi import load_fmu
-
-  # Import the class that grabs stdout
-  import OutputGrabber as og
-
-  if not {{ simulate }}:
-    return_dict[proc_num] = {'success': False,
-                             'message': 'No simulation requested.'}
-    return return_dict
-
-  # Simulate the model
-
-  debug_solver = {{ debug_solver }}
-  debug_solver_interactive_mode = {{ debug_solver_interactive_mode }}
-
-  try:
-    fmu_name = "{{ model }}".replace(".", "_") + ".fmu"
-    mod = load_fmu(fmu_name)
-    x_nominal = mod.nominal_continuous_states
-
-    opts = mod.simulate_options() #Retrieve the default options
-    opts['logging'] = False
-    opts['solver'] = '{{ solver }}'
-    opts['ncp'] = {{ ncp }}
-
-    rtol = {{ rtol }}
-=======
->>>>>>> ced1ae4b
-
 def _translate(proc_num, return_dict):
     import os
     from pymodelica import compile_fmu
