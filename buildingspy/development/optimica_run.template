# Import the class that grabs stdout
import buildingspy.simulate.OutputGrabber as og

def process_with_timeout(target, timeout):
    import multiprocessing
    import time
    import copy

    manager = multiprocessing.Manager()
    return_dict = manager.dict()
    p = multiprocessing.Process(target=target, args=(0, return_dict))
    start = time.time()
    p.start()
    if timeout > 0:
        p.join(timeout)
    else:
        p.join()

    cpu_time = time.time()-start

    if p.exitcode != 0:
        if cpu_time >= timeout:
            msg = "Process timeout"
        else:
            msg = "Process terminated by signal {}".format(-p.exitcode)
        raise RuntimeError(msg)

    ret = copy.copy(return_dict[0])
    ret.update({'cpu_time': cpu_time})
    return ret

def _translate(proc_num, return_dict):
  import os
  from pymodelica import compile_fmu

  generate_html_diagnostics={{ generate_html_diagnostics }}

  try:
    # Grab the stdoutput
    out = og.OutputGrabber()
    out.start()
    fmu_name = compile_fmu("{{ model }}{{ model_modifier }}",
                           version="2.0",
                           compiler_log_level='warning',
                           compiler_options = {"generate_html_diagnostics" : generate_html_diagnostics,
                                               "nle_solver_tol_factor": 1e-2})
    out.stop()

    # Copy style sheets.
    # This is a hack to get the css and js files to render the html diagnostics.
    htm_dir = os.path.splitext(os.path.basename(fmu_name))[0] + "_html_diagnostics"
    if generate_html_diagnostics and os.path.exists(htm_dir):
        for fil in ["scripts.js", "style.css", "zepto.min.js"]:
            src = os.path.join(".jmodelica_html", fil)
            if os.path.exists(src):
                des = os.path.join(htm_dir, fil)
                shutil.copyfile(src, des)
    # The standard output is returned as a list, with each line being an element
    return_dict[proc_num] = {'success': True, 'fmu_name': str(fmu_name), 'stdout': out.capturedtext.split('\n')}

  except Exception as e:
    return_dict[proc_num] = {'success': False,
                             'exception': '{}: {}'.format(type(e).__name__, e)}
  return

def _simulate(proc_num, return_dict):
  from pyfmi import load_fmu

  if not {{ simulate }}:
    return_dict[proc_num] = {'success': False,
                             'message': 'No simulation requested.'}
    return return_dict

  # Simulate the model

  debug_solver = {{ debug_solver }}

  try:
    fmu_name = "{{ model }}".replace(".", "_") + ".fmu"
    mod = load_fmu(fmu_name)
    x_nominal = mod.nominal_continuous_states

    opts = mod.simulate_options() #Retrieve the default options
    opts['logging'] = False
    opts['solver'] = '{{ solver }}'
    opts['ncp'] = {{ ncp }}

    rtol = {{ rtol }}

    if len(x_nominal) > 0:
      atol = rtol*x_nominal
    else:
      atol = rtol

    if opts['solver'] == 'CVode':
      # Set user-specified tolerance if it is smaller than the tolerance in the .mo file
<<<<<<< HEAD
      opts['CVode_options'] = {
        'external_event_detection': False,
        'iter': 'Newton',
        'discr': 'BDF',
        'store_event_points': True
      }
      if debug_solver:
        opts['CVode_options']['clock_step'] = True
=======
      opts['CVode_options']['external_event_detection'] = False
      opts['CVode_options']['maxh'] = (mod.get_default_experiment_stop_time()-mod.get_default_experiment_start_time())/float(opts['ncp'])
      opts['CVode_options']['iter'] = 'Newton'
      opts['CVode_options']['discr'] = 'BDF'
      opts['CVode_options']['rtol'] = rtol
      opts['CVode_options']['atol'] = atol
      opts['CVode_options']['store_event_points'] = True # True is default, set to false if many events
>>>>>>> a27e52fd

    if debug_solver:
      opts["logging"] = True #<- Turn on solver debug logging
      mod.set("_log_level", 4)


    opts['{{ solver }}_options']['rtol'] = rtol
    opts['{{ solver }}_options']['atol'] = atol
    opts['filter'] = {{ filter }}
    opts['result_file_name'] = "{{ result_file_name }}"


    # Grab the stdoutput
    out = og.OutputGrabber()
    out.start()
    res = mod.simulate(
        options=opts,
        start_time={{ start_time }},
        final_time={{ final_time }})
    out.stop()

    ######################################################################
    # Get debugging information
    if debug_solver:
      #Load the debug information
      from pyfmi.debug import CVodeDebugInformation
      debug = CVodeDebugInformation("{{ model }}".replace(".", "_")+"_debug.txt")

      ### Below are options to plot the order, error and step-size evolution.
      ### The error methos also take a threshold and a region if you want to
      ### limit the plot to a certain interval.


      if opts['solver'].lower() == 'cvode':
        #Plot wall-clock time versus model time
        debug.plot_cumulative_time_elapsed()
        #Plot only the region 0.8 - 1.0 seconds and only state variables with an error greater than 0.01 (for any point in that region)
        debug.plot_error(region=[0.8,1.0], threshold=0.01)


      #Plot order evolution
      debug.plot_order()

      #Plot error evolution
      debug.plot_error() #Note see also the arguments to the method

      #Plot the used step-size
      debug.plot_step_size()

      #See also debug?


    start_time = res['time'][0]
    final_time = res['time'][-1]
    return_dict[proc_num] = {'success': True, 'start_time': start_time, 'final_time': final_time, 'stdout': out.capturedtext.split('\n')}

  except Exception as e:
    return_dict[proc_num] = {'success': False,
                             'exception': '{}: {}'.format(type(e).__name__, e)}
  return return_dict

def run():
    import os
    import timeit
    import json
    import traceback
    import sys

    import pymodelica
    # Increase memory
    pymodelica.environ['JVM_ARGS'] = '-Xmx4096m'

    time_out = {{ time_out }}
    model = "{{ model }}"
    result = {"model": model,
              "translation": {"success": False},
              "simulation": {"success": False}}

    # Compile model
    log_file = "{}_buidingspy.json".format(model.replace(".", "_"))
    try:
        os.remove(log_file)
    except OSError:
        pass

    try:
        ret_dic = process_with_timeout(target=_translate, timeout=time_out)
        result["translation"] = ret_dic

    except Exception as e:
        result["translation"]["exception"] = "{}: {}".format(type(e).__name__, e)
        result["translation"]["traceback"] = traceback.format_exc()

    # Load model if translation was successful
    if result["translation"]["success"]:
        try:
            ret_dic = process_with_timeout(target=_simulate, timeout=time_out)
            result["simulation"] = ret_dic

        except Exception as e:
            result["simulation"]["exception"] = "{}: {}".format(type(e).__name__, e)
            result["simulation"]["traceback"] = traceback.format_exc()

    with open(log_file, "w") as log:
            log.write("{}\n".format(json.dumps(result, indent=4, sort_keys=False)) )

if __name__=="__main__":
    run()<|MERGE_RESOLUTION|>--- conflicted
+++ resolved
@@ -94,24 +94,11 @@
 
     if opts['solver'] == 'CVode':
       # Set user-specified tolerance if it is smaller than the tolerance in the .mo file
-<<<<<<< HEAD
-      opts['CVode_options'] = {
-        'external_event_detection': False,
-        'iter': 'Newton',
-        'discr': 'BDF',
-        'store_event_points': True
-      }
-      if debug_solver:
-        opts['CVode_options']['clock_step'] = True
-=======
       opts['CVode_options']['external_event_detection'] = False
       opts['CVode_options']['maxh'] = (mod.get_default_experiment_stop_time()-mod.get_default_experiment_start_time())/float(opts['ncp'])
       opts['CVode_options']['iter'] = 'Newton'
       opts['CVode_options']['discr'] = 'BDF'
-      opts['CVode_options']['rtol'] = rtol
-      opts['CVode_options']['atol'] = atol
       opts['CVode_options']['store_event_points'] = True # True is default, set to false if many events
->>>>>>> a27e52fd
 
     if debug_solver:
       opts["logging"] = True #<- Turn on solver debug logging
