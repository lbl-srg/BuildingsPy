BuildingsPy Changelog
---------------------

Version 5.1.1, xxxx
^^^^^^^^^^^^^^^^^^^
<<<<<<< HEAD

- In buildingspy/development/validator.py, added method validateHyperlinks()
  that searches for broken hyperlinks.
  (https://github.com/lbl-srg/BuildingsPy/issues/544)
=======
>>>>>>> 8f63e915
- For Optimica regression tests, added check for connector to itself
  (https://github.com/lbl-srg/BuildingsPy/issues/504)
- In buildingspy/development/refactor.py, updated writing the Modelica
  package.order file to avoid changing the UsersGuide order.
  (https://github.com/lbl-srg/BuildingsPy/issues/541)


Version 5.1.0, April 9, 2024 -- Release 5.1
^^^^^^^^^^^^^^^^^^^^^^^^^^^^^^^^^^^^^^^^^^^

- In buildingspy/development/regressiontest.py, corrected bug that caused CI tests to not fail if run in batch
  mode and a reference file was missing.
- In buildingspy/io/outputfile.py, corrected error reporting for Dymola that caused a string index out of range.
  (https://github.com/lbl-srg/BuildingsPy/issues/536)
- Added support to generate unit test configuration file conf.yml
  for OpenModelica and Optimica tests.
  (https://github.com/lbl-srg/BuildingsPy/issues/530)


Version 5.0.0, September 1, 2023 -- Release 5.0
^^^^^^^^^^^^^^^^^^^^^^^^^^^^^^^^^^^^^^^^^^^^^^^
- Added buildingspy.simulate.OpenModelica to support simulation with OpenModelica, and refactored
  modules for simulation with Dymola and Optimica.
  (https://github.com/lbl-srg/BuildingsPy/issues/500)
- In buildingspy/simulate/base_simulator.py, updated separator for MODELICAPATH on Windows.
- In buildingspy/simulate/base_simulator.py, added support for libraries with encrypted top-level package.moe file.
- Corrected bug in buildingspy/development/refactor.py that causes renames to fail on Windows.
- Corrected bug in buildingspy/development/regressiontest.py in parsing .mos scripts with simulateModel command on multiple lines.
  (https://github.com/lbl-srg/BuildingsPy/issues/508)
- Added class buildingspy.development.simulationCompare that compares
  the simulation performance across tools or git branches.
  (https://github.com/lbl-srg/BuildingsPy/issues/492)
- Refactored regression tests for Dymola to allow specifying a time out for each tests, and set the default time out to 300 seconds.
  (https://github.com/lbl-srg/BuildingsPy/issues/495)
- Add option to exclude simulation of models from Dymola CI tests.
  (https://github.com/lbl-srg/BuildingsPy/issues/486)

Version 4.0.0, May 12, 2022 -- Release 4.0
^^^^^^^^^^^^^^^^^^^^^^^^^^^^^^^^^^^^^^^^^^
- Removed JModelica support, and added support for new OPTIMICA compile_fmu API.
  (https://github.com/lbl-srg/BuildingsPy/pull/480)
- For simulation and unit tests, updated the API for OPTIMICA to the one used in oct-2022-05-09-master-4b0cd2bf71
  (https://github.com/lbl-srg/BuildingsPy/issues/479)
- For simulation, corrected a bug that led to an error message when a model from the Modelica Standard Library is simulated
  (https://github.com/lbl-srg/BuildingsPy/issues/472)
- For unit tests, enabled option to run tests with OpenModelica.
  This change also allows specifying the test configuration in the more concise
  conf.yml rather than conf.json file.
  (https://github.com/lbl-srg/BuildingsPy/issues/453)
- For unit tests, added option to exclude files for dymola in library configuration script.
  Due to this change, the function regressiontest.setExcludeTest has been removed.
  (https://github.com/lbl-srg/BuildingsPy/pull/450)
- For unit tests, added optional colored output.
  (https://github.com/lbl-srg/BuildingsPy/issues/451)

Version 3.0.0, December 8, 2021 -- Release 3.0
^^^^^^^^^^^^^^^^^^^^^^^^^^^^^^^^^^^^^^^^^^^^^^
- For unit tests, changed code to generate names of Dymola output file to ensure that they are unique.
  Previously, an error was issued if they are not unique.
  (https://github.com/lbl-srg/BuildingsPy/issues/446)
- For merge script, renamed set_excluded_packages to set_excluded_directories
  (https://github.com/lbl-srg/BuildingsPy/issues/439)
- For Dymola simulations, corrected call to openModel in buildingspy/simulate/Dymola.py
- For unit tests, avoided copying .log and .mat files to temporary directory
  (https://github.com/lbl-srg/BuildingsPy/issues/428)
- For unit tests with Optimica, added check for access to component that are not present in constraining type of declaration
  (https://github.com/lbl-srg/BuildingsPy/issues/424)
- For library merger, corrected erroneous replacement of IBPSA in name of issue number
  (https://github.com/lbl-srg/BuildingsPy/issues/412)
- For unit tests, set Advanced.GenerateVariableDependencies = false as this can change the set of nonlinear equations
  (https://github.com/lbl-srg/BuildingsPy/issues/410)
- Added local relative tolerance along y axis by default
  (https://github.com/lbl-srg/BuildingsPy/pull/396)
- Fix rounding error issue on start and stop time values
  (https://github.com/lbl-srg/BuildingsPy/issues/363)
- For unit tests, ignore zero-size linear and nonlinear equations when comparing statistics
  (https://github.com/lbl-srg/BuildingsPy/issues/406)
- For unit tests, changed warning to an error if start or end times differ from reference results
  (https://github.com/lbl-srg/BuildingsPy/issues/404)
- Corrected timeout handling in buildingspy.simulate.base_simulator.py
  (https://github.com/lbl-srg/BuildingsPy/issues/385)
- Corrected class name lookup mechanism in buildingspy.development.refactor.move_class()
  (https://github.com/lbl-srg/BuildingsPy/issues/382)
- For unit tests, added optional comment that is printed if a model is excluded from
  the tests (https://github.com/lbl-srg/BuildingsPy/issues/389)
- Corrected generation of package.order for constant arrays (https://github.com/lbl-srg/BuildingsPy/issues/387)
- Refactored class buildingspy.simulate.Dymola, and added buildingspy.simulate.Optimica
- Added check for wrong derivative implementation that is reported by Dymola 2021x (https://github.com/lbl-srg/BuildingsPy/issues/376).

Version 2.1.0, May 28, 2020 -- Release 2.1
^^^^^^^^^^^^^^^^^^^^^^^^^^^^^^^^^^^^^^^^^^
- Updated dependency to pyfunnel, and added requirements.txt file.
- For unit tests, display plots before asking to add new reference results. (Issue 344)
- When writing package.order, preserved the ordering of constants from the .mo file.
- Changed doctest to Python 3.6.
- For unit tests, added support for OPTIMICA.
- For unit tests, changed to non-pedantic mode in Dymola if a model
  is in the Obsolete package.
- For unit tests, corrected problem on Windows if a user enabled DDE.
- For unit tests, corrected problem if a user saved the startup directory in Dymola.
- Avoided text replace in binary files when merging libraries, which lead to
  UnicodeDecodeError. (Issue 272)
- In regression tests, issue error if the name of the reference results
  is too long. (Issue 274)
- Added compiler option nle_solver_tol_factor with value of 1e-2 for jmodelica
  regression test. (Issue 301)

Version 2.0.0, July 15, 2019 -- Release 2.0
^^^^^^^^^^^^^^^^^^^^^^^^^^^^^^^^^^^^^^^^^^^
- Added handling of library specific comments in buildingspy.development.merger
- Improved error reporting when running regression tests in batch mode.
- Corrected bug when creating and then renaming a package with
  buildingspy.development.refactor
- Removed buildingspy.simulate.Simulator.simulate_translated
  as it relies on non-standard Dymola functionality, and does no longer
  work with Dymola 2019.
  Also removed is the function buildingspy.simulate.Simulator.deleteTranslateDirectory
  which was only needed for buildingspy.simulate.Simulator.simulate_translated

Version 1.7.0, June 14, 2018 -- Release 1.7
^^^^^^^^^^^^^^^^^^^^^^^^^^^^^^^^^^^^^^^^^^^
- Corrected error in buildingspy.development.regressiontest that caused
  variables in plot statements to be ignored if the plot statement was
  longer than one line. Now, an error message will be written for this case.
- Updated buildingspy.development.merger to filter out certain files,
  such as the top-level .c and .mat files.
- Updated buildingspy.development.refactor.move_class() to
  correct a bug that caused package.mo to not be generated
  if the new class is deeper in the class hierarchy.
- Updated buildingspy.development.refactor.write_package_order() to
  correct a bug in generating package.order file for package-level
  constants.
- Extend class buildingspy.development.validator
  to check the consistency and correctness of .mos and .mo files.
- Added validation of .mos/.mo files to unit test script.

Version 1.6.0, March 29, 2017 -- Release 1.6
^^^^^^^^^^^^^^^^^^^^^^^^^^^^^^^^^^^^^^^^^^^^
- In development.regressiontest.setSinglePackage(packageName), added
  option to provide a comma-separated list to allow checking multiple
  packages.
- In simulate.Simulator, changed quotes of string arguments for
  Modelica parameters.
- In development.regressiontest, added check for redundant connections.
- Updated buildingspy.development.refactor.move_class()
  to allow moving whole packages.
- Updated buildingspy.development.refactor.write_package_order()
  so that also types that are enumerations are added to the package.order file.
- Corrected TypeError during parsing of an exception that led to a wrong
  error message.
- In regression tests for Dymola, added check for missing stateGraphRoot.

Version 1.5.0, March 29, 2016 -- Release 1.5
^^^^^^^^^^^^^^^^^^^^^^^^^^^^^^^^^^^^^^^^^^^^
- Added module fmi with a function that outputs fmu dependencies.
- Added regression tests for OpenModelica.
- Changed implementation of addParameters(...) to allow
  setting values of parameters that are arrays.
- Corrected bug that lead to files such as .DStore in Resources/Scripts
  to be processed as if they were scripts that run unit tests.
- Added class buildingspy.development.merger, which can be used
  to merge the Annex60 Modelica library to other Modelica libraries,
  such as the Buildings library.
- Corrected bug in copying the files for the unit tests, which
  caused libpython2.7.so not to be copied on some computers
- Added method development.include_fmu_tests that allow testing
  the export of FMUs.
- development.regressiontest now also reports when Dymola
  had to select default initial conditions,
  a model had redundant consistent initial conditions, or
  a model had type inconsistent definition equations.
- Corrected bug in simulate.Simulator that caused a syntax error
  in the Modelica .mos script when setting boolean variables.
- Changed the API of buildingspy.simulate.Simulator.
  Previously, the MODELICAPATH was used as the default
  to load the package.mo file. This was changed because the
  MODELICAPATH variable points one directory higher than the
  location of the package.mo file.
  Now, the current directory is used as the default value, which
  can be overwritten using the parameter packagePath.
- Corrected bug in buildingspy.development.regressiontest that
  only used the first word in the result mat file. This bug
  caused the unit tests to return with an error if for example
  an output file was named Obsolete.FlowMachine
- Corrected bug in buildingspy.development.Validator that
  caused the html section to be not validated if the Modelica
  file contained the </html> and <html> element on the same line.
- Added new module buildingspy.development.refactor that provides
  functions to refactor Modelica libraries.
- Corrected forward and backward slashes in module that runs
  the regression tests.
- Added new function buildingspy.io.outputfile.get_model_statistics,
  which allows obtaining the statistics of the model, such as the
  number of nonlinear equations.
- Added in buildingspy.development.regressiontest.Tester() the
  new function writeOpenModelicaResultDictionary() that writes
  a result dictionary for the OpenModelica regression tests.
- Added regression tests for FMU export for Dymola.
- In regression tests, added a check for parameters that only have
  a start value assigned.
- In buildingspy.development.regressiontest, added functionality
  to save Output, InitialUnknown and Derivatives dependency on
  inputs to the reference results.
- In buildingspy.development.regressiontest, added option to
  use pedantic Modelica check.
- Improved regression tests so that the list of plot variables
  no longer needed to be on a single line. This was done
  as later versions of Dymola do not write line breaks when
  exporting the .mos script.
- Added option to simulate a Modelica model without recompilation.
- In buildingspy.development.regressiontest, added tests for
  differentiation of if-expressions,
  invalid connect statements,
  redeclaration of non-replaceable classes,
  failure to interpret experiment annotation,
  file not found, and
  missing .mos script.
- Corrected html check if the html is on a single line.
- In buildingspy.development.regressiontest, changed reading of
  dslog.txt to be line by line as opposed to the whole file at once.
  The reason is that reading the whole file can give an "out of memory for strings"
  error for very long files as the size of Stringbuffer in
  dymola/source/matrixop.h is not dynamically allocated.


Version 1.4.0, February 28, 2014 -- Release 1.4
^^^^^^^^^^^^^^^^^^^^^^^^^^^^^^^^^^^^^^^^^^^^^^^
- In development.unittest, added test that addresses the situation
  that some results are parameters in the Buildings library, but
  variables in the Annex 60 library.
- In simulate.Simulator, corrected error that prevented output
  files from being copied if the result directory was set to '.'
- Added unit tests and documentation tests.
- Corrected various errors in the documentation.
- Renamed development.unittest to development.regressiontest. This
  was required for the python doctest to work.
- In development.regressiontest, added new method setLibraryRoot(rootDir)
  to allow running the unit tests from a directory other than the library
  root directory.
- In development.regressiontest, added a test that avoids an IndexError
  if a new simulation result contains a different number of support points
  than the reference result. This is needed if models change variables
  to parameters or vice versa.
- In development.regressiontest, added the method setSinglePackage.
  This allows running the regression tests for a single package only.


Version 1.3.0, October 24, 2013 -- Release 1.3
^^^^^^^^^^^^^^^^^^^^^^^^^^^^^^^^^^^^^^^^^^^^^^
- Added class buildingspy.development.validator
  that can be used to validate the html syntax
  of the info section of .mo files.
- Added validation of html syntax to unit test script.
- In io.outputfile, changed name of argument of _init__
  from format to simulator as format is a reserved keyword
  in Python.
- In simulate.Simulator, corrected use of variable that was not defined.
  Avoided use of variable name exit which is a reserved keyword.
  Avoided the use of temporary variables that are not needed.
- In development.unittest,

  - removed non-needed import statement,
  - removed argument dir from method printNumberOfClasses(self)
    as this argument is not used.

- Updated to latest version of DyMat as on https://github.com/jraedler/DyMat,
  commit 4e819cb
- In development.Tester, method __getSimulationResults(),
  corrected error that caused results only to be stored if there is
  at least one variable requested for comparison that has more than
  two support points. That is, if a script only requested to store
  parameters, or variables that solely depend on parameters,
  then no results from this simulation were not stored.


Version 1.2.0, May 15, 2013 -- Release 1.2
^^^^^^^^^^^^^^^^^^^^^^^^^^^^^^^^^^^^^^^^^^
- Changed buildingspy.development.unittest so that
  the string 'svn-id' is no longer searched in,
  or written to, the reference result files.
- Improved error reporting of the package that runs
  the unit tests.
- Updated buildingspy.development.unittest to allow testing
  of other libraries than the Buildings library.
- Updated buildingspy.development.unittest to include
  a model check in the pedantic mode of Dymola.


Version 1.1.2, January 8, 2013 -- Release 1.1
^^^^^^^^^^^^^^^^^^^^^^^^^^^^^^^^^^^^^^^^^^^^^
- Fixed bug in Simulator.py to allow setting Modelica parameters
  that are of type string.


Version 1.1.1, October 9, 2012 -- Release 1.1
^^^^^^^^^^^^^^^^^^^^^^^^^^^^^^^^^^^^^^^^^^^^^
- Improved error reporting in unittest.py
- Fixed bug in constructor of simulate.Simulator.py that caused
    TypeError: __init__() got an unexpected keyword argument 'directory'


Version 1.1.0, July 26, 2012 -- Release 1.1
^^^^^^^^^^^^^^^^^^^^^^^^^^^^^^^^^^^^^^^^^^^
- Added class buildingspy.io.postprocess.Plotter.
  This simplifies the creation of boxplot and the
  plotting of data that repeat every day.
- Moved function buildingspy.development.unittest.Tester.__interpolate
  to buildingspy.io.postprocess.Plotter.interpolate
- Caught exception that is caused when non-ascii characters are
  used in the comments of constants, parameters or variables. Now,
  these files are excluded from the unit tests and a warning is issued.
- Centralized error reporting to using buildings.io.reporter instead
  of writing directly to stderr.
- Fixed error in buildingspy.io.postprocess.Plotter.interpolate().
  The previous version could lead to non-increasing time for
  the last time stamp of the results, and then led to an wrong result
  of the interpolation function.
- Changed file output: The output of Dymola is now in the file dymola.log,
  whereas unitTests.log contains the warning and error messages of the python
  unit test scripts.
- Changed buildingspy.development.unittest.py to achieve better load
  balancing. This change reduced the computing time for all unit tests on a
  24 core computer from 38 minutes to 21 minutes.

Version 1.0.0, November 1, 2011
^^^^^^^^^^^^^^^^^^^^^^^^^^^^^^^

Initial release.<|MERGE_RESOLUTION|>--- conflicted
+++ resolved
@@ -1,15 +1,12 @@
 BuildingsPy Changelog
 ---------------------
 
-Version 5.1.1, xxxx
+Version 5.2.0, xxxx
 ^^^^^^^^^^^^^^^^^^^
-<<<<<<< HEAD
 
 - In buildingspy/development/validator.py, added method validateHyperlinks()
   that searches for broken hyperlinks.
   (https://github.com/lbl-srg/BuildingsPy/issues/544)
-=======
->>>>>>> 8f63e915
 - For Optimica regression tests, added check for connector to itself
   (https://github.com/lbl-srg/BuildingsPy/issues/504)
 - In buildingspy/development/refactor.py, updated writing the Modelica
