--- conflicted
+++ resolved
@@ -4,17 +4,14 @@
 Version 2.2.0, xxx, 2020 -- Release 2.2
 ^^^^^^^^^^^^^^^^^^^^^^^^^^^^^^^^^^^^^^^
 - xxx
-<<<<<<< HEAD
 - Added local relative tolerance along y axis by default
   (https://github.com/lbl-srg/BuildingsPy/pull/396)
 - Fix rounding error issue on start and stop time values
   (https://github.com/lbl-srg/BuildingsPy/issues/363)
-=======
 - For unit tests, ignore zero-size linear and nonlinear equations when comparing statistics
   (https://github.com/lbl-srg/BuildingsPy/issues/406)
 - For unit tests, changed warning to an error if start or end times differ from reference results
   (https://github.com/lbl-srg/BuildingsPy/issues/404)
->>>>>>> 5cf473f8
 - Corrected timeout handling in buildingspy.simulate.base_simulator.py
   (https://github.com/lbl-srg/BuildingsPy/issues/385)
 - Corrected class name lookup mechanism in buildingspy.development.refactor.move_class()
