--- conflicted
+++ resolved
@@ -4,8 +4,6 @@
 Version 5.2.0, xxxx
 ^^^^^^^^^^^^^^^^^^^
 
-<<<<<<< HEAD
-=======
 - In buildingspy/simulate/Dymola.py and in buildingspy/development/regressiontest.py,
   switched simulator from dymola to dmc unless a gui window is requested.
   (https://github.com/lbl-srg/BuildingsPy/issues/590)
@@ -15,7 +13,6 @@
   (https://github.com/lbl-srg/BuildingsPy/issues/586)
 - In buildingspy/simulate/base_simulator.py, corrected statement for error reporting.
   (https://github.com/lbl-srg/BuildingsPy/issues/583)
->>>>>>> 0f21a33a
 - In buildingspy/development/simulationCompare.py, added option to skip verification of results.
   The default is set to False and hence this change does not affect the behavior of scripts developed
   for previous versions.
