--- conflicted
+++ resolved
@@ -1,16 +1,10 @@
 BuildingsPy Changelog
 ---------------------
 
-<<<<<<< HEAD
-Version 4.0.1, xxx -- Release 4.0
+Version 4.x.x, xxx -- Release 4.0
 ^^^^^^^^^^^^^^^^^^^^^^^^^^^^^^^^^
 - Add option to exclude simulation of models from Dymola CI tests.
   (https://github.com/lbl-srg/BuildingsPy/pull/486)
-=======
-Version 4.x.x, May 12, 2022 -- Release 4.0
-^^^^^^^^^^^^^^^^^^^^^^^^^^^^^^^^^^^^^^^^^^
-- xxx
->>>>>>> 100cf3de
 
 Version 4.0.0, May 12, 2022 -- Release 4.0
 ^^^^^^^^^^^^^^^^^^^^^^^^^^^^^^^^^^^^^^^^^^
