--- conflicted
+++ resolved
@@ -1,20 +1,14 @@
 BuildingsPy Changelog
 ---------------------
 
-<<<<<<< HEAD
 Version 5.1.0, xxx, 2023 -- Release 5.0
 ^^^^^^^^^^^^^^^^^^^^^^^^^^^^^^^^^^^^^^^
 
+- In buildingspy/development/regressiontest.py, corrected bug that caused CI tests to not fail if run in batch
+  mode and a reference file was missing.
 - Added support to generate unit test configuration file conf.yml
   for OpenModelica tests.
   (https://github.com/lbl-srg/BuildingsPy/issues/530)
-
-=======
-Version 5.0.x, xxxx
-^^^^^^^^^^^^^^^^^^^
-- In buildingspy/development/regressiontest.py, corrected bug that caused CI tests to not fail if run in batch
-  mode and a reference file was missing.
->>>>>>> 1ece8bc1
 
 Version 5.0.0, September 1, 2023 -- Release 5.0
 ^^^^^^^^^^^^^^^^^^^^^^^^^^^^^^^^^^^^^^^^^^^^^^^
