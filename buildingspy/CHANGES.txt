BuildingsPy Changelog
---------------------

Version 2.2.0, xxx, 2020 -- Release 2.2
^^^^^^^^^^^^^^^^^^^^^^^^^^^^^^^^^^^^^^^
- xxx
<<<<<<< HEAD
- For unit tests, set Advanced.GenerateVariableDependencies = false as this can change the set of nonlinear equations
  (https://github.com/lbl-srg/BuildingsPy/issues/410)
=======
- Added local relative tolerance along y axis by default
  (https://github.com/lbl-srg/BuildingsPy/pull/396)
- Fix rounding error issue on start and stop time values
  (https://github.com/lbl-srg/BuildingsPy/issues/363)
>>>>>>> aac19118
- For unit tests, ignore zero-size linear and nonlinear equations when comparing statistics
  (https://github.com/lbl-srg/BuildingsPy/issues/406)
- For unit tests, changed warning to an error if start or end times differ from reference results
  (https://github.com/lbl-srg/BuildingsPy/issues/404)
- Corrected timeout handling in buildingspy.simulate.base_simulator.py
  (https://github.com/lbl-srg/BuildingsPy/issues/385)
- Corrected class name lookup mechanism in buildingspy.development.refactor.move_class()
  (https://github.com/lbl-srg/BuildingsPy/issues/382)
- For unit tests, added optional comment that is printed if a model is excluded from
  the tests (https://github.com/lbl-srg/BuildingsPy/issues/389)
- Corrected generation of package.order for constant arrays (https://github.com/lbl-srg/BuildingsPy/issues/387)
- Refactored class buildingspy.simulate.Dymola, and added buildingspy.simulate.Optimica
- Added check for wrong derivative implementation that is reported by Dymola 2021x (https://github.com/lbl-srg/BuildingsPy/issues/376).

Version 2.1.0, May 28, 2020 -- Release 2.1
^^^^^^^^^^^^^^^^^^^^^^^^^^^^^^^^^^^^^^^^^^
- Updated dependency to pyfunnel, and added requirements.txt file.
- For unit tests, display plots before asking to add new reference results. (Issue 344)
- When writing package.order, preserved the ordering of constants from the .mo file.
- Changed doctest to Python 3.6.
- For unit tests, added support for OPTIMICA.
- For unit tests, changed to non-pedantic mode in Dymola if a model
  is in the Obsolete package.
- For unit tests, corrected problem on Windows if a user enabled DDE.
- For unit tests, corrected problem if a user saved the startup directory in Dymola.
- Avoided text replace in binary files when merging libraries, which lead to
  UnicodeDecodeError. (Issue 272)
- In regression tests, issue error if the name of the reference results
  is too long. (Issue 274)
- Added compiler option nle_solver_tol_factor with value of 1e-2 for jmodelica
  regression test. (Issue 301)

Version 2.0.0, July 15, 2019 -- Release 2.0
^^^^^^^^^^^^^^^^^^^^^^^^^^^^^^^^^^^^^^^^^^^
- Added handling of library specific comments in buildingspy.development.merger
- Improved error reporting when running regression tests in batch mode.
- Corrected bug when creating and then renaming a package with
  buildingspy.development.refactor
- Removed buildingspy.simulate.Simulator.simulate_translated
  as it relies on non-standard Dymola functionality, and does no longer
  work with Dymola 2019.
  Also removed is the function buildingspy.simulate.Simulator.deleteTranslateDirectory
  which was only needed for buildingspy.simulate.Simulator.simulate_translated

Version 1.7.0, June 14, 2018 -- Release 1.7
^^^^^^^^^^^^^^^^^^^^^^^^^^^^^^^^^^^^^^^^^^^
- Corrected error in buildingspy.development.regressiontest that caused
  variables in plot statements to be ignored if the plot statement was
  longer than one line. Now, an error message will be written for this case.
- Updated buildingspy.development.merger to filter out certain files,
  such as the top-level .c and .mat files.
- Updated buildingspy.development.refactor.move_class() to
  correct a bug that caused package.mo to not be generated
  if the new class is deeper in the class hierarchy.
- Updated buildingspy.development.refactor.write_package_order() to
  correct a bug in generating package.order file for package-level
  constants.
- Extend class buildingspy.development.validator
  to check the consistency and correctness of .mos and .mo files.
- Added validation of .mos/.mo files to unit test script.

Version 1.6.0, March 29, 2017 -- Release 1.6
^^^^^^^^^^^^^^^^^^^^^^^^^^^^^^^^^^^^^^^^^^^^
- In development.regressiontest.setSinglePackage(packageName), added
  option to provide a comma-separated list to allow checking multiple
  packages.
- In simulate.Simulator, changed quotes of string arguments for
  Modelica parameters.
- In development.regressiontest, added check for redundant connections.
- Updated buildingspy.development.refactor.move_class()
  to allow moving whole packages.
- Updated buildingspy.development.refactor.write_package_order()
  so that also types that are enumerations are added to the package.order file.
- Corrected TypeError during parsing of an exception that led to a wrong
  error message.
- In regression tests for Dymola, added check for missing stateGraphRoot.

Version 1.5.0, March 29, 2016 -- Release 1.5
^^^^^^^^^^^^^^^^^^^^^^^^^^^^^^^^^^^^^^^^^^^^
- Added module fmi with a function that outputs fmu dependencies.
- Added regression tests for OpenModelica.
- Changed implementation of addParameters(...) to allow
  setting values of parameters that are arrays.
- Corrected bug that lead to files such as .DStore in Resources/Scripts
  to be processed as if they were scripts that run unit tests.
- Added class buildingspy.development.merger, which can be used
  to merge the Annex60 Modelica library to other Modelica libraries,
  such as the Buildings library.
- Corrected bug in copying the files for the unit tests, which
  caused libpython2.7.so not to be copied on some computers
- Added method development.include_fmu_tests that allow testing
  the export of FMUs.
- development.regressiontest now also reports when Dymola
  had to select default initial conditions,
  a model had redundant consistent initial conditions, or
  a model had type inconsistent definition equations.
- Corrected bug in simulate.Simulator that caused a syntax error
  in the Modelica .mos script when setting boolean variables.
- Changed the API of buildingspy.simulate.Simulator.
  Previously, the MODELICAPATH was used as the default
  to load the package.mo file. This was changed because the
  MODELICAPATH variable points one directory higher than the
  location of the package.mo file.
  Now, the current directory is used as the default value, which
  can be overwritten using the parameter packagePath.
- Corrected bug in buildingspy.development.regressiontest that
  only used the first word in the result mat file. This bug
  caused the unit tests to return with an error if for example
  an output file was named Obsolete.FlowMachine
- Corrected bug in buildingspy.development.Validator that
  caused the html section to be not validated if the Modelica
  file contained the </html> and <html> element on the same line.
- Added new module buildingspy.development.refactor that provides
  functions to refactor Modelica libraries.
- Corrected forward and backward slashes in module that runs
  the regression tests.
- Added new function buildingspy.io.outputfile.get_model_statistics,
  which allows obtaining the statistics of the model, such as the
  number of nonlinear equations.
- Added in buildingspy.development.regressiontest.Tester() the
  new function writeOpenModelicaResultDictionary() that writes
  a result dictionary for the OpenModelica regression tests.
- Added regression tests for FMU export for Dymola.
- In regression tests, added a check for parameters that only have
  a start value assigned.
- In buildingspy.development.regressiontest, added functionality
  to save Output, InitialUnknown and Derivatives dependency on
  inputs to the reference results.
- In buildingspy.development.regressiontest, added option to
  use pedantic Modelica check.
- Improved regression tests so that the list of plot variables
  no longer needed to be on a single line. This was done
  as later versions of Dymola do not write line breaks when
  exporting the .mos script.
- Added option to simulate a Modelica model without recompilation.
- In buildingspy.development.regressiontest, added tests for
  differentiation of if-expressions,
  invalid connect statements,
  redeclaration of non-replaceable classes,
  failure to interpret experiment annotation,
  file not found, and
  missing .mos script.
- Corrected html check if the html is on a single line.
- In buildingspy.development.regressiontest, changed reading of
  dslog.txt to be line by line as opposed to the whole file at once.
  The reason is that reading the whole file can give an "out of memory for strings"
  error for very long files as the size of Stringbuffer in
  dymola/source/matrixop.h is not dynamically allocated.


Version 1.4.0, February 28, 2014 -- Release 1.4
^^^^^^^^^^^^^^^^^^^^^^^^^^^^^^^^^^^^^^^^^^^^^^^
- In development.unittest, added test that addresses the situation
  that some results are parameters in the Buildings library, but
  variables in the Annex 60 library.
- In simulate.Simulator, corrected error that prevented output
  files from being copied if the result directory was set to '.'
- Added unit tests and documentation tests.
- Corrected various errors in the documentation.
- Renamed development.unittest to development.regressiontest. This
  was required for the python doctest to work.
- In development.regressiontest, added new method setLibraryRoot(rootDir)
  to allow running the unit tests from a directory other than the library
  root directory.
- In development.regressiontest, added a test that avoids an IndexError
  if a new simulation result contains a different number of support points
  than the reference result. This is needed if models change variables
  to parameters or vice versa.
- In development.regressiontest, added the method setSinglePackage.
  This allows running the regression tests for a single package only.


Version 1.3.0, October 24, 2013 -- Release 1.3
^^^^^^^^^^^^^^^^^^^^^^^^^^^^^^^^^^^^^^^^^^^^^^
- Added class buildingspy.development.validator
  that can be used to validate the html syntax
  of the info section of .mo files.
- Added validation of html syntax to unit test script.
- In io.outputfile, changed name of argument of _init__
  from format to simulator as format is a reserved keyword
  in Python.
- In simulate.Simulator, corrected use of variable that was not defined.
  Avoided use of variable name exit which is a reserved keyword.
  Avoided the use of temporary variables that are not needed.
- In development.unittest,

  - removed non-needed import statement,
  - removed argument dir from method printNumberOfClasses(self)
    as this argument is not used.

- Updated to latest version of DyMat as on https://github.com/jraedler/DyMat,
  commit 4e819cb
- In development.Tester, method __getSimulationResults(),
  corrected error that caused results only to be stored if there is
  at least one variable requested for comparison that has more than
  two support points. That is, if a script only requested to store
  parameters, or variables that solely depend on parameters,
  then no results from this simulation were not stored.


Version 1.2.0, May 15, 2013 -- Release 1.2
^^^^^^^^^^^^^^^^^^^^^^^^^^^^^^^^^^^^^^^^^^
- Changed buildingspy.development.unittest so that
  the string 'svn-id' is no longer searched in,
  or written to, the reference result files.
- Improved error reporting of the package that runs
  the unit tests.
- Updated buildingspy.development.unittest to allow testing
  of other libraries than the Buildings library.
- Updated buildingspy.development.unittest to include
  a model check in the pedantic mode of Dymola.


Version 1.1.2, January 8, 2013 -- Release 1.1
^^^^^^^^^^^^^^^^^^^^^^^^^^^^^^^^^^^^^^^^^^^^^
- Fixed bug in Simulator.py to allow setting Modelica parameters
  that are of type string.


Version 1.1.1, October 9, 2012 -- Release 1.1
^^^^^^^^^^^^^^^^^^^^^^^^^^^^^^^^^^^^^^^^^^^^^
- Improved error reporting in unittest.py
- Fixed bug in constructor of simulate.Simulator.py that caused
    TypeError: __init__() got an unexpected keyword argument 'directory'


Version 1.1.0, July 26, 2012 -- Release 1.1
^^^^^^^^^^^^^^^^^^^^^^^^^^^^^^^^^^^^^^^^^^^
- Added class buildingspy.io.postprocess.Plotter.
  This simplifies the creation of boxplot and the
  plotting of data that repeat every day.
- Moved function buildingspy.development.unittest.Tester.__interpolate
  to buildingspy.io.postprocess.Plotter.interpolate
- Caught exception that is caused when non-ascii characters are
  used in the comments of constants, parameters or variables. Now,
  these files are excluded from the unit tests and a warning is issued.
- Centralized error reporting to using buildings.io.reporter instead
  of writing directly to stderr.
- Fixed error in buildingspy.io.postprocess.Plotter.interpolate().
  The previous version could lead to non-increasing time for
  the last time stamp of the results, and then led to an wrong result
  of the interpolation function.
- Changed file output: The output of Dymola is now in the file dymola.log,
  whereas unitTests.log contains the warning and error messages of the python
  unit test scripts.
- Changed buildingspy.development.unittest.py to achieve better load
  balancing. This change reduced the computing time for all unit tests on a
  24 core computer from 38 minutes to 21 minutes.

Version 1.0.0, November 1, 2011
^^^^^^^^^^^^^^^^^^^^^^^^^^^^^^^

Initial release.<|MERGE_RESOLUTION|>--- conflicted
+++ resolved
@@ -4,15 +4,12 @@
 Version 2.2.0, xxx, 2020 -- Release 2.2
 ^^^^^^^^^^^^^^^^^^^^^^^^^^^^^^^^^^^^^^^
 - xxx
-<<<<<<< HEAD
 - For unit tests, set Advanced.GenerateVariableDependencies = false as this can change the set of nonlinear equations
   (https://github.com/lbl-srg/BuildingsPy/issues/410)
-=======
 - Added local relative tolerance along y axis by default
   (https://github.com/lbl-srg/BuildingsPy/pull/396)
 - Fix rounding error issue on start and stop time values
   (https://github.com/lbl-srg/BuildingsPy/issues/363)
->>>>>>> aac19118
 - For unit tests, ignore zero-size linear and nonlinear equations when comparing statistics
   (https://github.com/lbl-srg/BuildingsPy/issues/406)
 - For unit tests, changed warning to an error if start or end times differ from reference results
